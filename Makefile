--- conflicted
+++ resolved
@@ -2,11 +2,7 @@
 PATCHLEVEL = 6
 SUBLEVEL = 22
 SUBLEVEL = 23
-<<<<<<< HEAD
-EXTRAVERSION =-xlnx-rc1
-=======
-EXTRAVERSION =-rc2
->>>>>>> d4ac2477
+EXTRAVERSION =-xlnx-rc2
 NAME = Holy Dancing Manatees, Batman!
 
 # *DOCUMENTATION*
