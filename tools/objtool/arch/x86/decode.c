--- conflicted
+++ resolved
@@ -702,17 +702,10 @@
 {
 	static const char ret[5][5] = {
 		{ BYTE_RET },
-<<<<<<< HEAD
-		{ BYTE_RET, BYTES_NOP1 },
-		{ BYTE_RET, BYTES_NOP2 },
-		{ BYTE_RET, BYTES_NOP3 },
-		{ BYTE_RET, BYTES_NOP4 },
-=======
 		{ BYTE_RET, 0xcc },
 		{ BYTE_RET, 0xcc, BYTES_NOP1 },
 		{ BYTE_RET, 0xcc, BYTES_NOP2 },
 		{ BYTE_RET, 0xcc, BYTES_NOP3 },
->>>>>>> 754e0b0e
 	};
 
 	if (len < 1 || len > 5) {
