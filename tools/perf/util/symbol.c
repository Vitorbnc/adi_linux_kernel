// SPDX-License-Identifier: GPL-2.0
#include <dirent.h>
#include <errno.h>
#include <stdlib.h>
#include <stdio.h>
#include <string.h>
#include <linux/kernel.h>
#include <linux/mman.h>
#include <sys/types.h>
#include <sys/stat.h>
#include <sys/param.h>
#include <fcntl.h>
#include <unistd.h>
#include <inttypes.h>
#include "annotate.h"
#include "build-id.h"
#include "util.h"
#include "debug.h"
#include "machine.h"
#include "symbol.h"
#include "strlist.h"
#include "intlist.h"
#include "namespaces.h"
#include "header.h"
#include "path.h"
#include "sane_ctype.h"

#include <elf.h>
#include <limits.h>
#include <symbol/kallsyms.h>
#include <sys/utsname.h>

static int dso__load_kernel_sym(struct dso *dso, struct map *map);
static int dso__load_guest_kernel_sym(struct dso *dso, struct map *map);
static bool symbol__is_idle(const char *name);

int vmlinux_path__nr_entries;
char **vmlinux_path;

struct symbol_conf symbol_conf = {
	.use_modules		= true,
	.try_vmlinux_path	= true,
	.demangle		= true,
	.demangle_kernel	= false,
	.cumulate_callchain	= true,
	.show_hist_headers	= true,
	.symfs			= "",
	.event_group		= true,
	.inline_name		= true,
};

static enum dso_binary_type binary_type_symtab[] = {
	DSO_BINARY_TYPE__KALLSYMS,
	DSO_BINARY_TYPE__GUEST_KALLSYMS,
	DSO_BINARY_TYPE__JAVA_JIT,
	DSO_BINARY_TYPE__DEBUGLINK,
	DSO_BINARY_TYPE__BUILD_ID_CACHE,
	DSO_BINARY_TYPE__BUILD_ID_CACHE_DEBUGINFO,
	DSO_BINARY_TYPE__FEDORA_DEBUGINFO,
	DSO_BINARY_TYPE__UBUNTU_DEBUGINFO,
	DSO_BINARY_TYPE__BUILDID_DEBUGINFO,
	DSO_BINARY_TYPE__SYSTEM_PATH_DSO,
	DSO_BINARY_TYPE__GUEST_KMODULE,
	DSO_BINARY_TYPE__GUEST_KMODULE_COMP,
	DSO_BINARY_TYPE__SYSTEM_PATH_KMODULE,
	DSO_BINARY_TYPE__SYSTEM_PATH_KMODULE_COMP,
	DSO_BINARY_TYPE__OPENEMBEDDED_DEBUGINFO,
	DSO_BINARY_TYPE__NOT_FOUND,
};

#define DSO_BINARY_TYPE__SYMTAB_CNT ARRAY_SIZE(binary_type_symtab)

static bool symbol_type__filter(char symbol_type)
{
	symbol_type = toupper(symbol_type);
<<<<<<< HEAD
	return symbol_type == 'T' || symbol_type == 'W' || symbol_type == 'D';
=======
	return symbol_type == 'T' || symbol_type == 'W' || symbol_type == 'D' || symbol_type == 'B';
>>>>>>> ac56aa45
}

static int prefix_underscores_count(const char *str)
{
	const char *tail = str;

	while (*tail == '_')
		tail++;

	return tail - str;
}

const char * __weak arch__normalize_symbol_name(const char *name)
{
	return name;
}

int __weak arch__compare_symbol_names(const char *namea, const char *nameb)
{
	return strcmp(namea, nameb);
}

int __weak arch__compare_symbol_names_n(const char *namea, const char *nameb,
					unsigned int n)
{
	return strncmp(namea, nameb, n);
}

int __weak arch__choose_best_symbol(struct symbol *syma,
				    struct symbol *symb __maybe_unused)
{
	/* Avoid "SyS" kernel syscall aliases */
	if (strlen(syma->name) >= 3 && !strncmp(syma->name, "SyS", 3))
		return SYMBOL_B;
	if (strlen(syma->name) >= 10 && !strncmp(syma->name, "compat_SyS", 10))
		return SYMBOL_B;

	return SYMBOL_A;
}

static int choose_best_symbol(struct symbol *syma, struct symbol *symb)
{
	s64 a;
	s64 b;
	size_t na, nb;

	/* Prefer a symbol with non zero length */
	a = syma->end - syma->start;
	b = symb->end - symb->start;
	if ((b == 0) && (a > 0))
		return SYMBOL_A;
	else if ((a == 0) && (b > 0))
		return SYMBOL_B;

	/* Prefer a non weak symbol over a weak one */
	a = syma->binding == STB_WEAK;
	b = symb->binding == STB_WEAK;
	if (b && !a)
		return SYMBOL_A;
	if (a && !b)
		return SYMBOL_B;

	/* Prefer a global symbol over a non global one */
	a = syma->binding == STB_GLOBAL;
	b = symb->binding == STB_GLOBAL;
	if (a && !b)
		return SYMBOL_A;
	if (b && !a)
		return SYMBOL_B;

	/* Prefer a symbol with less underscores */
	a = prefix_underscores_count(syma->name);
	b = prefix_underscores_count(symb->name);
	if (b > a)
		return SYMBOL_A;
	else if (a > b)
		return SYMBOL_B;

	/* Choose the symbol with the longest name */
	na = strlen(syma->name);
	nb = strlen(symb->name);
	if (na > nb)
		return SYMBOL_A;
	else if (na < nb)
		return SYMBOL_B;

	return arch__choose_best_symbol(syma, symb);
}

void symbols__fixup_duplicate(struct rb_root *symbols)
{
	struct rb_node *nd;
	struct symbol *curr, *next;

	if (symbol_conf.allow_aliases)
		return;

	nd = rb_first(symbols);

	while (nd) {
		curr = rb_entry(nd, struct symbol, rb_node);
again:
		nd = rb_next(&curr->rb_node);
		next = rb_entry(nd, struct symbol, rb_node);

		if (!nd)
			break;

		if (curr->start != next->start)
			continue;

		if (choose_best_symbol(curr, next) == SYMBOL_A) {
			rb_erase(&next->rb_node, symbols);
			symbol__delete(next);
			goto again;
		} else {
			nd = rb_next(&curr->rb_node);
			rb_erase(&curr->rb_node, symbols);
			symbol__delete(curr);
		}
	}
}

void symbols__fixup_end(struct rb_root *symbols)
{
	struct rb_node *nd, *prevnd = rb_first(symbols);
	struct symbol *curr, *prev;

	if (prevnd == NULL)
		return;

	curr = rb_entry(prevnd, struct symbol, rb_node);

	for (nd = rb_next(prevnd); nd; nd = rb_next(nd)) {
		prev = curr;
		curr = rb_entry(nd, struct symbol, rb_node);

		if (prev->end == prev->start && prev->end != curr->start)
			prev->end = curr->start;
	}

	/* Last entry */
	if (curr->end == curr->start)
		curr->end = roundup(curr->start, 4096) + 4096;
}

void map_groups__fixup_end(struct map_groups *mg)
{
	struct maps *maps = &mg->maps;
	struct map *next, *curr;

	down_write(&maps->lock);

	curr = maps__first(maps);
	if (curr == NULL)
		goto out_unlock;

	for (next = map__next(curr); next; next = map__next(curr)) {
		if (!curr->end)
			curr->end = next->start;
		curr = next;
	}

	/*
	 * We still haven't the actual symbols, so guess the
	 * last map final address.
	 */
	if (!curr->end)
		curr->end = ~0ULL;

out_unlock:
	up_write(&maps->lock);
}

struct symbol *symbol__new(u64 start, u64 len, u8 binding, u8 type, const char *name)
{
	size_t namelen = strlen(name) + 1;
	struct symbol *sym = calloc(1, (symbol_conf.priv_size +
					sizeof(*sym) + namelen));
	if (sym == NULL)
		return NULL;

	if (symbol_conf.priv_size) {
		if (symbol_conf.init_annotation) {
			struct annotation *notes = (void *)sym;
			pthread_mutex_init(&notes->lock, NULL);
		}
		sym = ((void *)sym) + symbol_conf.priv_size;
	}

	sym->start   = start;
	sym->end     = len ? start + len : start;
	sym->type    = type;
	sym->binding = binding;
	sym->namelen = namelen - 1;

	pr_debug4("%s: %s %#" PRIx64 "-%#" PRIx64 "\n",
		  __func__, name, start, sym->end);
	memcpy(sym->name, name, namelen);

	return sym;
}

void symbol__delete(struct symbol *sym)
{
	free(((void *)sym) - symbol_conf.priv_size);
}

void symbols__delete(struct rb_root *symbols)
{
	struct symbol *pos;
	struct rb_node *next = rb_first(symbols);

	while (next) {
		pos = rb_entry(next, struct symbol, rb_node);
		next = rb_next(&pos->rb_node);
		rb_erase(&pos->rb_node, symbols);
		symbol__delete(pos);
	}
}

void __symbols__insert(struct rb_root *symbols, struct symbol *sym, bool kernel)
{
	struct rb_node **p = &symbols->rb_node;
	struct rb_node *parent = NULL;
	const u64 ip = sym->start;
	struct symbol *s;

	if (kernel) {
		const char *name = sym->name;
		/*
		 * ppc64 uses function descriptors and appends a '.' to the
		 * start of every instruction address. Remove it.
		 */
		if (name[0] == '.')
			name++;
		sym->idle = symbol__is_idle(name);
	}

	while (*p != NULL) {
		parent = *p;
		s = rb_entry(parent, struct symbol, rb_node);
		if (ip < s->start)
			p = &(*p)->rb_left;
		else
			p = &(*p)->rb_right;
	}
	rb_link_node(&sym->rb_node, parent, p);
	rb_insert_color(&sym->rb_node, symbols);
}

void symbols__insert(struct rb_root *symbols, struct symbol *sym)
{
	__symbols__insert(symbols, sym, false);
}

static struct symbol *symbols__find(struct rb_root *symbols, u64 ip)
{
	struct rb_node *n;

	if (symbols == NULL)
		return NULL;

	n = symbols->rb_node;

	while (n) {
		struct symbol *s = rb_entry(n, struct symbol, rb_node);

		if (ip < s->start)
			n = n->rb_left;
		else if (ip > s->end || (ip == s->end && ip != s->start))
			n = n->rb_right;
		else
			return s;
	}

	return NULL;
}

static struct symbol *symbols__first(struct rb_root *symbols)
{
	struct rb_node *n = rb_first(symbols);

	if (n)
		return rb_entry(n, struct symbol, rb_node);

	return NULL;
}

static struct symbol *symbols__last(struct rb_root *symbols)
{
	struct rb_node *n = rb_last(symbols);

	if (n)
		return rb_entry(n, struct symbol, rb_node);

	return NULL;
}

static struct symbol *symbols__next(struct symbol *sym)
{
	struct rb_node *n = rb_next(&sym->rb_node);

	if (n)
		return rb_entry(n, struct symbol, rb_node);

	return NULL;
}

static void symbols__insert_by_name(struct rb_root *symbols, struct symbol *sym)
{
	struct rb_node **p = &symbols->rb_node;
	struct rb_node *parent = NULL;
	struct symbol_name_rb_node *symn, *s;

	symn = container_of(sym, struct symbol_name_rb_node, sym);

	while (*p != NULL) {
		parent = *p;
		s = rb_entry(parent, struct symbol_name_rb_node, rb_node);
		if (strcmp(sym->name, s->sym.name) < 0)
			p = &(*p)->rb_left;
		else
			p = &(*p)->rb_right;
	}
	rb_link_node(&symn->rb_node, parent, p);
	rb_insert_color(&symn->rb_node, symbols);
}

static void symbols__sort_by_name(struct rb_root *symbols,
				  struct rb_root *source)
{
	struct rb_node *nd;

	for (nd = rb_first(source); nd; nd = rb_next(nd)) {
		struct symbol *pos = rb_entry(nd, struct symbol, rb_node);
		symbols__insert_by_name(symbols, pos);
	}
}

int symbol__match_symbol_name(const char *name, const char *str,
			      enum symbol_tag_include includes)
{
	const char *versioning;

	if (includes == SYMBOL_TAG_INCLUDE__DEFAULT_ONLY &&
	    (versioning = strstr(name, "@@"))) {
		int len = strlen(str);

		if (len < versioning - name)
			len = versioning - name;

		return arch__compare_symbol_names_n(name, str, len);
	} else
		return arch__compare_symbol_names(name, str);
}

static struct symbol *symbols__find_by_name(struct rb_root *symbols,
					    const char *name,
					    enum symbol_tag_include includes)
{
	struct rb_node *n;
	struct symbol_name_rb_node *s = NULL;

	if (symbols == NULL)
		return NULL;

	n = symbols->rb_node;

	while (n) {
		int cmp;

		s = rb_entry(n, struct symbol_name_rb_node, rb_node);
		cmp = symbol__match_symbol_name(s->sym.name, name, includes);

		if (cmp > 0)
			n = n->rb_left;
		else if (cmp < 0)
			n = n->rb_right;
		else
			break;
	}

	if (n == NULL)
		return NULL;

	if (includes != SYMBOL_TAG_INCLUDE__DEFAULT_ONLY)
		/* return first symbol that has same name (if any) */
		for (n = rb_prev(n); n; n = rb_prev(n)) {
			struct symbol_name_rb_node *tmp;

			tmp = rb_entry(n, struct symbol_name_rb_node, rb_node);
			if (arch__compare_symbol_names(tmp->sym.name, s->sym.name))
				break;

			s = tmp;
		}

	return &s->sym;
}

void dso__reset_find_symbol_cache(struct dso *dso)
{
	dso->last_find_result.addr   = 0;
	dso->last_find_result.symbol = NULL;
}

void dso__insert_symbol(struct dso *dso, struct symbol *sym)
{
	__symbols__insert(&dso->symbols, sym, dso->kernel);

	/* update the symbol cache if necessary */
	if (dso->last_find_result.addr >= sym->start &&
	    (dso->last_find_result.addr < sym->end ||
	    sym->start == sym->end)) {
		dso->last_find_result.symbol = sym;
	}
}

struct symbol *dso__find_symbol(struct dso *dso, u64 addr)
{
	if (dso->last_find_result.addr != addr || dso->last_find_result.symbol == NULL) {
		dso->last_find_result.addr   = addr;
		dso->last_find_result.symbol = symbols__find(&dso->symbols, addr);
	}

	return dso->last_find_result.symbol;
}

struct symbol *dso__first_symbol(struct dso *dso)
{
	return symbols__first(&dso->symbols);
}

struct symbol *dso__last_symbol(struct dso *dso)
{
	return symbols__last(&dso->symbols);
}

struct symbol *dso__next_symbol(struct symbol *sym)
{
	return symbols__next(sym);
}

struct symbol *symbol__next_by_name(struct symbol *sym)
{
	struct symbol_name_rb_node *s = container_of(sym, struct symbol_name_rb_node, sym);
	struct rb_node *n = rb_next(&s->rb_node);

	return n ? &rb_entry(n, struct symbol_name_rb_node, rb_node)->sym : NULL;
}

 /*
  * Returns first symbol that matched with @name.
  */
struct symbol *dso__find_symbol_by_name(struct dso *dso, const char *name)
{
	struct symbol *s = symbols__find_by_name(&dso->symbol_names, name,
						 SYMBOL_TAG_INCLUDE__NONE);
	if (!s)
		s = symbols__find_by_name(&dso->symbol_names, name,
					  SYMBOL_TAG_INCLUDE__DEFAULT_ONLY);
	return s;
}

void dso__sort_by_name(struct dso *dso)
{
	dso__set_sorted_by_name(dso);
	return symbols__sort_by_name(&dso->symbol_names, &dso->symbols);
}

int modules__parse(const char *filename, void *arg,
		   int (*process_module)(void *arg, const char *name,
					 u64 start, u64 size))
{
	char *line = NULL;
	size_t n;
	FILE *file;
	int err = 0;

	file = fopen(filename, "r");
	if (file == NULL)
		return -1;

	while (1) {
		char name[PATH_MAX];
		u64 start, size;
		char *sep, *endptr;
		ssize_t line_len;

		line_len = getline(&line, &n, file);
		if (line_len < 0) {
			if (feof(file))
				break;
			err = -1;
			goto out;
		}

		if (!line) {
			err = -1;
			goto out;
		}

		line[--line_len] = '\0'; /* \n */

		sep = strrchr(line, 'x');
		if (sep == NULL)
			continue;

		hex2u64(sep + 1, &start);

		sep = strchr(line, ' ');
		if (sep == NULL)
			continue;

		*sep = '\0';

		scnprintf(name, sizeof(name), "[%s]", line);

		size = strtoul(sep + 1, &endptr, 0);
		if (*endptr != ' ' && *endptr != '\t')
			continue;

		err = process_module(arg, name, start, size);
		if (err)
			break;
	}
out:
	free(line);
	fclose(file);
	return err;
}

/*
 * These are symbols in the kernel image, so make sure that
 * sym is from a kernel DSO.
 */
static bool symbol__is_idle(const char *name)
{
	const char * const idle_symbols[] = {
		"cpu_idle",
		"cpu_startup_entry",
		"intel_idle",
		"default_idle",
		"native_safe_halt",
		"enter_idle",
		"exit_idle",
		"mwait_idle",
		"mwait_idle_with_hints",
		"poll_idle",
		"ppc64_runlatch_off",
		"pseries_dedicated_idle_sleep",
		NULL
	};
	int i;

	for (i = 0; idle_symbols[i]; i++) {
		if (!strcmp(idle_symbols[i], name))
			return true;
	}

	return false;
}

static int map__process_kallsym_symbol(void *arg, const char *name,
				       char type, u64 start)
{
	struct symbol *sym;
	struct dso *dso = arg;
	struct rb_root *root = &dso->symbols;

	if (!symbol_type__filter(type))
		return 0;

	/*
	 * module symbols are not sorted so we add all
	 * symbols, setting length to 0, and rely on
	 * symbols__fixup_end() to fix it up.
	 */
	sym = symbol__new(start, 0, kallsyms2elf_binding(type), kallsyms2elf_type(type), name);
	if (sym == NULL)
		return -ENOMEM;
	/*
	 * We will pass the symbols to the filter later, in
	 * map__split_kallsyms, when we have split the maps per module
	 */
	__symbols__insert(root, sym, !strchr(name, '['));

	return 0;
}

/*
 * Loads the function entries in /proc/kallsyms into kernel_map->dso,
 * so that we can in the next step set the symbol ->end address and then
 * call kernel_maps__split_kallsyms.
 */
static int dso__load_all_kallsyms(struct dso *dso, const char *filename)
{
	return kallsyms__parse(filename, dso, map__process_kallsym_symbol);
}

static int map_groups__split_kallsyms_for_kcore(struct map_groups *kmaps, struct dso *dso)
{
	struct map *curr_map;
	struct symbol *pos;
	int count = 0;
	struct rb_root old_root = dso->symbols;
	struct rb_root *root = &dso->symbols;
	struct rb_node *next = rb_first(root);

	if (!kmaps)
		return -1;

	*root = RB_ROOT;

	while (next) {
		char *module;

		pos = rb_entry(next, struct symbol, rb_node);
		next = rb_next(&pos->rb_node);

		rb_erase_init(&pos->rb_node, &old_root);

		module = strchr(pos->name, '\t');
		if (module)
			*module = '\0';

		curr_map = map_groups__find(kmaps, pos->start);

		if (!curr_map) {
			symbol__delete(pos);
			continue;
		}

		pos->start -= curr_map->start - curr_map->pgoff;
		if (pos->end)
			pos->end -= curr_map->start - curr_map->pgoff;
		symbols__insert(&curr_map->dso->symbols, pos);
		++count;
	}

	/* Symbols have been adjusted */
	dso->adjust_symbols = 1;

	return count;
}

/*
 * Split the symbols into maps, making sure there are no overlaps, i.e. the
 * kernel range is broken in several maps, named [kernel].N, as we don't have
 * the original ELF section names vmlinux have.
 */
static int map_groups__split_kallsyms(struct map_groups *kmaps, struct dso *dso, u64 delta,
				      struct map *initial_map)
{
	struct machine *machine;
	struct map *curr_map = initial_map;
	struct symbol *pos;
	int count = 0, moved = 0;
	struct rb_root *root = &dso->symbols;
	struct rb_node *next = rb_first(root);
	int kernel_range = 0;
	bool x86_64;

	if (!kmaps)
		return -1;

	machine = kmaps->machine;

	x86_64 = machine__is(machine, "x86_64");

	while (next) {
		char *module;

		pos = rb_entry(next, struct symbol, rb_node);
		next = rb_next(&pos->rb_node);

		module = strchr(pos->name, '\t');
		if (module) {
			if (!symbol_conf.use_modules)
				goto discard_symbol;

			*module++ = '\0';

			if (strcmp(curr_map->dso->short_name, module)) {
				if (curr_map != initial_map &&
				    dso->kernel == DSO_TYPE_GUEST_KERNEL &&
				    machine__is_default_guest(machine)) {
					/*
					 * We assume all symbols of a module are
					 * continuous in * kallsyms, so curr_map
					 * points to a module and all its
					 * symbols are in its kmap. Mark it as
					 * loaded.
					 */
					dso__set_loaded(curr_map->dso);
				}

				curr_map = map_groups__find_by_name(kmaps, module);
				if (curr_map == NULL) {
					pr_debug("%s/proc/{kallsyms,modules} "
					         "inconsistency while looking "
						 "for \"%s\" module!\n",
						 machine->root_dir, module);
					curr_map = initial_map;
					goto discard_symbol;
				}

				if (curr_map->dso->loaded &&
				    !machine__is_default_guest(machine))
					goto discard_symbol;
			}
			/*
			 * So that we look just like we get from .ko files,
			 * i.e. not prelinked, relative to initial_map->start.
			 */
			pos->start = curr_map->map_ip(curr_map, pos->start);
			pos->end   = curr_map->map_ip(curr_map, pos->end);
		} else if (x86_64 && is_entry_trampoline(pos->name)) {
			/*
			 * These symbols are not needed anymore since the
			 * trampoline maps refer to the text section and it's
			 * symbols instead. Avoid having to deal with
			 * relocations, and the assumption that the first symbol
			 * is the start of kernel text, by simply removing the
			 * symbols at this point.
			 */
			goto discard_symbol;
		} else if (curr_map != initial_map) {
			char dso_name[PATH_MAX];
			struct dso *ndso;

			if (delta) {
				/* Kernel was relocated at boot time */
				pos->start -= delta;
				pos->end -= delta;
			}

			if (count == 0) {
				curr_map = initial_map;
				goto add_symbol;
			}

			if (dso->kernel == DSO_TYPE_GUEST_KERNEL)
				snprintf(dso_name, sizeof(dso_name),
					"[guest.kernel].%d",
					kernel_range++);
			else
				snprintf(dso_name, sizeof(dso_name),
					"[kernel].%d",
					kernel_range++);

			ndso = dso__new(dso_name);
			if (ndso == NULL)
				return -1;

			ndso->kernel = dso->kernel;

			curr_map = map__new2(pos->start, ndso);
			if (curr_map == NULL) {
				dso__put(ndso);
				return -1;
			}

			curr_map->map_ip = curr_map->unmap_ip = identity__map_ip;
			map_groups__insert(kmaps, curr_map);
			++kernel_range;
		} else if (delta) {
			/* Kernel was relocated at boot time */
			pos->start -= delta;
			pos->end -= delta;
		}
add_symbol:
		if (curr_map != initial_map) {
			rb_erase(&pos->rb_node, root);
			symbols__insert(&curr_map->dso->symbols, pos);
			++moved;
		} else
			++count;

		continue;
discard_symbol:
		rb_erase(&pos->rb_node, root);
		symbol__delete(pos);
	}

	if (curr_map != initial_map &&
	    dso->kernel == DSO_TYPE_GUEST_KERNEL &&
	    machine__is_default_guest(kmaps->machine)) {
		dso__set_loaded(curr_map->dso);
	}

	return count + moved;
}

bool symbol__restricted_filename(const char *filename,
				 const char *restricted_filename)
{
	bool restricted = false;

	if (symbol_conf.kptr_restrict) {
		char *r = realpath(filename, NULL);

		if (r != NULL) {
			restricted = strcmp(r, restricted_filename) == 0;
			free(r);
			return restricted;
		}
	}

	return restricted;
}

struct module_info {
	struct rb_node rb_node;
	char *name;
	u64 start;
};

static void add_module(struct module_info *mi, struct rb_root *modules)
{
	struct rb_node **p = &modules->rb_node;
	struct rb_node *parent = NULL;
	struct module_info *m;

	while (*p != NULL) {
		parent = *p;
		m = rb_entry(parent, struct module_info, rb_node);
		if (strcmp(mi->name, m->name) < 0)
			p = &(*p)->rb_left;
		else
			p = &(*p)->rb_right;
	}
	rb_link_node(&mi->rb_node, parent, p);
	rb_insert_color(&mi->rb_node, modules);
}

static void delete_modules(struct rb_root *modules)
{
	struct module_info *mi;
	struct rb_node *next = rb_first(modules);

	while (next) {
		mi = rb_entry(next, struct module_info, rb_node);
		next = rb_next(&mi->rb_node);
		rb_erase(&mi->rb_node, modules);
		zfree(&mi->name);
		free(mi);
	}
}

static struct module_info *find_module(const char *name,
				       struct rb_root *modules)
{
	struct rb_node *n = modules->rb_node;

	while (n) {
		struct module_info *m;
		int cmp;

		m = rb_entry(n, struct module_info, rb_node);
		cmp = strcmp(name, m->name);
		if (cmp < 0)
			n = n->rb_left;
		else if (cmp > 0)
			n = n->rb_right;
		else
			return m;
	}

	return NULL;
}

static int __read_proc_modules(void *arg, const char *name, u64 start,
			       u64 size __maybe_unused)
{
	struct rb_root *modules = arg;
	struct module_info *mi;

	mi = zalloc(sizeof(struct module_info));
	if (!mi)
		return -ENOMEM;

	mi->name = strdup(name);
	mi->start = start;

	if (!mi->name) {
		free(mi);
		return -ENOMEM;
	}

	add_module(mi, modules);

	return 0;
}

static int read_proc_modules(const char *filename, struct rb_root *modules)
{
	if (symbol__restricted_filename(filename, "/proc/modules"))
		return -1;

	if (modules__parse(filename, modules, __read_proc_modules)) {
		delete_modules(modules);
		return -1;
	}

	return 0;
}

int compare_proc_modules(const char *from, const char *to)
{
	struct rb_root from_modules = RB_ROOT;
	struct rb_root to_modules = RB_ROOT;
	struct rb_node *from_node, *to_node;
	struct module_info *from_m, *to_m;
	int ret = -1;

	if (read_proc_modules(from, &from_modules))
		return -1;

	if (read_proc_modules(to, &to_modules))
		goto out_delete_from;

	from_node = rb_first(&from_modules);
	to_node = rb_first(&to_modules);
	while (from_node) {
		if (!to_node)
			break;

		from_m = rb_entry(from_node, struct module_info, rb_node);
		to_m = rb_entry(to_node, struct module_info, rb_node);

		if (from_m->start != to_m->start ||
		    strcmp(from_m->name, to_m->name))
			break;

		from_node = rb_next(from_node);
		to_node = rb_next(to_node);
	}

	if (!from_node && !to_node)
		ret = 0;

	delete_modules(&to_modules);
out_delete_from:
	delete_modules(&from_modules);

	return ret;
}

struct map *map_groups__first(struct map_groups *mg)
{
	return maps__first(&mg->maps);
}

static int do_validate_kcore_modules(const char *filename,
				  struct map_groups *kmaps)
{
	struct rb_root modules = RB_ROOT;
	struct map *old_map;
	int err;

	err = read_proc_modules(filename, &modules);
	if (err)
		return err;

	old_map = map_groups__first(kmaps);
	while (old_map) {
		struct map *next = map_groups__next(old_map);
		struct module_info *mi;

		if (!__map__is_kmodule(old_map)) {
			old_map = next;
			continue;
		}

		/* Module must be in memory at the same address */
		mi = find_module(old_map->dso->short_name, &modules);
		if (!mi || mi->start != old_map->start) {
			err = -EINVAL;
			goto out;
		}

		old_map = next;
	}
out:
	delete_modules(&modules);
	return err;
}

/*
 * If kallsyms is referenced by name then we look for filename in the same
 * directory.
 */
static bool filename_from_kallsyms_filename(char *filename,
					    const char *base_name,
					    const char *kallsyms_filename)
{
	char *name;

	strcpy(filename, kallsyms_filename);
	name = strrchr(filename, '/');
	if (!name)
		return false;

	name += 1;

	if (!strcmp(name, "kallsyms")) {
		strcpy(name, base_name);
		return true;
	}

	return false;
}

static int validate_kcore_modules(const char *kallsyms_filename,
				  struct map *map)
{
	struct map_groups *kmaps = map__kmaps(map);
	char modules_filename[PATH_MAX];

	if (!kmaps)
		return -EINVAL;

	if (!filename_from_kallsyms_filename(modules_filename, "modules",
					     kallsyms_filename))
		return -EINVAL;

	if (do_validate_kcore_modules(modules_filename, kmaps))
		return -EINVAL;

	return 0;
}

static int validate_kcore_addresses(const char *kallsyms_filename,
				    struct map *map)
{
	struct kmap *kmap = map__kmap(map);

	if (!kmap)
		return -EINVAL;

	if (kmap->ref_reloc_sym && kmap->ref_reloc_sym->name) {
		u64 start;

		if (kallsyms__get_function_start(kallsyms_filename,
						 kmap->ref_reloc_sym->name, &start))
			return -ENOENT;
		if (start != kmap->ref_reloc_sym->addr)
			return -EINVAL;
	}

	return validate_kcore_modules(kallsyms_filename, map);
}

struct kcore_mapfn_data {
	struct dso *dso;
	struct list_head maps;
};

static int kcore_mapfn(u64 start, u64 len, u64 pgoff, void *data)
{
	struct kcore_mapfn_data *md = data;
	struct map *map;

	map = map__new2(start, md->dso);
	if (map == NULL)
		return -ENOMEM;

	map->end = map->start + len;
	map->pgoff = pgoff;

	list_add(&map->node, &md->maps);

	return 0;
}

static int dso__load_kcore(struct dso *dso, struct map *map,
			   const char *kallsyms_filename)
{
	struct map_groups *kmaps = map__kmaps(map);
	struct kcore_mapfn_data md;
	struct map *old_map, *new_map, *replacement_map = NULL;
	struct machine *machine;
	bool is_64_bit;
	int err, fd;
	char kcore_filename[PATH_MAX];
	u64 stext;

	if (!kmaps)
		return -EINVAL;

	machine = kmaps->machine;

	/* This function requires that the map is the kernel map */
	if (!__map__is_kernel(map))
		return -EINVAL;

	if (!filename_from_kallsyms_filename(kcore_filename, "kcore",
					     kallsyms_filename))
		return -EINVAL;

	/* Modules and kernel must be present at their original addresses */
	if (validate_kcore_addresses(kallsyms_filename, map))
		return -EINVAL;

	md.dso = dso;
	INIT_LIST_HEAD(&md.maps);

	fd = open(kcore_filename, O_RDONLY);
	if (fd < 0) {
		pr_debug("Failed to open %s. Note /proc/kcore requires CAP_SYS_RAWIO capability to access.\n",
			 kcore_filename);
		return -EINVAL;
	}

	/* Read new maps into temporary lists */
	err = file__read_maps(fd, map->prot & PROT_EXEC, kcore_mapfn, &md,
			      &is_64_bit);
	if (err)
		goto out_err;
	dso->is_64_bit = is_64_bit;

	if (list_empty(&md.maps)) {
		err = -EINVAL;
		goto out_err;
	}

	/* Remove old maps */
	old_map = map_groups__first(kmaps);
	while (old_map) {
		struct map *next = map_groups__next(old_map);

		if (old_map != map)
			map_groups__remove(kmaps, old_map);
		old_map = next;
	}
	machine->trampolines_mapped = false;

	/* Find the kernel map using the '_stext' symbol */
	if (!kallsyms__get_function_start(kallsyms_filename, "_stext", &stext)) {
		list_for_each_entry(new_map, &md.maps, node) {
			if (stext >= new_map->start && stext < new_map->end) {
				replacement_map = new_map;
				break;
			}
		}
	}

	if (!replacement_map)
		replacement_map = list_entry(md.maps.next, struct map, node);

	/* Add new maps */
	while (!list_empty(&md.maps)) {
		new_map = list_entry(md.maps.next, struct map, node);
		list_del_init(&new_map->node);
		if (new_map == replacement_map) {
			map->start	= new_map->start;
			map->end	= new_map->end;
			map->pgoff	= new_map->pgoff;
			map->map_ip	= new_map->map_ip;
			map->unmap_ip	= new_map->unmap_ip;
			/* Ensure maps are correctly ordered */
			map__get(map);
			map_groups__remove(kmaps, map);
			map_groups__insert(kmaps, map);
			map__put(map);
		} else {
			map_groups__insert(kmaps, new_map);
		}

		map__put(new_map);
	}

	if (machine__is(machine, "x86_64")) {
		u64 addr;

		/*
		 * If one of the corresponding symbols is there, assume the
		 * entry trampoline maps are too.
		 */
		if (!kallsyms__get_function_start(kallsyms_filename,
						  ENTRY_TRAMPOLINE_NAME,
						  &addr))
			machine->trampolines_mapped = true;
	}

	/*
	 * Set the data type and long name so that kcore can be read via
	 * dso__data_read_addr().
	 */
	if (dso->kernel == DSO_TYPE_GUEST_KERNEL)
		dso->binary_type = DSO_BINARY_TYPE__GUEST_KCORE;
	else
		dso->binary_type = DSO_BINARY_TYPE__KCORE;
	dso__set_long_name(dso, strdup(kcore_filename), true);

	close(fd);

	if (map->prot & PROT_EXEC)
		pr_debug("Using %s for kernel object code\n", kcore_filename);
	else
		pr_debug("Using %s for kernel data\n", kcore_filename);

	return 0;

out_err:
	while (!list_empty(&md.maps)) {
		map = list_entry(md.maps.next, struct map, node);
		list_del_init(&map->node);
		map__put(map);
	}
	close(fd);
	return -EINVAL;
}

/*
 * If the kernel is relocated at boot time, kallsyms won't match.  Compute the
 * delta based on the relocation reference symbol.
 */
static int kallsyms__delta(struct kmap *kmap, const char *filename, u64 *delta)
{
	u64 addr;

	if (!kmap->ref_reloc_sym || !kmap->ref_reloc_sym->name)
		return 0;

	if (kallsyms__get_function_start(filename, kmap->ref_reloc_sym->name, &addr))
		return -1;

	*delta = addr - kmap->ref_reloc_sym->addr;
	return 0;
}

int __dso__load_kallsyms(struct dso *dso, const char *filename,
			 struct map *map, bool no_kcore)
{
	struct kmap *kmap = map__kmap(map);
	u64 delta = 0;

	if (symbol__restricted_filename(filename, "/proc/kallsyms"))
		return -1;

	if (!kmap || !kmap->kmaps)
		return -1;

	if (dso__load_all_kallsyms(dso, filename) < 0)
		return -1;

	if (kallsyms__delta(kmap, filename, &delta))
		return -1;

	symbols__fixup_end(&dso->symbols);
	symbols__fixup_duplicate(&dso->symbols);

	if (dso->kernel == DSO_TYPE_GUEST_KERNEL)
		dso->symtab_type = DSO_BINARY_TYPE__GUEST_KALLSYMS;
	else
		dso->symtab_type = DSO_BINARY_TYPE__KALLSYMS;

	if (!no_kcore && !dso__load_kcore(dso, map, filename))
		return map_groups__split_kallsyms_for_kcore(kmap->kmaps, dso);
	else
		return map_groups__split_kallsyms(kmap->kmaps, dso, delta, map);
}

int dso__load_kallsyms(struct dso *dso, const char *filename,
		       struct map *map)
{
	return __dso__load_kallsyms(dso, filename, map, false);
}

static int dso__load_perf_map(const char *map_path, struct dso *dso)
{
	char *line = NULL;
	size_t n;
	FILE *file;
	int nr_syms = 0;

	file = fopen(map_path, "r");
	if (file == NULL)
		goto out_failure;

	while (!feof(file)) {
		u64 start, size;
		struct symbol *sym;
		int line_len, len;

		line_len = getline(&line, &n, file);
		if (line_len < 0)
			break;

		if (!line)
			goto out_failure;

		line[--line_len] = '\0'; /* \n */

		len = hex2u64(line, &start);

		len++;
		if (len + 2 >= line_len)
			continue;

		len += hex2u64(line + len, &size);

		len++;
		if (len + 2 >= line_len)
			continue;

		sym = symbol__new(start, size, STB_GLOBAL, STT_FUNC, line + len);

		if (sym == NULL)
			goto out_delete_line;

		symbols__insert(&dso->symbols, sym);
		nr_syms++;
	}

	free(line);
	fclose(file);

	return nr_syms;

out_delete_line:
	free(line);
out_failure:
	return -1;
}

static bool dso__is_compatible_symtab_type(struct dso *dso, bool kmod,
					   enum dso_binary_type type)
{
	switch (type) {
	case DSO_BINARY_TYPE__JAVA_JIT:
	case DSO_BINARY_TYPE__DEBUGLINK:
	case DSO_BINARY_TYPE__SYSTEM_PATH_DSO:
	case DSO_BINARY_TYPE__FEDORA_DEBUGINFO:
	case DSO_BINARY_TYPE__UBUNTU_DEBUGINFO:
	case DSO_BINARY_TYPE__BUILDID_DEBUGINFO:
	case DSO_BINARY_TYPE__OPENEMBEDDED_DEBUGINFO:
		return !kmod && dso->kernel == DSO_TYPE_USER;

	case DSO_BINARY_TYPE__KALLSYMS:
	case DSO_BINARY_TYPE__VMLINUX:
	case DSO_BINARY_TYPE__KCORE:
		return dso->kernel == DSO_TYPE_KERNEL;

	case DSO_BINARY_TYPE__GUEST_KALLSYMS:
	case DSO_BINARY_TYPE__GUEST_VMLINUX:
	case DSO_BINARY_TYPE__GUEST_KCORE:
		return dso->kernel == DSO_TYPE_GUEST_KERNEL;

	case DSO_BINARY_TYPE__GUEST_KMODULE:
	case DSO_BINARY_TYPE__GUEST_KMODULE_COMP:
	case DSO_BINARY_TYPE__SYSTEM_PATH_KMODULE:
	case DSO_BINARY_TYPE__SYSTEM_PATH_KMODULE_COMP:
		/*
		 * kernel modules know their symtab type - it's set when
		 * creating a module dso in machine__findnew_module_map().
		 */
		return kmod && dso->symtab_type == type;

	case DSO_BINARY_TYPE__BUILD_ID_CACHE:
	case DSO_BINARY_TYPE__BUILD_ID_CACHE_DEBUGINFO:
		return true;

	case DSO_BINARY_TYPE__NOT_FOUND:
	default:
		return false;
	}
}

/* Checks for the existence of the perf-<pid>.map file in two different
 * locations.  First, if the process is a separate mount namespace, check in
 * that namespace using the pid of the innermost pid namespace.  If's not in a
 * namespace, or the file can't be found there, try in the mount namespace of
 * the tracing process using our view of its pid.
 */
static int dso__find_perf_map(char *filebuf, size_t bufsz,
			      struct nsinfo **nsip)
{
	struct nscookie nsc;
	struct nsinfo *nsi;
	struct nsinfo *nnsi;
	int rc = -1;

	nsi = *nsip;

	if (nsi->need_setns) {
		snprintf(filebuf, bufsz, "/tmp/perf-%d.map", nsi->nstgid);
		nsinfo__mountns_enter(nsi, &nsc);
		rc = access(filebuf, R_OK);
		nsinfo__mountns_exit(&nsc);
		if (rc == 0)
			return rc;
	}

	nnsi = nsinfo__copy(nsi);
	if (nnsi) {
		nsinfo__put(nsi);

		nnsi->need_setns = false;
		snprintf(filebuf, bufsz, "/tmp/perf-%d.map", nnsi->tgid);
		*nsip = nnsi;
		rc = 0;
	}

	return rc;
}

int dso__load(struct dso *dso, struct map *map)
{
	char *name;
	int ret = -1;
	u_int i;
	struct machine *machine;
	char *root_dir = (char *) "";
	int ss_pos = 0;
	struct symsrc ss_[2];
	struct symsrc *syms_ss = NULL, *runtime_ss = NULL;
	bool kmod;
	bool perfmap;
	unsigned char build_id[BUILD_ID_SIZE];
	struct nscookie nsc;
	char newmapname[PATH_MAX];
	const char *map_path = dso->long_name;

	perfmap = strncmp(dso->name, "/tmp/perf-", 10) == 0;
	if (perfmap) {
		if (dso->nsinfo && (dso__find_perf_map(newmapname,
		    sizeof(newmapname), &dso->nsinfo) == 0)) {
			map_path = newmapname;
		}
	}

	nsinfo__mountns_enter(dso->nsinfo, &nsc);
	pthread_mutex_lock(&dso->lock);

	/* check again under the dso->lock */
	if (dso__loaded(dso)) {
		ret = 1;
		goto out;
	}

	if (map->groups && map->groups->machine)
		machine = map->groups->machine;
	else
		machine = NULL;

	if (dso->kernel) {
		if (dso->kernel == DSO_TYPE_KERNEL)
			ret = dso__load_kernel_sym(dso, map);
		else if (dso->kernel == DSO_TYPE_GUEST_KERNEL)
			ret = dso__load_guest_kernel_sym(dso, map);

		if (machine__is(machine, "x86_64"))
			machine__map_x86_64_entry_trampolines(machine, dso);
		goto out;
	}

	dso->adjust_symbols = 0;

	if (perfmap) {
		struct stat st;

		if (lstat(map_path, &st) < 0)
			goto out;

		if (!symbol_conf.force && st.st_uid && (st.st_uid != geteuid())) {
			pr_warning("File %s not owned by current user or root, "
				   "ignoring it (use -f to override).\n", map_path);
			goto out;
		}

		ret = dso__load_perf_map(map_path, dso);
		dso->symtab_type = ret > 0 ? DSO_BINARY_TYPE__JAVA_JIT :
					     DSO_BINARY_TYPE__NOT_FOUND;
		goto out;
	}

	if (machine)
		root_dir = machine->root_dir;

	name = malloc(PATH_MAX);
	if (!name)
		goto out;

	kmod = dso->symtab_type == DSO_BINARY_TYPE__SYSTEM_PATH_KMODULE ||
		dso->symtab_type == DSO_BINARY_TYPE__SYSTEM_PATH_KMODULE_COMP ||
		dso->symtab_type == DSO_BINARY_TYPE__GUEST_KMODULE ||
		dso->symtab_type == DSO_BINARY_TYPE__GUEST_KMODULE_COMP;


	/*
	 * Read the build id if possible. This is required for
	 * DSO_BINARY_TYPE__BUILDID_DEBUGINFO to work
	 */
	if (!dso->has_build_id &&
	    is_regular_file(dso->long_name)) {
	    __symbol__join_symfs(name, PATH_MAX, dso->long_name);
	    if (filename__read_build_id(name, build_id, BUILD_ID_SIZE) > 0)
		dso__set_build_id(dso, build_id);
	}

	/*
	 * Iterate over candidate debug images.
	 * Keep track of "interesting" ones (those which have a symtab, dynsym,
	 * and/or opd section) for processing.
	 */
	for (i = 0; i < DSO_BINARY_TYPE__SYMTAB_CNT; i++) {
		struct symsrc *ss = &ss_[ss_pos];
		bool next_slot = false;
		bool is_reg;
		bool nsexit;
		int sirc = -1;

		enum dso_binary_type symtab_type = binary_type_symtab[i];

		nsexit = (symtab_type == DSO_BINARY_TYPE__BUILD_ID_CACHE ||
		    symtab_type == DSO_BINARY_TYPE__BUILD_ID_CACHE_DEBUGINFO);

		if (!dso__is_compatible_symtab_type(dso, kmod, symtab_type))
			continue;

		if (dso__read_binary_type_filename(dso, symtab_type,
						   root_dir, name, PATH_MAX))
			continue;

		if (nsexit)
			nsinfo__mountns_exit(&nsc);

		is_reg = is_regular_file(name);
		if (is_reg)
			sirc = symsrc__init(ss, dso, name, symtab_type);

		if (nsexit)
			nsinfo__mountns_enter(dso->nsinfo, &nsc);

		if (!is_reg || sirc < 0)
			continue;

		if (!syms_ss && symsrc__has_symtab(ss)) {
			syms_ss = ss;
			next_slot = true;
			if (!dso->symsrc_filename)
				dso->symsrc_filename = strdup(name);
		}

		if (!runtime_ss && symsrc__possibly_runtime(ss)) {
			runtime_ss = ss;
			next_slot = true;
		}

		if (next_slot) {
			ss_pos++;

			if (syms_ss && runtime_ss)
				break;
		} else {
			symsrc__destroy(ss);
		}

	}

	if (!runtime_ss && !syms_ss)
		goto out_free;

	if (runtime_ss && !syms_ss) {
		syms_ss = runtime_ss;
	}

	/* We'll have to hope for the best */
	if (!runtime_ss && syms_ss)
		runtime_ss = syms_ss;

	if (syms_ss)
		ret = dso__load_sym(dso, map, syms_ss, runtime_ss, kmod);
	else
		ret = -1;

	if (ret > 0) {
		int nr_plt;

		nr_plt = dso__synthesize_plt_symbols(dso, runtime_ss);
		if (nr_plt > 0)
			ret += nr_plt;
	}

	for (; ss_pos > 0; ss_pos--)
		symsrc__destroy(&ss_[ss_pos - 1]);
out_free:
	free(name);
	if (ret < 0 && strstr(dso->name, " (deleted)") != NULL)
		ret = 0;
out:
	dso__set_loaded(dso);
	pthread_mutex_unlock(&dso->lock);
	nsinfo__mountns_exit(&nsc);

	return ret;
}

struct map *map_groups__find_by_name(struct map_groups *mg, const char *name)
{
	struct maps *maps = &mg->maps;
	struct map *map;

	down_read(&maps->lock);

	for (map = maps__first(maps); map; map = map__next(map)) {
		if (map->dso && strcmp(map->dso->short_name, name) == 0)
			goto out_unlock;
	}

	map = NULL;

out_unlock:
	up_read(&maps->lock);
	return map;
}

int dso__load_vmlinux(struct dso *dso, struct map *map,
		      const char *vmlinux, bool vmlinux_allocated)
{
	int err = -1;
	struct symsrc ss;
	char symfs_vmlinux[PATH_MAX];
	enum dso_binary_type symtab_type;

	if (vmlinux[0] == '/')
		snprintf(symfs_vmlinux, sizeof(symfs_vmlinux), "%s", vmlinux);
	else
		symbol__join_symfs(symfs_vmlinux, vmlinux);

	if (dso->kernel == DSO_TYPE_GUEST_KERNEL)
		symtab_type = DSO_BINARY_TYPE__GUEST_VMLINUX;
	else
		symtab_type = DSO_BINARY_TYPE__VMLINUX;

	if (symsrc__init(&ss, dso, symfs_vmlinux, symtab_type))
		return -1;

	err = dso__load_sym(dso, map, &ss, &ss, 0);
	symsrc__destroy(&ss);

	if (err > 0) {
		if (dso->kernel == DSO_TYPE_GUEST_KERNEL)
			dso->binary_type = DSO_BINARY_TYPE__GUEST_VMLINUX;
		else
			dso->binary_type = DSO_BINARY_TYPE__VMLINUX;
		dso__set_long_name(dso, vmlinux, vmlinux_allocated);
		dso__set_loaded(dso);
		pr_debug("Using %s for symbols\n", symfs_vmlinux);
	}

	return err;
}

int dso__load_vmlinux_path(struct dso *dso, struct map *map)
{
	int i, err = 0;
	char *filename = NULL;

	pr_debug("Looking at the vmlinux_path (%d entries long)\n",
		 vmlinux_path__nr_entries + 1);

	for (i = 0; i < vmlinux_path__nr_entries; ++i) {
		err = dso__load_vmlinux(dso, map, vmlinux_path[i], false);
		if (err > 0)
			goto out;
	}

	if (!symbol_conf.ignore_vmlinux_buildid)
		filename = dso__build_id_filename(dso, NULL, 0, false);
	if (filename != NULL) {
		err = dso__load_vmlinux(dso, map, filename, true);
		if (err > 0)
			goto out;
		free(filename);
	}
out:
	return err;
}

static bool visible_dir_filter(const char *name, struct dirent *d)
{
	if (d->d_type != DT_DIR)
		return false;
	return lsdir_no_dot_filter(name, d);
}

static int find_matching_kcore(struct map *map, char *dir, size_t dir_sz)
{
	char kallsyms_filename[PATH_MAX];
	int ret = -1;
	struct strlist *dirs;
	struct str_node *nd;

	dirs = lsdir(dir, visible_dir_filter);
	if (!dirs)
		return -1;

	strlist__for_each_entry(nd, dirs) {
		scnprintf(kallsyms_filename, sizeof(kallsyms_filename),
			  "%s/%s/kallsyms", dir, nd->s);
		if (!validate_kcore_addresses(kallsyms_filename, map)) {
			strlcpy(dir, kallsyms_filename, dir_sz);
			ret = 0;
			break;
		}
	}

	strlist__delete(dirs);

	return ret;
}

/*
 * Use open(O_RDONLY) to check readability directly instead of access(R_OK)
 * since access(R_OK) only checks with real UID/GID but open() use effective
 * UID/GID and actual capabilities (e.g. /proc/kcore requires CAP_SYS_RAWIO).
 */
static bool filename__readable(const char *file)
{
	int fd = open(file, O_RDONLY);
	if (fd < 0)
		return false;
	close(fd);
	return true;
}

static char *dso__find_kallsyms(struct dso *dso, struct map *map)
{
	u8 host_build_id[BUILD_ID_SIZE];
	char sbuild_id[SBUILD_ID_SIZE];
	bool is_host = false;
	char path[PATH_MAX];

	if (!dso->has_build_id) {
		/*
		 * Last resort, if we don't have a build-id and couldn't find
		 * any vmlinux file, try the running kernel kallsyms table.
		 */
		goto proc_kallsyms;
	}

	if (sysfs__read_build_id("/sys/kernel/notes", host_build_id,
				 sizeof(host_build_id)) == 0)
		is_host = dso__build_id_equal(dso, host_build_id);

	/* Try a fast path for /proc/kallsyms if possible */
	if (is_host) {
		/*
		 * Do not check the build-id cache, unless we know we cannot use
		 * /proc/kcore or module maps don't match to /proc/kallsyms.
		 * To check readability of /proc/kcore, do not use access(R_OK)
		 * since /proc/kcore requires CAP_SYS_RAWIO to read and access
		 * can't check it.
		 */
		if (filename__readable("/proc/kcore") &&
		    !validate_kcore_addresses("/proc/kallsyms", map))
			goto proc_kallsyms;
	}

	build_id__sprintf(dso->build_id, sizeof(dso->build_id), sbuild_id);

	/* Find kallsyms in build-id cache with kcore */
	scnprintf(path, sizeof(path), "%s/%s/%s",
		  buildid_dir, DSO__NAME_KCORE, sbuild_id);

	if (!find_matching_kcore(map, path, sizeof(path)))
		return strdup(path);

	/* Use current /proc/kallsyms if possible */
	if (is_host) {
proc_kallsyms:
		return strdup("/proc/kallsyms");
	}

	/* Finally, find a cache of kallsyms */
	if (!build_id_cache__kallsyms_path(sbuild_id, path, sizeof(path))) {
		pr_err("No kallsyms or vmlinux with build-id %s was found\n",
		       sbuild_id);
		return NULL;
	}

	return strdup(path);
}

static int dso__load_kernel_sym(struct dso *dso, struct map *map)
{
	int err;
	const char *kallsyms_filename = NULL;
	char *kallsyms_allocated_filename = NULL;
	/*
	 * Step 1: if the user specified a kallsyms or vmlinux filename, use
	 * it and only it, reporting errors to the user if it cannot be used.
	 *
	 * For instance, try to analyse an ARM perf.data file _without_ a
	 * build-id, or if the user specifies the wrong path to the right
	 * vmlinux file, obviously we can't fallback to another vmlinux (a
	 * x86_86 one, on the machine where analysis is being performed, say),
	 * or worse, /proc/kallsyms.
	 *
	 * If the specified file _has_ a build-id and there is a build-id
	 * section in the perf.data file, we will still do the expected
	 * validation in dso__load_vmlinux and will bail out if they don't
	 * match.
	 */
	if (symbol_conf.kallsyms_name != NULL) {
		kallsyms_filename = symbol_conf.kallsyms_name;
		goto do_kallsyms;
	}

	if (!symbol_conf.ignore_vmlinux && symbol_conf.vmlinux_name != NULL) {
		return dso__load_vmlinux(dso, map, symbol_conf.vmlinux_name, false);
	}

	if (!symbol_conf.ignore_vmlinux && vmlinux_path != NULL) {
		err = dso__load_vmlinux_path(dso, map);
		if (err > 0)
			return err;
	}

	/* do not try local files if a symfs was given */
	if (symbol_conf.symfs[0] != 0)
		return -1;

	kallsyms_allocated_filename = dso__find_kallsyms(dso, map);
	if (!kallsyms_allocated_filename)
		return -1;

	kallsyms_filename = kallsyms_allocated_filename;

do_kallsyms:
	err = dso__load_kallsyms(dso, kallsyms_filename, map);
	if (err > 0)
		pr_debug("Using %s for symbols\n", kallsyms_filename);
	free(kallsyms_allocated_filename);

	if (err > 0 && !dso__is_kcore(dso)) {
		dso->binary_type = DSO_BINARY_TYPE__KALLSYMS;
		dso__set_long_name(dso, DSO__NAME_KALLSYMS, false);
		map__fixup_start(map);
		map__fixup_end(map);
	}

	return err;
}

static int dso__load_guest_kernel_sym(struct dso *dso, struct map *map)
{
	int err;
	const char *kallsyms_filename = NULL;
	struct machine *machine;
	char path[PATH_MAX];

	if (!map->groups) {
		pr_debug("Guest kernel map hasn't the point to groups\n");
		return -1;
	}
	machine = map->groups->machine;

	if (machine__is_default_guest(machine)) {
		/*
		 * if the user specified a vmlinux filename, use it and only
		 * it, reporting errors to the user if it cannot be used.
		 * Or use file guest_kallsyms inputted by user on commandline
		 */
		if (symbol_conf.default_guest_vmlinux_name != NULL) {
			err = dso__load_vmlinux(dso, map,
						symbol_conf.default_guest_vmlinux_name,
						false);
			return err;
		}

		kallsyms_filename = symbol_conf.default_guest_kallsyms;
		if (!kallsyms_filename)
			return -1;
	} else {
		sprintf(path, "%s/proc/kallsyms", machine->root_dir);
		kallsyms_filename = path;
	}

	err = dso__load_kallsyms(dso, kallsyms_filename, map);
	if (err > 0)
		pr_debug("Using %s for symbols\n", kallsyms_filename);
	if (err > 0 && !dso__is_kcore(dso)) {
		dso->binary_type = DSO_BINARY_TYPE__GUEST_KALLSYMS;
		dso__set_long_name(dso, machine->mmap_name, false);
		map__fixup_start(map);
		map__fixup_end(map);
	}

	return err;
}

static void vmlinux_path__exit(void)
{
	while (--vmlinux_path__nr_entries >= 0)
		zfree(&vmlinux_path[vmlinux_path__nr_entries]);
	vmlinux_path__nr_entries = 0;

	zfree(&vmlinux_path);
}

static const char * const vmlinux_paths[] = {
	"vmlinux",
	"/boot/vmlinux"
};

static const char * const vmlinux_paths_upd[] = {
	"/boot/vmlinux-%s",
	"/usr/lib/debug/boot/vmlinux-%s",
	"/lib/modules/%s/build/vmlinux",
	"/usr/lib/debug/lib/modules/%s/vmlinux",
	"/usr/lib/debug/boot/vmlinux-%s.debug"
};

static int vmlinux_path__add(const char *new_entry)
{
	vmlinux_path[vmlinux_path__nr_entries] = strdup(new_entry);
	if (vmlinux_path[vmlinux_path__nr_entries] == NULL)
		return -1;
	++vmlinux_path__nr_entries;

	return 0;
}

static int vmlinux_path__init(struct perf_env *env)
{
	struct utsname uts;
	char bf[PATH_MAX];
	char *kernel_version;
	unsigned int i;

	vmlinux_path = malloc(sizeof(char *) * (ARRAY_SIZE(vmlinux_paths) +
			      ARRAY_SIZE(vmlinux_paths_upd)));
	if (vmlinux_path == NULL)
		return -1;

	for (i = 0; i < ARRAY_SIZE(vmlinux_paths); i++)
		if (vmlinux_path__add(vmlinux_paths[i]) < 0)
			goto out_fail;

	/* only try kernel version if no symfs was given */
	if (symbol_conf.symfs[0] != 0)
		return 0;

	if (env) {
		kernel_version = env->os_release;
	} else {
		if (uname(&uts) < 0)
			goto out_fail;

		kernel_version = uts.release;
	}

	for (i = 0; i < ARRAY_SIZE(vmlinux_paths_upd); i++) {
		snprintf(bf, sizeof(bf), vmlinux_paths_upd[i], kernel_version);
		if (vmlinux_path__add(bf) < 0)
			goto out_fail;
	}

	return 0;

out_fail:
	vmlinux_path__exit();
	return -1;
}

int setup_list(struct strlist **list, const char *list_str,
		      const char *list_name)
{
	if (list_str == NULL)
		return 0;

	*list = strlist__new(list_str, NULL);
	if (!*list) {
		pr_err("problems parsing %s list\n", list_name);
		return -1;
	}

	symbol_conf.has_filter = true;
	return 0;
}

int setup_intlist(struct intlist **list, const char *list_str,
		  const char *list_name)
{
	if (list_str == NULL)
		return 0;

	*list = intlist__new(list_str);
	if (!*list) {
		pr_err("problems parsing %s list\n", list_name);
		return -1;
	}
	return 0;
}

static bool symbol__read_kptr_restrict(void)
{
	bool value = false;
	FILE *fp = fopen("/proc/sys/kernel/kptr_restrict", "r");

	if (fp != NULL) {
		char line[8];

		if (fgets(line, sizeof(line), fp) != NULL)
			value = ((geteuid() != 0) || (getuid() != 0)) ?
					(atoi(line) != 0) :
					(atoi(line) == 2);

		fclose(fp);
	}

	return value;
}

int symbol__annotation_init(void)
{
	if (symbol_conf.init_annotation)
		return 0;

	if (symbol_conf.initialized) {
		pr_err("Annotation needs to be init before symbol__init()\n");
		return -1;
	}

	symbol_conf.priv_size += sizeof(struct annotation);
	symbol_conf.init_annotation = true;
	return 0;
}

int symbol__init(struct perf_env *env)
{
	const char *symfs;

	if (symbol_conf.initialized)
		return 0;

	symbol_conf.priv_size = PERF_ALIGN(symbol_conf.priv_size, sizeof(u64));

	symbol__elf_init();

	if (symbol_conf.sort_by_name)
		symbol_conf.priv_size += (sizeof(struct symbol_name_rb_node) -
					  sizeof(struct symbol));

	if (symbol_conf.try_vmlinux_path && vmlinux_path__init(env) < 0)
		return -1;

	if (symbol_conf.field_sep && *symbol_conf.field_sep == '.') {
		pr_err("'.' is the only non valid --field-separator argument\n");
		return -1;
	}

	if (setup_list(&symbol_conf.dso_list,
		       symbol_conf.dso_list_str, "dso") < 0)
		return -1;

	if (setup_list(&symbol_conf.comm_list,
		       symbol_conf.comm_list_str, "comm") < 0)
		goto out_free_dso_list;

	if (setup_intlist(&symbol_conf.pid_list,
		       symbol_conf.pid_list_str, "pid") < 0)
		goto out_free_comm_list;

	if (setup_intlist(&symbol_conf.tid_list,
		       symbol_conf.tid_list_str, "tid") < 0)
		goto out_free_pid_list;

	if (setup_list(&symbol_conf.sym_list,
		       symbol_conf.sym_list_str, "symbol") < 0)
		goto out_free_tid_list;

	if (setup_list(&symbol_conf.bt_stop_list,
		       symbol_conf.bt_stop_list_str, "symbol") < 0)
		goto out_free_sym_list;

	/*
	 * A path to symbols of "/" is identical to ""
	 * reset here for simplicity.
	 */
	symfs = realpath(symbol_conf.symfs, NULL);
	if (symfs == NULL)
		symfs = symbol_conf.symfs;
	if (strcmp(symfs, "/") == 0)
		symbol_conf.symfs = "";
	if (symfs != symbol_conf.symfs)
		free((void *)symfs);

	symbol_conf.kptr_restrict = symbol__read_kptr_restrict();

	symbol_conf.initialized = true;
	return 0;

out_free_sym_list:
	strlist__delete(symbol_conf.sym_list);
out_free_tid_list:
	intlist__delete(symbol_conf.tid_list);
out_free_pid_list:
	intlist__delete(symbol_conf.pid_list);
out_free_comm_list:
	strlist__delete(symbol_conf.comm_list);
out_free_dso_list:
	strlist__delete(symbol_conf.dso_list);
	return -1;
}

void symbol__exit(void)
{
	if (!symbol_conf.initialized)
		return;
	strlist__delete(symbol_conf.bt_stop_list);
	strlist__delete(symbol_conf.sym_list);
	strlist__delete(symbol_conf.dso_list);
	strlist__delete(symbol_conf.comm_list);
	intlist__delete(symbol_conf.tid_list);
	intlist__delete(symbol_conf.pid_list);
	vmlinux_path__exit();
	symbol_conf.sym_list = symbol_conf.dso_list = symbol_conf.comm_list = NULL;
	symbol_conf.bt_stop_list = NULL;
	symbol_conf.initialized = false;
}

int symbol__config_symfs(const struct option *opt __maybe_unused,
			 const char *dir, int unset __maybe_unused)
{
	char *bf = NULL;
	int ret;

	symbol_conf.symfs = strdup(dir);
	if (symbol_conf.symfs == NULL)
		return -ENOMEM;

	/* skip the locally configured cache if a symfs is given, and
	 * config buildid dir to symfs/.debug
	 */
	ret = asprintf(&bf, "%s/%s", dir, ".debug");
	if (ret < 0)
		return -ENOMEM;

	set_buildid_dir(bf);

	free(bf);
	return 0;
}

struct mem_info *mem_info__get(struct mem_info *mi)
{
	if (mi)
		refcount_inc(&mi->refcnt);
	return mi;
}

void mem_info__put(struct mem_info *mi)
{
	if (mi && refcount_dec_and_test(&mi->refcnt))
		free(mi);
}

struct mem_info *mem_info__new(void)
{
	struct mem_info *mi = zalloc(sizeof(*mi));

	if (mi)
		refcount_set(&mi->refcnt, 1);
	return mi;
}<|MERGE_RESOLUTION|>--- conflicted
+++ resolved
@@ -73,11 +73,7 @@
 static bool symbol_type__filter(char symbol_type)
 {
 	symbol_type = toupper(symbol_type);
-<<<<<<< HEAD
-	return symbol_type == 'T' || symbol_type == 'W' || symbol_type == 'D';
-=======
 	return symbol_type == 'T' || symbol_type == 'W' || symbol_type == 'D' || symbol_type == 'B';
->>>>>>> ac56aa45
 }
 
 static int prefix_underscores_count(const char *str)
