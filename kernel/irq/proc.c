--- conflicted
+++ resolved
@@ -104,14 +104,10 @@
 	cpumask_var_t new_value;
 	int err;
 
-<<<<<<< HEAD
-	err = cpumask_parse_user(buffer, count, &new_value);
-=======
 	if (!alloc_cpumask_var(&new_value, GFP_KERNEL))
 		return -ENOMEM;
 
 	err = cpumask_parse_user(buffer, count, new_value);
->>>>>>> 8c384cde
 	if (err)
 		goto out;
 
