--- conflicted
+++ resolved
@@ -103,14 +103,10 @@
 void gic_init_bases(unsigned int, int, void __iomem *, void __iomem *,
 		    u32 offset, struct device_node *);
 void gic_cascade_irq(unsigned int gic_nr, unsigned int irq);
-<<<<<<< HEAD
-void gic_cpu_if_down(void);
+int gic_cpu_if_down(unsigned int gic_nr);
 void gic_raise_softirq(const struct cpumask *mask, unsigned int irq);
 
 void gic_set_cpu(unsigned int cpu, unsigned int irq);
-=======
-int gic_cpu_if_down(unsigned int gic_nr);
->>>>>>> 6a13feb9
 
 static inline void gic_init(unsigned int nr, int start,
 			    void __iomem *dist , void __iomem *cpu)
