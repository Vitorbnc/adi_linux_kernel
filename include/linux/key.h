/* SPDX-License-Identifier: GPL-2.0-or-later */
/* Authentication token and access key management
 *
 * Copyright (C) 2004, 2007 Red Hat, Inc. All Rights Reserved.
 * Written by David Howells (dhowells@redhat.com)
 *
 * See Documentation/security/keys/core.rst for information on keys/keyrings.
 */

#ifndef _LINUX_KEY_H
#define _LINUX_KEY_H

#include <linux/types.h>
#include <linux/list.h>
#include <linux/rbtree.h>
#include <linux/rcupdate.h>
#include <linux/sysctl.h>
#include <linux/rwsem.h>
#include <linux/atomic.h>
#include <linux/assoc_array.h>
#include <linux/refcount.h>
#include <linux/time64.h>

#ifdef __KERNEL__
#include <linux/uidgid.h>

/* key handle serial number */
typedef int32_t key_serial_t;

/* key handle permissions mask */
typedef uint32_t key_perm_t;

struct key;
struct net;

#ifdef CONFIG_KEYS

#undef KEY_DEBUGGING

#define KEY_POS_VIEW	0x01000000	/* possessor can view a key's attributes */
#define KEY_POS_READ	0x02000000	/* possessor can read key payload / view keyring */
#define KEY_POS_WRITE	0x04000000	/* possessor can update key payload / add link to keyring */
#define KEY_POS_SEARCH	0x08000000	/* possessor can find a key in search / search a keyring */
#define KEY_POS_LINK	0x10000000	/* possessor can create a link to a key/keyring */
#define KEY_POS_SETATTR	0x20000000	/* possessor can set key attributes */
#define KEY_POS_ALL	0x3f000000

#define KEY_USR_VIEW	0x00010000	/* user permissions... */
#define KEY_USR_READ	0x00020000
#define KEY_USR_WRITE	0x00040000
#define KEY_USR_SEARCH	0x00080000
#define KEY_USR_LINK	0x00100000
#define KEY_USR_SETATTR	0x00200000
#define KEY_USR_ALL	0x003f0000

#define KEY_GRP_VIEW	0x00000100	/* group permissions... */
#define KEY_GRP_READ	0x00000200
#define KEY_GRP_WRITE	0x00000400
#define KEY_GRP_SEARCH	0x00000800
#define KEY_GRP_LINK	0x00001000
#define KEY_GRP_SETATTR	0x00002000
#define KEY_GRP_ALL	0x00003f00

#define KEY_OTH_VIEW	0x00000001	/* third party permissions... */
#define KEY_OTH_READ	0x00000002
#define KEY_OTH_WRITE	0x00000004
#define KEY_OTH_SEARCH	0x00000008
#define KEY_OTH_LINK	0x00000010
#define KEY_OTH_SETATTR	0x00000020
#define KEY_OTH_ALL	0x0000003f

#define KEY_PERM_UNDEF	0xffffffff

struct seq_file;
struct user_struct;
struct signal_struct;
struct cred;

struct key_type;
struct key_owner;
struct key_tag;
struct keyring_list;
struct keyring_name;

struct key_tag {
	struct rcu_head		rcu;
	refcount_t		usage;
	bool			removed;	/* T when subject removed */
};

struct keyring_index_key {
	/* [!] If this structure is altered, the union in struct key must change too! */
	unsigned long		hash;			/* Hash value */
	union {
		struct {
#ifdef __LITTLE_ENDIAN /* Put desc_len at the LSB of x */
<<<<<<< HEAD
			u8	desc_len;
			char	desc[sizeof(long) - 1];	/* First few chars of description */
#else
			char	desc[sizeof(long) - 1];	/* First few chars of description */
			u8	desc_len;
=======
			u16	desc_len;
			char	desc[sizeof(long) - 2];	/* First few chars of description */
#else
			char	desc[sizeof(long) - 2];	/* First few chars of description */
			u16	desc_len;
>>>>>>> bb831786
#endif
		};
		unsigned long x;
	};
	struct key_type		*type;
	struct key_tag		*domain_tag;	/* Domain of operation */
	const char		*description;
};

union key_payload {
	void __rcu		*rcu_data0;
	void			*data[4];
};

/*****************************************************************************/
/*
 * key reference with possession attribute handling
 *
 * NOTE! key_ref_t is a typedef'd pointer to a type that is not actually
 * defined. This is because we abuse the bottom bit of the reference to carry a
 * flag to indicate whether the calling process possesses that key in one of
 * its keyrings.
 *
 * the key_ref_t has been made a separate type so that the compiler can reject
 * attempts to dereference it without proper conversion.
 *
 * the three functions are used to assemble and disassemble references
 */
typedef struct __key_reference_with_attributes *key_ref_t;

static inline key_ref_t make_key_ref(const struct key *key,
				     bool possession)
{
	return (key_ref_t) ((unsigned long) key | possession);
}

static inline struct key *key_ref_to_ptr(const key_ref_t key_ref)
{
	return (struct key *) ((unsigned long) key_ref & ~1UL);
}

static inline bool is_key_possessed(const key_ref_t key_ref)
{
	return (unsigned long) key_ref & 1UL;
}

typedef int (*key_restrict_link_func_t)(struct key *dest_keyring,
					const struct key_type *type,
					const union key_payload *payload,
					struct key *restriction_key);

struct key_restriction {
	key_restrict_link_func_t check;
	struct key *key;
	struct key_type *keytype;
};

enum key_state {
	KEY_IS_UNINSTANTIATED,
	KEY_IS_POSITIVE,		/* Positively instantiated */
};

/*****************************************************************************/
/*
 * authentication token / access credential / keyring
 * - types of key include:
 *   - keyrings
 *   - disk encryption IDs
 *   - Kerberos TGTs and tickets
 */
struct key {
	refcount_t		usage;		/* number of references */
	key_serial_t		serial;		/* key serial number */
	union {
		struct list_head graveyard_link;
		struct rb_node	serial_node;
	};
	struct rw_semaphore	sem;		/* change vs change sem */
	struct key_user		*user;		/* owner of this key */
	void			*security;	/* security data for this key */
	union {
		time64_t	expiry;		/* time at which key expires (or 0) */
		time64_t	revoked_at;	/* time at which key was revoked */
	};
	time64_t		last_used_at;	/* last time used for LRU keyring discard */
	kuid_t			uid;
	kgid_t			gid;
	key_perm_t		perm;		/* access permissions */
	unsigned short		quotalen;	/* length added to quota */
	unsigned short		datalen;	/* payload data length
						 * - may not match RCU dereferenced payload
						 * - payload should contain own length
						 */
	short			state;		/* Key state (+) or rejection error (-) */

#ifdef KEY_DEBUGGING
	unsigned		magic;
#define KEY_DEBUG_MAGIC		0x18273645u
#endif

	unsigned long		flags;		/* status flags (change with bitops) */
#define KEY_FLAG_DEAD		0	/* set if key type has been deleted */
#define KEY_FLAG_REVOKED	1	/* set if key had been revoked */
#define KEY_FLAG_IN_QUOTA	2	/* set if key consumes quota */
#define KEY_FLAG_USER_CONSTRUCT	3	/* set if key is being constructed in userspace */
#define KEY_FLAG_ROOT_CAN_CLEAR	4	/* set if key can be cleared by root without permission */
#define KEY_FLAG_INVALIDATED	5	/* set if key has been invalidated */
#define KEY_FLAG_BUILTIN	6	/* set if key is built in to the kernel */
#define KEY_FLAG_ROOT_CAN_INVAL	7	/* set if key can be invalidated by root without permission */
#define KEY_FLAG_KEEP		8	/* set if key should not be removed */
#define KEY_FLAG_UID_KEYRING	9	/* set if key is a user or user session keyring */

	/* the key type and key description string
	 * - the desc is used to match a key against search criteria
	 * - it should be a printable string
	 * - eg: for krb5 AFS, this might be "afs@REDHAT.COM"
	 */
	union {
		struct keyring_index_key index_key;
		struct {
			unsigned long	hash;
			unsigned long	len_desc;
			struct key_type	*type;		/* type of key */
			struct key_tag	*domain_tag;	/* Domain of operation */
			char		*description;
		};
	};

	/* key data
	 * - this is used to hold the data actually used in cryptography or
	 *   whatever
	 */
	union {
		union key_payload payload;
		struct {
			/* Keyring bits */
			struct list_head name_link;
			struct assoc_array keys;
		};
	};

	/* This is set on a keyring to restrict the addition of a link to a key
	 * to it.  If this structure isn't provided then it is assumed that the
	 * keyring is open to any addition.  It is ignored for non-keyring
	 * keys. Only set this value using keyring_restrict(), keyring_alloc(),
	 * or key_alloc().
	 *
	 * This is intended for use with rings of trusted keys whereby addition
	 * to the keyring needs to be controlled.  KEY_ALLOC_BYPASS_RESTRICTION
	 * overrides this, allowing the kernel to add extra keys without
	 * restriction.
	 */
	struct key_restriction *restrict_link;
};

extern struct key *key_alloc(struct key_type *type,
			     const char *desc,
			     kuid_t uid, kgid_t gid,
			     const struct cred *cred,
			     key_perm_t perm,
			     unsigned long flags,
			     struct key_restriction *restrict_link);


#define KEY_ALLOC_IN_QUOTA		0x0000	/* add to quota, reject if would overrun */
#define KEY_ALLOC_QUOTA_OVERRUN		0x0001	/* add to quota, permit even if overrun */
#define KEY_ALLOC_NOT_IN_QUOTA		0x0002	/* not in quota */
#define KEY_ALLOC_BUILT_IN		0x0004	/* Key is built into kernel */
#define KEY_ALLOC_BYPASS_RESTRICTION	0x0008	/* Override the check on restricted keyrings */
#define KEY_ALLOC_UID_KEYRING		0x0010	/* allocating a user or user session keyring */

extern void key_revoke(struct key *key);
extern void key_invalidate(struct key *key);
extern void key_put(struct key *key);
extern bool key_put_tag(struct key_tag *tag);
extern void key_remove_domain(struct key_tag *domain_tag);

static inline struct key *__key_get(struct key *key)
{
	refcount_inc(&key->usage);
	return key;
}

static inline struct key *key_get(struct key *key)
{
	return key ? __key_get(key) : key;
}

static inline void key_ref_put(key_ref_t key_ref)
{
	key_put(key_ref_to_ptr(key_ref));
}

extern struct key *request_key_tag(struct key_type *type,
				   const char *description,
				   struct key_tag *domain_tag,
				   const char *callout_info);

extern struct key *request_key_rcu(struct key_type *type,
				   const char *description,
				   struct key_tag *domain_tag);

extern struct key *request_key_with_auxdata(struct key_type *type,
					    const char *description,
					    struct key_tag *domain_tag,
					    const void *callout_info,
					    size_t callout_len,
					    void *aux);

/**
 * request_key - Request a key and wait for construction
 * @type: Type of key.
 * @description: The searchable description of the key.
 * @callout_info: The data to pass to the instantiation upcall (or NULL).
 *
 * As for request_key_tag(), but with the default global domain tag.
 */
static inline struct key *request_key(struct key_type *type,
				      const char *description,
				      const char *callout_info)
{
	return request_key_tag(type, description, NULL, callout_info);
}

#ifdef CONFIG_NET
/*
 * request_key_net - Request a key for a net namespace and wait for construction
 * @type: Type of key.
 * @description: The searchable description of the key.
 * @net: The network namespace that is the key's domain of operation.
 * @callout_info: The data to pass to the instantiation upcall (or NULL).
 *
 * As for request_key() except that it does not add the returned key to a
 * keyring if found, new keys are always allocated in the user's quota, the
 * callout_info must be a NUL-terminated string and no auxiliary data can be
 * passed.  Only keys that operate the specified network namespace are used.
 *
 * Furthermore, it then works as wait_for_key_construction() to wait for the
 * completion of keys undergoing construction with a non-interruptible wait.
 */
#define request_key_net(type, description, net, callout_info) \
	request_key_tag(type, description, net->key_domain, callout_info);
#endif /* CONFIG_NET */

extern int wait_for_key_construction(struct key *key, bool intr);

extern int key_validate(const struct key *key);

extern key_ref_t key_create_or_update(key_ref_t keyring,
				      const char *type,
				      const char *description,
				      const void *payload,
				      size_t plen,
				      key_perm_t perm,
				      unsigned long flags);

extern int key_update(key_ref_t key,
		      const void *payload,
		      size_t plen);

extern int key_link(struct key *keyring,
		    struct key *key);

extern int key_move(struct key *key,
		    struct key *from_keyring,
		    struct key *to_keyring,
		    unsigned int flags);

extern int key_unlink(struct key *keyring,
		      struct key *key);

extern struct key *keyring_alloc(const char *description, kuid_t uid, kgid_t gid,
				 const struct cred *cred,
				 key_perm_t perm,
				 unsigned long flags,
				 struct key_restriction *restrict_link,
				 struct key *dest);

extern int restrict_link_reject(struct key *keyring,
				const struct key_type *type,
				const union key_payload *payload,
				struct key *restriction_key);

extern int keyring_clear(struct key *keyring);

extern key_ref_t keyring_search(key_ref_t keyring,
				struct key_type *type,
				const char *description,
				bool recurse);

extern int keyring_add_key(struct key *keyring,
			   struct key *key);

extern int keyring_restrict(key_ref_t keyring, const char *type,
			    const char *restriction);

extern struct key *key_lookup(key_serial_t id);

static inline key_serial_t key_serial(const struct key *key)
{
	return key ? key->serial : 0;
}

extern void key_set_timeout(struct key *, unsigned);

extern key_ref_t lookup_user_key(key_serial_t id, unsigned long flags,
				 key_perm_t perm);
extern void key_free_user_ns(struct user_namespace *);

/*
 * The permissions required on a key that we're looking up.
 */
#define	KEY_NEED_VIEW	0x01	/* Require permission to view attributes */
#define	KEY_NEED_READ	0x02	/* Require permission to read content */
#define	KEY_NEED_WRITE	0x04	/* Require permission to update / modify */
#define	KEY_NEED_SEARCH	0x08	/* Require permission to search (keyring) or find (key) */
#define	KEY_NEED_LINK	0x10	/* Require permission to link */
#define	KEY_NEED_SETATTR 0x20	/* Require permission to change attributes */
#define	KEY_NEED_ALL	0x3f	/* All the above permissions */

static inline short key_read_state(const struct key *key)
{
	/* Barrier versus mark_key_instantiated(). */
	return smp_load_acquire(&key->state);
}

/**
 * key_is_positive - Determine if a key has been positively instantiated
 * @key: The key to check.
 *
 * Return true if the specified key has been positively instantiated, false
 * otherwise.
 */
static inline bool key_is_positive(const struct key *key)
{
	return key_read_state(key) == KEY_IS_POSITIVE;
}

static inline bool key_is_negative(const struct key *key)
{
	return key_read_state(key) < 0;
}

#define dereference_key_rcu(KEY)					\
	(rcu_dereference((KEY)->payload.rcu_data0))

#define dereference_key_locked(KEY)					\
	(rcu_dereference_protected((KEY)->payload.rcu_data0,		\
				   rwsem_is_locked(&((struct key *)(KEY))->sem)))

#define rcu_assign_keypointer(KEY, PAYLOAD)				\
do {									\
	rcu_assign_pointer((KEY)->payload.rcu_data0, (PAYLOAD));	\
} while (0)

#ifdef CONFIG_SYSCTL
extern struct ctl_table key_sysctls[];
#endif
/*
 * the userspace interface
 */
extern int install_thread_keyring_to_cred(struct cred *cred);
extern void key_fsuid_changed(struct cred *new_cred);
extern void key_fsgid_changed(struct cred *new_cred);
extern void key_init(void);

#else /* CONFIG_KEYS */

#define key_validate(k)			0
#define key_serial(k)			0
#define key_get(k) 			({ NULL; })
#define key_revoke(k)			do { } while(0)
#define key_invalidate(k)		do { } while(0)
#define key_put(k)			do { } while(0)
#define key_ref_put(k)			do { } while(0)
#define make_key_ref(k, p)		NULL
#define key_ref_to_ptr(k)		NULL
#define is_key_possessed(k)		0
#define key_fsuid_changed(c)		do { } while(0)
#define key_fsgid_changed(c)		do { } while(0)
#define key_init()			do { } while(0)
#define key_free_user_ns(ns)		do { } while(0)
#define key_remove_domain(d)		do { } while(0)

#endif /* CONFIG_KEYS */
#endif /* __KERNEL__ */
#endif /* _LINUX_KEY_H */<|MERGE_RESOLUTION|>--- conflicted
+++ resolved
@@ -94,19 +94,11 @@
 	union {
 		struct {
 #ifdef __LITTLE_ENDIAN /* Put desc_len at the LSB of x */
-<<<<<<< HEAD
-			u8	desc_len;
-			char	desc[sizeof(long) - 1];	/* First few chars of description */
-#else
-			char	desc[sizeof(long) - 1];	/* First few chars of description */
-			u8	desc_len;
-=======
 			u16	desc_len;
 			char	desc[sizeof(long) - 2];	/* First few chars of description */
 #else
 			char	desc[sizeof(long) - 2];	/* First few chars of description */
 			u16	desc_len;
->>>>>>> bb831786
 #endif
 		};
 		unsigned long x;
