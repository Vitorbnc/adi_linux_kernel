--- conflicted
+++ resolved
@@ -89,19 +89,11 @@
 };
 
 /*
-<<<<<<< HEAD
- * Policies that need to keep per-blkcg data which is independent
- * from any request_queue associated to it must specify its size
- * with the cpd_size field of the blkcg_policy structure and
- * embed a blkcg_policy_data in it.  cpd_init() is invoked to let
- * each policy handle per-blkcg data.
-=======
  * Policies that need to keep per-blkcg data which is independent from any
  * request_queue associated to it should implement cpd_alloc/free_fn()
  * methods.  A policy can allocate private data area by allocating larger
  * data structure which embeds blkcg_policy_data at the beginning.
  * cpd_init() is invoked to let each policy handle per-blkcg data.
->>>>>>> 69d7fde5
  */
 struct blkcg_policy_data {
 	/* the blkcg and policy id this per-policy data belongs to */
@@ -449,13 +441,8 @@
 	 * or if either the blkcg or queue is going away.  Fall back to
 	 * root_rl in such cases.
 	 */
-<<<<<<< HEAD
-	blkg = blkg_lookup_create(blkcg, q);
-	if (IS_ERR(blkg))
-=======
 	blkg = blkg_lookup(blkcg, q);
 	if (unlikely(!blkg))
->>>>>>> 69d7fde5
 		goto root_rl;
 
 	blkg_get(blkg);
