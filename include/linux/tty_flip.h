/* SPDX-License-Identifier: GPL-2.0 */
#ifndef _LINUX_TTY_FLIP_H
#define _LINUX_TTY_FLIP_H

#include <linux/tty_buffer.h>
#include <linux/tty_port.h>

struct tty_ldisc;

int tty_buffer_set_limit(struct tty_port *port, int limit);
unsigned int tty_buffer_space_avail(struct tty_port *port);
int tty_buffer_request_room(struct tty_port *port, size_t size);
int tty_insert_flip_string_flags(struct tty_port *port,
		const unsigned char *chars, const char *flags, size_t size);
int tty_insert_flip_string_fixed_flag(struct tty_port *port,
		const unsigned char *chars, char flag, size_t size);
int tty_prepare_flip_string(struct tty_port *port, unsigned char **chars,
		size_t size);
void tty_flip_buffer_push(struct tty_port *port);
<<<<<<< HEAD
void tty_schedule_flip(struct tty_port *port);
=======
>>>>>>> 754e0b0e
int __tty_insert_flip_char(struct tty_port *port, unsigned char ch, char flag);

static inline int tty_insert_flip_char(struct tty_port *port,
					unsigned char ch, char flag)
{
	struct tty_buffer *tb = port->buf.tail;
	int change;

	change = (tb->flags & TTYB_NORMAL) && (flag != TTY_NORMAL);
	if (!change && tb->used < tb->size) {
		if (~tb->flags & TTYB_NORMAL)
			*flag_buf_ptr(tb, tb->used) = flag;
		*char_buf_ptr(tb, tb->used++) = ch;
		return 1;
	}
	return __tty_insert_flip_char(port, ch, flag);
}

static inline int tty_insert_flip_string(struct tty_port *port,
		const unsigned char *chars, size_t size)
{
	return tty_insert_flip_string_fixed_flag(port, chars, TTY_NORMAL, size);
}

int tty_ldisc_receive_buf(struct tty_ldisc *ld, const unsigned char *p,
		const char *f, int count);

void tty_buffer_lock_exclusive(struct tty_port *port);
void tty_buffer_unlock_exclusive(struct tty_port *port);

#endif /* _LINUX_TTY_FLIP_H */<|MERGE_RESOLUTION|>--- conflicted
+++ resolved
@@ -17,10 +17,6 @@
 int tty_prepare_flip_string(struct tty_port *port, unsigned char **chars,
 		size_t size);
 void tty_flip_buffer_push(struct tty_port *port);
-<<<<<<< HEAD
-void tty_schedule_flip(struct tty_port *port);
-=======
->>>>>>> 754e0b0e
 int __tty_insert_flip_char(struct tty_port *port, unsigned char ch, char flag);
 
 static inline int tty_insert_flip_char(struct tty_port *port,
