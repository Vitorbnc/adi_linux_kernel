What:		/sys/bus/iio/devices/iio:deviceX/out_altvoltageY_name
KernelVersion:
Contact:	linux-iio@vger.kernel.org
Description:
		Reading returns the datasheet name for channel Y::

		  out_altvoltage0_name: RF8x
		  out_altvoltage1_name: RFAUX8x
		  out_altvoltage2_name: RF16x
		  out_altvoltage3_name: RF32x
<<<<<<< HEAD

What:		/sys/bus/iio/devices/iio:deviceX/out_altvoltageY_powerdown
KernelVersion:
Contact:	linux-iio@vger.kernel.org
Description:
		This attribute allows the user to power down the PLL and it's
		RFOut buffers.
		Writing 1 causes the specified channel to power down.
		Clearing returns to normal operation.

What:		/sys/bus/iio/devices/iio:deviceX/muxout_enable
KernelVersion:
Contact:	linux-iio@vger.kernel.org
Description:
		This attribute allows to use the MUXOUT pin for readback.
		Writing 1, the mux out pin is used for readback.
		Clearing, the data pin is used for readback.

What:		/sys/bus/iio/devices/iio:deviceX/muxout_mode
KernelVersion:
Contact:	linux-iio@vger.kernel.org
Description:
		The mux output allows the user to access various internal points on
		the chip. Valid values that can be written are:
		* tristate -> tristate, high impedance output
		* digital_lock -> digital lock detect
		* charge_pump_up -> charge pump up
		* charge_pump_down -> charge pump down
		* RDIV2 -> RDIV2
		* N_div_out -> N divider output
		* VCO_test -> VCO test modes
		* VCO_calib_R_band -> VCO calibration R band/2
		* VCO_calib_N_band -> VCO calibration N band/2

What:		/sys/bus/iio/devices/iio:deviceX/out_altvoltage_muxout_mode_available
KernelVersion:
Contact:	linux-iio@vger.kernel.org
Description:
		Reading this returns the valid values that can be written to the
		muxout_mode attribute:
		* tristate
		* digital_lock
		* charge_pump_up
		* charge_pump_down
		* RDIV2
		* N_div_out
		* VCO_test
		* high
		* VCO_calib_R_band
		* VCO_calib_N_band
=======
>>>>>>> e2662117
<|MERGE_RESOLUTION|>--- conflicted
+++ resolved
@@ -8,16 +8,6 @@
 		  out_altvoltage1_name: RFAUX8x
 		  out_altvoltage2_name: RF16x
 		  out_altvoltage3_name: RF32x
-<<<<<<< HEAD
-
-What:		/sys/bus/iio/devices/iio:deviceX/out_altvoltageY_powerdown
-KernelVersion:
-Contact:	linux-iio@vger.kernel.org
-Description:
-		This attribute allows the user to power down the PLL and it's
-		RFOut buffers.
-		Writing 1 causes the specified channel to power down.
-		Clearing returns to normal operation.
 
 What:		/sys/bus/iio/devices/iio:deviceX/muxout_enable
 KernelVersion:
@@ -58,6 +48,4 @@
 		* VCO_test
 		* high
 		* VCO_calib_R_band
-		* VCO_calib_N_band
-=======
->>>>>>> e2662117
+		* VCO_calib_N_band