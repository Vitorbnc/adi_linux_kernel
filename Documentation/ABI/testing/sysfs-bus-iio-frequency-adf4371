--- conflicted
+++ resolved
@@ -8,7 +8,6 @@
 		  out_altvoltage1_name: RFAUX8x
 		  out_altvoltage2_name: RF16x
 		  out_altvoltage3_name: RF32x
-<<<<<<< HEAD
 
 What:		/sys/bus/iio/devices/iio:deviceX/out_altvoltageY_powerdown
 KernelVersion:
@@ -58,6 +57,4 @@
 		* VCO_test
 		* high
 		* VCO_calib_R_band
-		* VCO_calib_N_band
-=======
->>>>>>> e2662117
+		* VCO_calib_N_band