// SPDX-License-Identifier: (GPL-2.0-only OR BSD-3-Clause)
//
// This file is provided under a dual BSD/GPLv2 license.  When using or
// redistributing this file, you may do so under either license.
//
// Copyright(c) 2022 Intel Corporation. All rights reserved.
//
//
#include <linux/bitfield.h>
#include <uapi/sound/sof/tokens.h>
#include <sound/pcm_params.h>
#include <sound/sof/ext_manifest4.h>
#include <sound/intel-nhlt.h>
#include "sof-priv.h"
#include "sof-audio.h"
#include "ipc4-priv.h"
#include "ipc4-topology.h"
#include "ops.h"

#define SOF_IPC4_GAIN_PARAM_ID  0
#define SOF_IPC4_TPLG_ABI_SIZE 6
#define SOF_IPC4_CHAIN_DMA_BUF_SIZE_MS 2

static DEFINE_IDA(alh_group_ida);
static DEFINE_IDA(pipeline_ida);

static const struct sof_topology_token ipc4_sched_tokens[] = {
	{SOF_TKN_SCHED_LP_MODE, SND_SOC_TPLG_TUPLE_TYPE_WORD, get_token_u32,
		offsetof(struct sof_ipc4_pipeline, lp_mode)},
	{SOF_TKN_SCHED_USE_CHAIN_DMA, SND_SOC_TPLG_TUPLE_TYPE_BOOL, get_token_u16,
		offsetof(struct sof_ipc4_pipeline, use_chain_dma)},
	{SOF_TKN_SCHED_CORE, SND_SOC_TPLG_TUPLE_TYPE_WORD, get_token_u32,
		offsetof(struct sof_ipc4_pipeline, core_id)},
};

static const struct sof_topology_token pipeline_tokens[] = {
	{SOF_TKN_SCHED_DYNAMIC_PIPELINE, SND_SOC_TPLG_TUPLE_TYPE_BOOL, get_token_u16,
		offsetof(struct snd_sof_widget, dynamic_pipeline_widget)},
};

static const struct sof_topology_token ipc4_comp_tokens[] = {
	{SOF_TKN_COMP_IS_PAGES, SND_SOC_TPLG_TUPLE_TYPE_WORD, get_token_u32,
		offsetof(struct sof_ipc4_base_module_cfg, is_pages)},
};

static const struct sof_topology_token ipc4_in_audio_format_tokens[] = {
	{SOF_TKN_CAVS_AUDIO_FORMAT_IN_RATE, SND_SOC_TPLG_TUPLE_TYPE_WORD, get_token_u32,
		offsetof(struct sof_ipc4_pin_format, audio_fmt.sampling_frequency)},
	{SOF_TKN_CAVS_AUDIO_FORMAT_IN_BIT_DEPTH, SND_SOC_TPLG_TUPLE_TYPE_WORD, get_token_u32,
		offsetof(struct sof_ipc4_pin_format, audio_fmt.bit_depth)},
	{SOF_TKN_CAVS_AUDIO_FORMAT_IN_CH_MAP, SND_SOC_TPLG_TUPLE_TYPE_WORD, get_token_u32,
		offsetof(struct sof_ipc4_pin_format, audio_fmt.ch_map)},
	{SOF_TKN_CAVS_AUDIO_FORMAT_IN_CH_CFG, SND_SOC_TPLG_TUPLE_TYPE_WORD, get_token_u32,
		offsetof(struct sof_ipc4_pin_format, audio_fmt.ch_cfg)},
	{SOF_TKN_CAVS_AUDIO_FORMAT_IN_INTERLEAVING_STYLE, SND_SOC_TPLG_TUPLE_TYPE_WORD,
		get_token_u32, offsetof(struct sof_ipc4_pin_format,
		audio_fmt.interleaving_style)},
	{SOF_TKN_CAVS_AUDIO_FORMAT_IN_FMT_CFG, SND_SOC_TPLG_TUPLE_TYPE_WORD, get_token_u32,
		offsetof(struct sof_ipc4_pin_format, audio_fmt.fmt_cfg)},
	{SOF_TKN_CAVS_AUDIO_FORMAT_INPUT_PIN_INDEX, SND_SOC_TPLG_TUPLE_TYPE_WORD, get_token_u32,
		offsetof(struct sof_ipc4_pin_format, pin_index)},
	{SOF_TKN_CAVS_AUDIO_FORMAT_IBS, SND_SOC_TPLG_TUPLE_TYPE_WORD, get_token_u32,
		offsetof(struct sof_ipc4_pin_format, buffer_size)},
};

static const struct sof_topology_token ipc4_out_audio_format_tokens[] = {
	{SOF_TKN_CAVS_AUDIO_FORMAT_OUT_RATE, SND_SOC_TPLG_TUPLE_TYPE_WORD, get_token_u32,
		offsetof(struct sof_ipc4_pin_format, audio_fmt.sampling_frequency)},
	{SOF_TKN_CAVS_AUDIO_FORMAT_OUT_BIT_DEPTH, SND_SOC_TPLG_TUPLE_TYPE_WORD, get_token_u32,
		offsetof(struct sof_ipc4_pin_format, audio_fmt.bit_depth)},
	{SOF_TKN_CAVS_AUDIO_FORMAT_OUT_CH_MAP, SND_SOC_TPLG_TUPLE_TYPE_WORD, get_token_u32,
		offsetof(struct sof_ipc4_pin_format, audio_fmt.ch_map)},
	{SOF_TKN_CAVS_AUDIO_FORMAT_OUT_CH_CFG, SND_SOC_TPLG_TUPLE_TYPE_WORD, get_token_u32,
		offsetof(struct sof_ipc4_pin_format, audio_fmt.ch_cfg)},
	{SOF_TKN_CAVS_AUDIO_FORMAT_OUT_INTERLEAVING_STYLE, SND_SOC_TPLG_TUPLE_TYPE_WORD,
		get_token_u32, offsetof(struct sof_ipc4_pin_format,
		audio_fmt.interleaving_style)},
	{SOF_TKN_CAVS_AUDIO_FORMAT_OUT_FMT_CFG, SND_SOC_TPLG_TUPLE_TYPE_WORD, get_token_u32,
		offsetof(struct sof_ipc4_pin_format, audio_fmt.fmt_cfg)},
	{SOF_TKN_CAVS_AUDIO_FORMAT_OUTPUT_PIN_INDEX, SND_SOC_TPLG_TUPLE_TYPE_WORD, get_token_u32,
		offsetof(struct sof_ipc4_pin_format, pin_index)},
	{SOF_TKN_CAVS_AUDIO_FORMAT_OBS, SND_SOC_TPLG_TUPLE_TYPE_WORD, get_token_u32,
		offsetof(struct sof_ipc4_pin_format, buffer_size)},
};

static const struct sof_topology_token ipc4_copier_deep_buffer_tokens[] = {
	{SOF_TKN_INTEL_COPIER_DEEP_BUFFER_DMA_MS, SND_SOC_TPLG_TUPLE_TYPE_WORD, get_token_u32, 0},
};

static const struct sof_topology_token ipc4_copier_tokens[] = {
	{SOF_TKN_INTEL_COPIER_NODE_TYPE, SND_SOC_TPLG_TUPLE_TYPE_WORD, get_token_u32, 0},
};

static const struct sof_topology_token ipc4_audio_fmt_num_tokens[] = {
	{SOF_TKN_COMP_NUM_INPUT_AUDIO_FORMATS, SND_SOC_TPLG_TUPLE_TYPE_WORD, get_token_u32,
		offsetof(struct sof_ipc4_available_audio_format, num_input_formats)},
	{SOF_TKN_COMP_NUM_OUTPUT_AUDIO_FORMATS, SND_SOC_TPLG_TUPLE_TYPE_WORD, get_token_u32,
		offsetof(struct sof_ipc4_available_audio_format, num_output_formats)},
};

static const struct sof_topology_token dai_tokens[] = {
	{SOF_TKN_DAI_TYPE, SND_SOC_TPLG_TUPLE_TYPE_STRING, get_token_dai_type,
		offsetof(struct sof_ipc4_copier, dai_type)},
	{SOF_TKN_DAI_INDEX, SND_SOC_TPLG_TUPLE_TYPE_WORD, get_token_u32,
		offsetof(struct sof_ipc4_copier, dai_index)},
};

/* Component extended tokens */
static const struct sof_topology_token comp_ext_tokens[] = {
	{SOF_TKN_COMP_UUID, SND_SOC_TPLG_TUPLE_TYPE_UUID, get_token_uuid,
		offsetof(struct snd_sof_widget, uuid)},
	{SOF_TKN_COMP_CORE_ID, SND_SOC_TPLG_TUPLE_TYPE_WORD, get_token_u32,
		offsetof(struct snd_sof_widget, core)},
};

static const struct sof_topology_token gain_tokens[] = {
	{SOF_TKN_GAIN_RAMP_TYPE, SND_SOC_TPLG_TUPLE_TYPE_WORD,
		get_token_u32, offsetof(struct sof_ipc4_gain_data, curve_type)},
	{SOF_TKN_GAIN_RAMP_DURATION,
		SND_SOC_TPLG_TUPLE_TYPE_WORD, get_token_u32,
		offsetof(struct sof_ipc4_gain_data, curve_duration_l)},
	{SOF_TKN_GAIN_VAL, SND_SOC_TPLG_TUPLE_TYPE_WORD,
		get_token_u32, offsetof(struct sof_ipc4_gain_data, init_val)},
};

/* SRC */
static const struct sof_topology_token src_tokens[] = {
	{SOF_TKN_SRC_RATE_OUT, SND_SOC_TPLG_TUPLE_TYPE_WORD, get_token_u32,
		offsetof(struct sof_ipc4_src, sink_rate)},
};

static const struct sof_token_info ipc4_token_list[SOF_TOKEN_COUNT] = {
	[SOF_DAI_TOKENS] = {"DAI tokens", dai_tokens, ARRAY_SIZE(dai_tokens)},
	[SOF_PIPELINE_TOKENS] = {"Pipeline tokens", pipeline_tokens, ARRAY_SIZE(pipeline_tokens)},
	[SOF_SCHED_TOKENS] = {"Scheduler tokens", ipc4_sched_tokens,
		ARRAY_SIZE(ipc4_sched_tokens)},
	[SOF_COMP_EXT_TOKENS] = {"Comp extended tokens", comp_ext_tokens,
		ARRAY_SIZE(comp_ext_tokens)},
	[SOF_COMP_TOKENS] = {"IPC4 Component tokens",
		ipc4_comp_tokens, ARRAY_SIZE(ipc4_comp_tokens)},
	[SOF_IN_AUDIO_FORMAT_TOKENS] = {"IPC4 Input Audio format tokens",
		ipc4_in_audio_format_tokens, ARRAY_SIZE(ipc4_in_audio_format_tokens)},
	[SOF_OUT_AUDIO_FORMAT_TOKENS] = {"IPC4 Output Audio format tokens",
		ipc4_out_audio_format_tokens, ARRAY_SIZE(ipc4_out_audio_format_tokens)},
	[SOF_COPIER_DEEP_BUFFER_TOKENS] = {"IPC4 Copier deep buffer tokens",
		ipc4_copier_deep_buffer_tokens, ARRAY_SIZE(ipc4_copier_deep_buffer_tokens)},
	[SOF_COPIER_TOKENS] = {"IPC4 Copier tokens", ipc4_copier_tokens,
		ARRAY_SIZE(ipc4_copier_tokens)},
	[SOF_AUDIO_FMT_NUM_TOKENS] = {"IPC4 Audio format number tokens",
		ipc4_audio_fmt_num_tokens, ARRAY_SIZE(ipc4_audio_fmt_num_tokens)},
	[SOF_GAIN_TOKENS] = {"Gain tokens", gain_tokens, ARRAY_SIZE(gain_tokens)},
	[SOF_SRC_TOKENS] = {"SRC tokens", src_tokens, ARRAY_SIZE(src_tokens)},
};

static void sof_ipc4_dbg_audio_format(struct device *dev, struct sof_ipc4_pin_format *pin_fmt,
				      int num_formats)
{
	int i;

	for (i = 0; i < num_formats; i++) {
		struct sof_ipc4_audio_format *fmt = &pin_fmt[i].audio_fmt;
		dev_dbg(dev,
			"Pin index #%d: %uHz, %ubit (ch_map %#x ch_cfg %u interleaving_style %u fmt_cfg %#x) buffer size %d\n",
			pin_fmt[i].pin_index, fmt->sampling_frequency, fmt->bit_depth, fmt->ch_map,
			fmt->ch_cfg, fmt->interleaving_style, fmt->fmt_cfg,
			pin_fmt[i].buffer_size);
	}
}

static const struct sof_ipc4_audio_format *
sof_ipc4_get_input_pin_audio_fmt(struct snd_sof_widget *swidget, int pin_index)
{
	struct sof_ipc4_base_module_cfg_ext *base_cfg_ext;
	struct sof_ipc4_process *process;
	int i;

	if (swidget->id != snd_soc_dapm_effect) {
		struct sof_ipc4_base_module_cfg *base = swidget->private;

		/* For non-process modules, base module config format is used for all input pins */
		return &base->audio_fmt;
	}

	process = swidget->private;
	base_cfg_ext = process->base_config_ext;

	/*
	 * If there are multiple input formats available for a pin, the first available format
	 * is chosen.
	 */
	for (i = 0; i < base_cfg_ext->num_input_pin_fmts; i++) {
		struct sof_ipc4_pin_format *pin_format = &base_cfg_ext->pin_formats[i];

		if (pin_format->pin_index == pin_index)
			return &pin_format->audio_fmt;
	}

	return NULL;
}

/**
 * sof_ipc4_get_audio_fmt - get available audio formats from swidget->tuples
 * @scomp: pointer to pointer to SOC component
 * @swidget: pointer to struct snd_sof_widget containing tuples
 * @available_fmt: pointer to struct sof_ipc4_available_audio_format being filling in
 * @module_base_cfg: Pointer to the base_config in the module init IPC payload
 *
 * Return: 0 if successful
 */
static int sof_ipc4_get_audio_fmt(struct snd_soc_component *scomp,
				  struct snd_sof_widget *swidget,
				  struct sof_ipc4_available_audio_format *available_fmt,
				  struct sof_ipc4_base_module_cfg *module_base_cfg)
{
	struct sof_ipc4_pin_format *in_format = NULL;
	struct sof_ipc4_pin_format *out_format;
	int ret;

	ret = sof_update_ipc_object(scomp, available_fmt,
				    SOF_AUDIO_FMT_NUM_TOKENS, swidget->tuples,
				    swidget->num_tuples, sizeof(available_fmt), 1);
	if (ret) {
		dev_err(scomp->dev, "Failed to parse audio format token count\n");
		return ret;
	}

	if (!available_fmt->num_input_formats && !available_fmt->num_output_formats) {
		dev_err(scomp->dev, "No input/output pin formats set in topology\n");
		return -EINVAL;
	}

	dev_dbg(scomp->dev,
		"Number of input audio formats: %d. Number of output audio formats: %d\n",
		available_fmt->num_input_formats, available_fmt->num_output_formats);

	/* set is_pages in the module's base_config */
	ret = sof_update_ipc_object(scomp, module_base_cfg, SOF_COMP_TOKENS, swidget->tuples,
				    swidget->num_tuples, sizeof(*module_base_cfg), 1);
	if (ret) {
		dev_err(scomp->dev, "parse comp tokens for %s failed, error: %d\n",
			swidget->widget->name, ret);
		return ret;
	}

	dev_dbg(scomp->dev, "widget %s: is_pages: %d\n", swidget->widget->name,
		module_base_cfg->is_pages);

	if (available_fmt->num_input_formats) {
		in_format = kcalloc(available_fmt->num_input_formats,
				    sizeof(*in_format), GFP_KERNEL);
		if (!in_format)
			return -ENOMEM;
		available_fmt->input_pin_fmts = in_format;

		ret = sof_update_ipc_object(scomp, in_format,
					    SOF_IN_AUDIO_FORMAT_TOKENS, swidget->tuples,
					    swidget->num_tuples, sizeof(*in_format),
					    available_fmt->num_input_formats);
		if (ret) {
			dev_err(scomp->dev, "parse input audio fmt tokens failed %d\n", ret);
			goto err_in;
		}

		dev_dbg(scomp->dev, "Input audio formats for %s\n", swidget->widget->name);
		sof_ipc4_dbg_audio_format(scomp->dev, in_format,
					  available_fmt->num_input_formats);
	}

	if (available_fmt->num_output_formats) {
		out_format = kcalloc(available_fmt->num_output_formats, sizeof(*out_format),
				     GFP_KERNEL);
		if (!out_format) {
			ret = -ENOMEM;
			goto err_in;
		}

		ret = sof_update_ipc_object(scomp, out_format,
					    SOF_OUT_AUDIO_FORMAT_TOKENS, swidget->tuples,
					    swidget->num_tuples, sizeof(*out_format),
					    available_fmt->num_output_formats);
		if (ret) {
			dev_err(scomp->dev, "parse output audio fmt tokens failed\n");
			goto err_out;
		}

		available_fmt->output_pin_fmts = out_format;
		dev_dbg(scomp->dev, "Output audio formats for %s\n", swidget->widget->name);
		sof_ipc4_dbg_audio_format(scomp->dev, out_format,
					  available_fmt->num_output_formats);
	}

	return 0;

err_out:
	kfree(out_format);
err_in:
	kfree(in_format);
	available_fmt->input_pin_fmts = NULL;
	return ret;
}

/* release the memory allocated in sof_ipc4_get_audio_fmt */
static void sof_ipc4_free_audio_fmt(struct sof_ipc4_available_audio_format *available_fmt)

{
	kfree(available_fmt->output_pin_fmts);
	available_fmt->output_pin_fmts = NULL;
	kfree(available_fmt->input_pin_fmts);
	available_fmt->input_pin_fmts = NULL;
}

static void sof_ipc4_widget_free_comp_pipeline(struct snd_sof_widget *swidget)
{
	kfree(swidget->private);
}

static int sof_ipc4_widget_set_module_info(struct snd_sof_widget *swidget)
{
	struct snd_soc_component *scomp = swidget->scomp;
	struct snd_sof_dev *sdev = snd_soc_component_get_drvdata(scomp);

	swidget->module_info = sof_ipc4_find_module_by_uuid(sdev, &swidget->uuid);

	if (swidget->module_info)
		return 0;

	dev_err(sdev->dev, "failed to find module info for widget %s with UUID %pUL\n",
		swidget->widget->name, &swidget->uuid);
	return -EINVAL;
}

static int sof_ipc4_widget_setup_msg(struct snd_sof_widget *swidget, struct sof_ipc4_msg *msg)
{
	struct sof_ipc4_fw_module *fw_module;
	uint32_t type;
	int ret;

	ret = sof_ipc4_widget_set_module_info(swidget);
	if (ret)
		return ret;

	fw_module = swidget->module_info;

	msg->primary = fw_module->man4_module_entry.id;
	msg->primary |= SOF_IPC4_MSG_TYPE_SET(SOF_IPC4_MOD_INIT_INSTANCE);
	msg->primary |= SOF_IPC4_MSG_DIR(SOF_IPC4_MSG_REQUEST);
	msg->primary |= SOF_IPC4_MSG_TARGET(SOF_IPC4_MODULE_MSG);

	msg->extension = SOF_IPC4_MOD_EXT_CORE_ID(swidget->core);

	type = (fw_module->man4_module_entry.type & SOF_IPC4_MODULE_DP) ? 1 : 0;
	msg->extension |= SOF_IPC4_MOD_EXT_DOMAIN(type);

	return 0;
}

static void sof_ipc4_widget_update_kcontrol_module_id(struct snd_sof_widget *swidget)
{
	struct snd_soc_component *scomp = swidget->scomp;
	struct snd_sof_dev *sdev = snd_soc_component_get_drvdata(scomp);
	struct sof_ipc4_fw_module *fw_module = swidget->module_info;
	struct snd_sof_control *scontrol;

	/* update module ID for all kcontrols for this widget */
	list_for_each_entry(scontrol, &sdev->kcontrol_list, list) {
		if (scontrol->comp_id == swidget->comp_id) {
			struct sof_ipc4_control_data *cdata = scontrol->ipc_control_data;
			struct sof_ipc4_msg *msg = &cdata->msg;

			msg->primary |= fw_module->man4_module_entry.id;
		}
	}
}

static int sof_ipc4_widget_setup_pcm(struct snd_sof_widget *swidget)
{
	struct sof_ipc4_available_audio_format *available_fmt;
	struct snd_soc_component *scomp = swidget->scomp;
	struct sof_ipc4_copier *ipc4_copier;
	int node_type = 0;
	int ret;

	ipc4_copier = kzalloc(sizeof(*ipc4_copier), GFP_KERNEL);
	if (!ipc4_copier)
		return -ENOMEM;

	swidget->private = ipc4_copier;
	available_fmt = &ipc4_copier->available_fmt;

	dev_dbg(scomp->dev, "Updating IPC structure for %s\n", swidget->widget->name);

	ret = sof_ipc4_get_audio_fmt(scomp, swidget, available_fmt,
				     &ipc4_copier->data.base_config);
	if (ret)
		goto free_copier;

	/*
	 * This callback is used by host copier and module-to-module copier,
	 * and only host copier needs to set gtw_cfg.
	 */
	if (!WIDGET_IS_AIF(swidget->id))
		goto skip_gtw_cfg;

	ret = sof_update_ipc_object(scomp, &node_type,
				    SOF_COPIER_TOKENS, swidget->tuples,
				    swidget->num_tuples, sizeof(node_type), 1);

	if (ret) {
		dev_err(scomp->dev, "parse host copier node type token failed %d\n",
			ret);
		goto free_available_fmt;
	}
	dev_dbg(scomp->dev, "host copier '%s' node_type %u\n", swidget->widget->name, node_type);

skip_gtw_cfg:
	ipc4_copier->gtw_attr = kzalloc(sizeof(*ipc4_copier->gtw_attr), GFP_KERNEL);
	if (!ipc4_copier->gtw_attr) {
		ret = -ENOMEM;
		goto free_available_fmt;
	}

	ipc4_copier->copier_config = (uint32_t *)ipc4_copier->gtw_attr;
	ipc4_copier->data.gtw_cfg.config_length =
		sizeof(struct sof_ipc4_gtw_attributes) >> 2;

	switch (swidget->id) {
	case snd_soc_dapm_aif_in:
	case snd_soc_dapm_aif_out:
		ipc4_copier->data.gtw_cfg.node_id = SOF_IPC4_NODE_TYPE(node_type);
		break;
	case snd_soc_dapm_buffer:
		ipc4_copier->data.gtw_cfg.node_id = SOF_IPC4_INVALID_NODE_ID;
		ipc4_copier->ipc_config_size = 0;
		break;
	default:
		dev_err(scomp->dev, "invalid widget type %d\n", swidget->id);
		ret = -EINVAL;
		goto free_gtw_attr;
	}

	/* set up module info and message header */
	ret = sof_ipc4_widget_setup_msg(swidget, &ipc4_copier->msg);
	if (ret)
		goto free_gtw_attr;

	return 0;

free_gtw_attr:
	kfree(ipc4_copier->gtw_attr);
free_available_fmt:
	sof_ipc4_free_audio_fmt(available_fmt);
free_copier:
	kfree(ipc4_copier);
	swidget->private = NULL;
	return ret;
}

static void sof_ipc4_widget_free_comp_pcm(struct snd_sof_widget *swidget)
{
	struct sof_ipc4_copier *ipc4_copier = swidget->private;
	struct sof_ipc4_available_audio_format *available_fmt;

	if (!ipc4_copier)
		return;

	available_fmt = &ipc4_copier->available_fmt;
	kfree(available_fmt->output_pin_fmts);
	kfree(ipc4_copier->gtw_attr);
	kfree(ipc4_copier);
	swidget->private = NULL;
}

static int sof_ipc4_widget_setup_comp_dai(struct snd_sof_widget *swidget)
{
	struct sof_ipc4_available_audio_format *available_fmt;
	struct snd_soc_component *scomp = swidget->scomp;
	struct snd_sof_dai *dai = swidget->private;
	struct sof_ipc4_copier *ipc4_copier;
	struct snd_sof_widget *pipe_widget;
	struct sof_ipc4_pipeline *pipeline;
	int node_type = 0;
	int ret;

	ipc4_copier = kzalloc(sizeof(*ipc4_copier), GFP_KERNEL);
	if (!ipc4_copier)
		return -ENOMEM;

	available_fmt = &ipc4_copier->available_fmt;

	dev_dbg(scomp->dev, "Updating IPC structure for %s\n", swidget->widget->name);

	ret = sof_ipc4_get_audio_fmt(scomp, swidget, available_fmt,
				     &ipc4_copier->data.base_config);
	if (ret)
		goto free_copier;

	ret = sof_update_ipc_object(scomp, &node_type,
				    SOF_COPIER_TOKENS, swidget->tuples,
				    swidget->num_tuples, sizeof(node_type), 1);
	if (ret) {
		dev_err(scomp->dev, "parse dai node type failed %d\n", ret);
		goto free_available_fmt;
	}

	ret = sof_update_ipc_object(scomp, ipc4_copier,
				    SOF_DAI_TOKENS, swidget->tuples,
				    swidget->num_tuples, sizeof(u32), 1);
	if (ret) {
		dev_err(scomp->dev, "parse dai copier node token failed %d\n", ret);
		goto free_available_fmt;
	}

	dev_dbg(scomp->dev, "dai %s node_type %u dai_type %u dai_index %d\n", swidget->widget->name,
		node_type, ipc4_copier->dai_type, ipc4_copier->dai_index);

	ipc4_copier->data.gtw_cfg.node_id = SOF_IPC4_NODE_TYPE(node_type);

	pipe_widget = swidget->spipe->pipe_widget;
	pipeline = pipe_widget->private;
	if (pipeline->use_chain_dma && ipc4_copier->dai_type != SOF_DAI_INTEL_HDA) {
		dev_err(scomp->dev,
			"Bad DAI type '%d', Chained DMA is only supported by HDA DAIs (%d).\n",
			ipc4_copier->dai_type, SOF_DAI_INTEL_HDA);
		ret = -ENODEV;
		goto free_available_fmt;
	}

	switch (ipc4_copier->dai_type) {
	case SOF_DAI_INTEL_ALH:
	{
		struct snd_sof_dev *sdev = snd_soc_component_get_drvdata(scomp);
		struct sof_ipc4_alh_configuration_blob *blob;
		struct snd_soc_dapm_path *p;
		struct snd_sof_widget *w;
		int src_num = 0;

		snd_soc_dapm_widget_for_each_source_path(swidget->widget, p)
			src_num++;

		if (swidget->id == snd_soc_dapm_dai_in && src_num == 0) {
			/*
			 * The blob will not be used if the ALH copier is playback direction
			 * and doesn't connect to any source.
			 * It is fine to call kfree(ipc4_copier->copier_config) since
			 * ipc4_copier->copier_config is null.
			 */
			ret = 0;
			break;
		}

		blob = kzalloc(sizeof(*blob), GFP_KERNEL);
		if (!blob) {
			ret = -ENOMEM;
			goto free_available_fmt;
		}

		list_for_each_entry(w, &sdev->widget_list, list) {
			if (w->widget->sname &&
			    strcmp(w->widget->sname, swidget->widget->sname))
				continue;

			blob->alh_cfg.device_count++;
		}

		ipc4_copier->copier_config = (uint32_t *)blob;
		ipc4_copier->data.gtw_cfg.config_length = sizeof(*blob) >> 2;
		break;
	}
	case SOF_DAI_INTEL_SSP:
		/* set SSP DAI index as the node_id */
		ipc4_copier->data.gtw_cfg.node_id |=
			SOF_IPC4_NODE_INDEX_INTEL_SSP(ipc4_copier->dai_index);
		break;
	case SOF_DAI_INTEL_DMIC:
		/* set DMIC DAI index as the node_id */
		ipc4_copier->data.gtw_cfg.node_id |=
			SOF_IPC4_NODE_INDEX_INTEL_DMIC(ipc4_copier->dai_index);
		break;
	default:
		ipc4_copier->gtw_attr = kzalloc(sizeof(*ipc4_copier->gtw_attr), GFP_KERNEL);
		if (!ipc4_copier->gtw_attr) {
			ret = -ENOMEM;
			goto free_available_fmt;
		}

		ipc4_copier->copier_config = (uint32_t *)ipc4_copier->gtw_attr;
		ipc4_copier->data.gtw_cfg.config_length =
			sizeof(struct sof_ipc4_gtw_attributes) >> 2;
		break;
	}

	dai->scomp = scomp;
	dai->private = ipc4_copier;

	/* set up module info and message header */
	ret = sof_ipc4_widget_setup_msg(swidget, &ipc4_copier->msg);
	if (ret)
		goto free_copier_config;

	return 0;

free_copier_config:
	kfree(ipc4_copier->copier_config);
free_available_fmt:
	sof_ipc4_free_audio_fmt(available_fmt);
free_copier:
	kfree(ipc4_copier);
	dai->private = NULL;
	dai->scomp = NULL;
	return ret;
}

static void sof_ipc4_widget_free_comp_dai(struct snd_sof_widget *swidget)
{
	struct sof_ipc4_available_audio_format *available_fmt;
	struct snd_sof_dai *dai = swidget->private;
	struct sof_ipc4_copier *ipc4_copier;

	if (!dai)
		return;

	if (!dai->private) {
		kfree(dai);
		swidget->private = NULL;
		return;
	}

	ipc4_copier = dai->private;
	available_fmt = &ipc4_copier->available_fmt;

	kfree(available_fmt->output_pin_fmts);
	if (ipc4_copier->dai_type != SOF_DAI_INTEL_SSP &&
	    ipc4_copier->dai_type != SOF_DAI_INTEL_DMIC)
		kfree(ipc4_copier->copier_config);
	kfree(dai->private);
	kfree(dai);
	swidget->private = NULL;
}

static int sof_ipc4_widget_setup_comp_pipeline(struct snd_sof_widget *swidget)
{
	struct snd_soc_component *scomp = swidget->scomp;
	struct sof_ipc4_pipeline *pipeline;
	int ret;

	pipeline = kzalloc(sizeof(*pipeline), GFP_KERNEL);
	if (!pipeline)
		return -ENOMEM;

	ret = sof_update_ipc_object(scomp, pipeline, SOF_SCHED_TOKENS, swidget->tuples,
				    swidget->num_tuples, sizeof(*pipeline), 1);
	if (ret) {
		dev_err(scomp->dev, "parsing scheduler tokens failed\n");
		goto err;
	}

	swidget->core = pipeline->core_id;

	if (pipeline->use_chain_dma) {
		dev_dbg(scomp->dev, "Set up chain DMA for %s\n", swidget->widget->name);
		swidget->private = pipeline;
		return 0;
	}

	/* parse one set of pipeline tokens */
	ret = sof_update_ipc_object(scomp, swidget, SOF_PIPELINE_TOKENS, swidget->tuples,
				    swidget->num_tuples, sizeof(*swidget), 1);
	if (ret) {
		dev_err(scomp->dev, "parsing pipeline tokens failed\n");
		goto err;
	}

	/* TODO: Get priority from topology */
	pipeline->priority = 0;

	dev_dbg(scomp->dev, "pipeline '%s': id %d, pri %d, core_id %u, lp mode %d\n",
		swidget->widget->name, swidget->pipeline_id,
		pipeline->priority, pipeline->core_id, pipeline->lp_mode);

	swidget->private = pipeline;

	pipeline->msg.primary = SOF_IPC4_GLB_PIPE_PRIORITY(pipeline->priority);
	pipeline->msg.primary |= SOF_IPC4_MSG_TYPE_SET(SOF_IPC4_GLB_CREATE_PIPELINE);
	pipeline->msg.primary |= SOF_IPC4_MSG_DIR(SOF_IPC4_MSG_REQUEST);
	pipeline->msg.primary |= SOF_IPC4_MSG_TARGET(SOF_IPC4_FW_GEN_MSG);

	pipeline->msg.extension = pipeline->lp_mode;
	pipeline->msg.extension |= SOF_IPC4_GLB_PIPE_EXT_CORE_ID(pipeline->core_id);
	pipeline->state = SOF_IPC4_PIPE_UNINITIALIZED;

	return 0;
err:
	kfree(pipeline);
	return ret;
}

static int sof_ipc4_widget_setup_comp_pga(struct snd_sof_widget *swidget)
{
	struct snd_soc_component *scomp = swidget->scomp;
	struct sof_ipc4_gain *gain;
	int ret;

	gain = kzalloc(sizeof(*gain), GFP_KERNEL);
	if (!gain)
		return -ENOMEM;

	swidget->private = gain;

	gain->data.channels = SOF_IPC4_GAIN_ALL_CHANNELS_MASK;
	gain->data.init_val = SOF_IPC4_VOL_ZERO_DB;

	ret = sof_ipc4_get_audio_fmt(scomp, swidget, &gain->available_fmt, &gain->base_config);
	if (ret)
		goto err;

	ret = sof_update_ipc_object(scomp, &gain->data, SOF_GAIN_TOKENS, swidget->tuples,
				    swidget->num_tuples, sizeof(gain->data), 1);
	if (ret) {
		dev_err(scomp->dev, "Parsing gain tokens failed\n");
		goto err;
	}

	dev_dbg(scomp->dev,
		"pga widget %s: ramp type: %d, ramp duration %d, initial gain value: %#x\n",
		swidget->widget->name, gain->data.curve_type, gain->data.curve_duration_l,
		gain->data.init_val);

	ret = sof_ipc4_widget_setup_msg(swidget, &gain->msg);
	if (ret)
		goto err;

	sof_ipc4_widget_update_kcontrol_module_id(swidget);

	return 0;
err:
	sof_ipc4_free_audio_fmt(&gain->available_fmt);
	kfree(gain);
	swidget->private = NULL;
	return ret;
}

static void sof_ipc4_widget_free_comp_pga(struct snd_sof_widget *swidget)
{
	struct sof_ipc4_gain *gain = swidget->private;

	if (!gain)
		return;

	sof_ipc4_free_audio_fmt(&gain->available_fmt);
	kfree(swidget->private);
	swidget->private = NULL;
}

static int sof_ipc4_widget_setup_comp_mixer(struct snd_sof_widget *swidget)
{
	struct snd_soc_component *scomp = swidget->scomp;
	struct sof_ipc4_mixer *mixer;
	int ret;

	dev_dbg(scomp->dev, "Updating IPC structure for %s\n", swidget->widget->name);

	mixer = kzalloc(sizeof(*mixer), GFP_KERNEL);
	if (!mixer)
		return -ENOMEM;

	swidget->private = mixer;

	ret = sof_ipc4_get_audio_fmt(scomp, swidget, &mixer->available_fmt,
				     &mixer->base_config);
	if (ret)
		goto err;

	ret = sof_ipc4_widget_setup_msg(swidget, &mixer->msg);
	if (ret)
		goto err;

	return 0;
err:
	sof_ipc4_free_audio_fmt(&mixer->available_fmt);
	kfree(mixer);
	swidget->private = NULL;
	return ret;
}

static int sof_ipc4_widget_setup_comp_src(struct snd_sof_widget *swidget)
{
	struct snd_soc_component *scomp = swidget->scomp;
	struct sof_ipc4_src *src;
	int ret;

	dev_dbg(scomp->dev, "Updating IPC structure for %s\n", swidget->widget->name);

	src = kzalloc(sizeof(*src), GFP_KERNEL);
	if (!src)
		return -ENOMEM;

	swidget->private = src;

	ret = sof_ipc4_get_audio_fmt(scomp, swidget, &src->available_fmt, &src->base_config);
	if (ret)
		goto err;

	ret = sof_update_ipc_object(scomp, src, SOF_SRC_TOKENS, swidget->tuples,
				    swidget->num_tuples, sizeof(*src), 1);
	if (ret) {
		dev_err(scomp->dev, "Parsing SRC tokens failed\n");
		goto err;
	}

	dev_dbg(scomp->dev, "SRC sink rate %d\n", src->sink_rate);

	ret = sof_ipc4_widget_setup_msg(swidget, &src->msg);
	if (ret)
		goto err;

	return 0;
err:
	sof_ipc4_free_audio_fmt(&src->available_fmt);
	kfree(src);
	swidget->private = NULL;
	return ret;
}

static void sof_ipc4_widget_free_comp_src(struct snd_sof_widget *swidget)
{
	struct sof_ipc4_src *src = swidget->private;

	if (!src)
		return;

	sof_ipc4_free_audio_fmt(&src->available_fmt);
	kfree(swidget->private);
	swidget->private = NULL;
}

static void sof_ipc4_widget_free_comp_mixer(struct snd_sof_widget *swidget)
{
	struct sof_ipc4_mixer *mixer = swidget->private;

	if (!mixer)
		return;

	sof_ipc4_free_audio_fmt(&mixer->available_fmt);
	kfree(swidget->private);
	swidget->private = NULL;
}

/*
 * Add the process modules support. The process modules are defined as snd_soc_dapm_effect modules.
 */
static int sof_ipc4_widget_setup_comp_process(struct snd_sof_widget *swidget)
{
	struct snd_soc_component *scomp = swidget->scomp;
	struct sof_ipc4_fw_module *fw_module;
	struct sof_ipc4_process *process;
	void *cfg;
	int ret;

	process = kzalloc(sizeof(*process), GFP_KERNEL);
	if (!process)
		return -ENOMEM;

	swidget->private = process;

	ret = sof_ipc4_get_audio_fmt(scomp, swidget, &process->available_fmt,
				     &process->base_config);
	if (ret)
		goto err;

	ret = sof_ipc4_widget_setup_msg(swidget, &process->msg);
	if (ret)
		goto err;

	/* parse process init module payload config type from module info */
	fw_module = swidget->module_info;
	process->init_config = FIELD_GET(SOF_IPC4_MODULE_INIT_CONFIG_MASK,
					 fw_module->man4_module_entry.type);

	process->ipc_config_size = sizeof(struct sof_ipc4_base_module_cfg);

	/* allocate memory for base config extension if needed */
	if (process->init_config == SOF_IPC4_MODULE_INIT_CONFIG_TYPE_BASE_CFG_WITH_EXT) {
		struct sof_ipc4_base_module_cfg_ext *base_cfg_ext;
		u32 ext_size = struct_size(base_cfg_ext, pin_formats,
						swidget->num_input_pins + swidget->num_output_pins);

		base_cfg_ext = kzalloc(ext_size, GFP_KERNEL);
		if (!base_cfg_ext) {
			ret = -ENOMEM;
			goto free_available_fmt;
		}

		base_cfg_ext->num_input_pin_fmts = swidget->num_input_pins;
		base_cfg_ext->num_output_pin_fmts = swidget->num_output_pins;
		process->base_config_ext = base_cfg_ext;
		process->base_config_ext_size = ext_size;
		process->ipc_config_size += ext_size;
	}

	cfg = kzalloc(process->ipc_config_size, GFP_KERNEL);
	if (!cfg) {
		ret = -ENOMEM;
		goto free_base_cfg_ext;
	}

	process->ipc_config_data = cfg;

	sof_ipc4_widget_update_kcontrol_module_id(swidget);

	return 0;
free_base_cfg_ext:
	kfree(process->base_config_ext);
	process->base_config_ext = NULL;
free_available_fmt:
	sof_ipc4_free_audio_fmt(&process->available_fmt);
err:
	kfree(process);
	swidget->private = NULL;
	return ret;
}

static void sof_ipc4_widget_free_comp_process(struct snd_sof_widget *swidget)
{
	struct sof_ipc4_process *process = swidget->private;

	if (!process)
		return;

	kfree(process->ipc_config_data);
	kfree(process->base_config_ext);
	sof_ipc4_free_audio_fmt(&process->available_fmt);
	kfree(swidget->private);
	swidget->private = NULL;
}

static void
sof_ipc4_update_resource_usage(struct snd_sof_dev *sdev, struct snd_sof_widget *swidget,
			       struct sof_ipc4_base_module_cfg *base_config)
{
	struct sof_ipc4_fw_module *fw_module = swidget->module_info;
	struct snd_sof_widget *pipe_widget;
	struct sof_ipc4_pipeline *pipeline;
	int task_mem, queue_mem;
	int ibs, bss, total;

	ibs = base_config->ibs;
	bss = base_config->is_pages;

	task_mem = SOF_IPC4_PIPELINE_OBJECT_SIZE;
	task_mem += SOF_IPC4_MODULE_INSTANCE_LIST_ITEM_SIZE + bss;

	if (fw_module->man4_module_entry.type & SOF_IPC4_MODULE_LL) {
		task_mem += SOF_IPC4_FW_ROUNDUP(SOF_IPC4_LL_TASK_OBJECT_SIZE);
		task_mem += SOF_IPC4_FW_MAX_QUEUE_COUNT * SOF_IPC4_MODULE_INSTANCE_LIST_ITEM_SIZE;
		task_mem += SOF_IPC4_LL_TASK_LIST_ITEM_SIZE;
	} else {
		task_mem += SOF_IPC4_FW_ROUNDUP(SOF_IPC4_DP_TASK_OBJECT_SIZE);
		task_mem += SOF_IPC4_DP_TASK_LIST_SIZE;
	}

	ibs = SOF_IPC4_FW_ROUNDUP(ibs);
	queue_mem = SOF_IPC4_FW_MAX_QUEUE_COUNT * (SOF_IPC4_DATA_QUEUE_OBJECT_SIZE +  ibs);

	total = SOF_IPC4_FW_PAGE(task_mem + queue_mem);

	pipe_widget = swidget->spipe->pipe_widget;
	pipeline = pipe_widget->private;
	pipeline->mem_usage += total;

	/* Update base_config->cpc from the module manifest */
	sof_ipc4_update_cpc_from_manifest(sdev, fw_module, base_config);

	dev_dbg(sdev->dev, "%s: ibs / obs / cpc: %u / %u / %u\n",
		swidget->widget->name, base_config->ibs, base_config->obs,
		base_config->cpc);
}

static int sof_ipc4_widget_assign_instance_id(struct snd_sof_dev *sdev,
					      struct snd_sof_widget *swidget)
{
	struct sof_ipc4_fw_module *fw_module = swidget->module_info;
	int max_instances = fw_module->man4_module_entry.instance_max_count;

	swidget->instance_id = ida_alloc_max(&fw_module->m_ida, max_instances, GFP_KERNEL);
	if (swidget->instance_id < 0) {
		dev_err(sdev->dev, "failed to assign instance id for widget %s",
			swidget->widget->name);
		return swidget->instance_id;
	}

	return 0;
}

/* update hw_params based on the audio stream format */
static int sof_ipc4_update_hw_params(struct snd_sof_dev *sdev, struct snd_pcm_hw_params *params,
				     struct sof_ipc4_audio_format *fmt)
{
	snd_pcm_format_t snd_fmt;
	struct snd_interval *i;
	struct snd_mask *m;
	int valid_bits = SOF_IPC4_AUDIO_FORMAT_CFG_V_BIT_DEPTH(fmt->fmt_cfg);
	unsigned int channels, rate;

	switch (valid_bits) {
	case 16:
		snd_fmt = SNDRV_PCM_FORMAT_S16_LE;
		break;
	case 24:
		snd_fmt = SNDRV_PCM_FORMAT_S24_LE;
		break;
	case 32:
		snd_fmt = SNDRV_PCM_FORMAT_S32_LE;
		break;
	default:
		dev_err(sdev->dev, "invalid PCM valid_bits %d\n", valid_bits);
		return -EINVAL;
	}

	m = hw_param_mask(params, SNDRV_PCM_HW_PARAM_FORMAT);
	snd_mask_none(m);
	snd_mask_set_format(m, snd_fmt);

	rate = fmt->sampling_frequency;
	i = hw_param_interval(params, SNDRV_PCM_HW_PARAM_RATE);
	i->min = rate;
	i->max = rate;

	channels = SOF_IPC4_AUDIO_FORMAT_CFG_CHANNELS_COUNT(fmt->fmt_cfg);
	i = hw_param_interval(params, SNDRV_PCM_HW_PARAM_CHANNELS);
	i->min = channels;
	i->max = channels;

	return 0;
}

static bool sof_ipc4_is_single_format(struct snd_sof_dev *sdev,
				      struct sof_ipc4_pin_format *pin_fmts, u32 pin_fmts_size)
{
	struct sof_ipc4_audio_format *fmt;
	u32 rate, channels, valid_bits;
	int i;

	fmt = &pin_fmts[0].audio_fmt;
	rate = fmt->sampling_frequency;
	channels = SOF_IPC4_AUDIO_FORMAT_CFG_CHANNELS_COUNT(fmt->fmt_cfg);
	valid_bits = SOF_IPC4_AUDIO_FORMAT_CFG_V_BIT_DEPTH(fmt->fmt_cfg);

	/* check if all output formats in topology are the same */
	for (i = 1; i < pin_fmts_size; i++) {
		u32 _rate, _channels, _valid_bits;

		fmt = &pin_fmts[i].audio_fmt;
		_rate = fmt->sampling_frequency;
		_channels = SOF_IPC4_AUDIO_FORMAT_CFG_CHANNELS_COUNT(fmt->fmt_cfg);
		_valid_bits = SOF_IPC4_AUDIO_FORMAT_CFG_V_BIT_DEPTH(fmt->fmt_cfg);

		if (_rate != rate || _channels != channels || _valid_bits != valid_bits)
			return false;
	}

	return true;
}

static int sof_ipc4_init_output_audio_fmt(struct snd_sof_dev *sdev,
					  struct sof_ipc4_base_module_cfg *base_config,
					  struct sof_ipc4_available_audio_format *available_fmt,
					  u32 out_ref_rate, u32 out_ref_channels,
					  u32 out_ref_valid_bits)
{
	struct sof_ipc4_audio_format *out_fmt;
	bool single_format;
	int i;

	if (!available_fmt->num_output_formats)
		return -EINVAL;

	single_format = sof_ipc4_is_single_format(sdev, available_fmt->output_pin_fmts,
						  available_fmt->num_output_formats);

	/* pick the first format if there's only one available or if all formats are the same */
	if (single_format) {
		base_config->obs = available_fmt->output_pin_fmts[0].buffer_size;
		return 0;
	}

	/*
	 * if there are multiple output formats, then choose the output format that matches
	 * the reference params
	 */
	for (i = 0; i < available_fmt->num_output_formats; i++) {
		u32 _out_rate, _out_channels, _out_valid_bits;

		out_fmt = &available_fmt->output_pin_fmts[i].audio_fmt;
		_out_rate = out_fmt->sampling_frequency;
		_out_channels = SOF_IPC4_AUDIO_FORMAT_CFG_CHANNELS_COUNT(out_fmt->fmt_cfg);
		_out_valid_bits = SOF_IPC4_AUDIO_FORMAT_CFG_V_BIT_DEPTH(out_fmt->fmt_cfg);

		if (_out_rate == out_ref_rate && _out_channels == out_ref_channels &&
		    _out_valid_bits == out_ref_valid_bits) {
			base_config->obs = available_fmt->output_pin_fmts[i].buffer_size;
			return i;
		}
	}

	return -EINVAL;
}

static int sof_ipc4_get_valid_bits(struct snd_sof_dev *sdev, struct snd_pcm_hw_params *params)
{
	switch (params_format(params)) {
	case SNDRV_PCM_FORMAT_S16_LE:
		return 16;
	case SNDRV_PCM_FORMAT_S24_LE:
		return 24;
	case SNDRV_PCM_FORMAT_S32_LE:
		return 32;
	default:
		dev_err(sdev->dev, "invalid pcm frame format %d\n", params_format(params));
		return -EINVAL;
	}
}

static int sof_ipc4_init_input_audio_fmt(struct snd_sof_dev *sdev,
					 struct snd_sof_widget *swidget,
					 struct sof_ipc4_base_module_cfg *base_config,
					 struct snd_pcm_hw_params *params,
					 struct sof_ipc4_available_audio_format *available_fmt)
{
	struct sof_ipc4_pin_format *pin_fmts = available_fmt->input_pin_fmts;
	u32 pin_fmts_size = available_fmt->num_input_formats;
	u32 valid_bits;
	u32 channels;
	u32 rate;
	bool single_format;
	int sample_valid_bits;
	int i = 0;

	if (!available_fmt->num_input_formats) {
		dev_err(sdev->dev, "no input formats for %s\n", swidget->widget->name);
		return -EINVAL;
	}

	single_format = sof_ipc4_is_single_format(sdev, available_fmt->input_pin_fmts,
						  available_fmt->num_input_formats);
	if (single_format)
		goto in_fmt;

	sample_valid_bits = sof_ipc4_get_valid_bits(sdev, params);
	if (sample_valid_bits < 0)
		return sample_valid_bits;

	/*
	 * Search supported input audio formats with pin index 0 to match rate, channels and
	 * sample_valid_bits from reference params
	 */
	for (i = 0; i < pin_fmts_size; i++) {
		struct sof_ipc4_audio_format *fmt = &pin_fmts[i].audio_fmt;

		if (pin_fmts[i].pin_index)
			continue;

		rate = fmt->sampling_frequency;
		channels = SOF_IPC4_AUDIO_FORMAT_CFG_CHANNELS_COUNT(fmt->fmt_cfg);
		valid_bits = SOF_IPC4_AUDIO_FORMAT_CFG_V_BIT_DEPTH(fmt->fmt_cfg);
		if (params_rate(params) == rate && params_channels(params) == channels &&
		    sample_valid_bits == valid_bits) {
			dev_dbg(sdev->dev, "matched audio format index for %uHz, %ubit, %u channels: %d\n",
				rate, valid_bits, channels, i);
			break;
		}
	}

	if (i == pin_fmts_size) {
		dev_err(sdev->dev, "%s: Unsupported audio format: %uHz, %ubit, %u channels\n",
			__func__, params_rate(params), sample_valid_bits, params_channels(params));
		return -EINVAL;
	}

in_fmt:
	/* copy input format */
	if (available_fmt->num_input_formats && i < available_fmt->num_input_formats) {
		memcpy(&base_config->audio_fmt, &available_fmt->input_pin_fmts[i].audio_fmt,
		       sizeof(struct sof_ipc4_audio_format));

		/* set base_cfg ibs/obs */
		base_config->ibs = available_fmt->input_pin_fmts[i].buffer_size;

		dev_dbg(sdev->dev, "Init input audio formats for %s\n", swidget->widget->name);
		sof_ipc4_dbg_audio_format(sdev->dev, &available_fmt->input_pin_fmts[i], 1);
	}

	return i;
}

static void sof_ipc4_unprepare_copier_module(struct snd_sof_widget *swidget)
{
	struct sof_ipc4_copier *ipc4_copier = NULL;
	struct snd_sof_widget *pipe_widget;
	struct sof_ipc4_pipeline *pipeline;

	/* reset pipeline memory usage */
	pipe_widget = swidget->spipe->pipe_widget;
	pipeline = pipe_widget->private;
	pipeline->mem_usage = 0;

	if (WIDGET_IS_AIF(swidget->id) || swidget->id == snd_soc_dapm_buffer) {
		if (pipeline->use_chain_dma) {
			pipeline->msg.primary = 0;
			pipeline->msg.extension = 0;
		}
		ipc4_copier = swidget->private;
	} else if (WIDGET_IS_DAI(swidget->id)) {
		struct snd_sof_dai *dai = swidget->private;

		ipc4_copier = dai->private;

		if (pipeline->use_chain_dma) {
			pipeline->msg.primary = 0;
			pipeline->msg.extension = 0;
		}

		if (ipc4_copier->dai_type == SOF_DAI_INTEL_ALH) {
			struct sof_ipc4_copier_data *copier_data = &ipc4_copier->data;
			struct sof_ipc4_alh_configuration_blob *blob;
			unsigned int group_id;

			blob = (struct sof_ipc4_alh_configuration_blob *)ipc4_copier->copier_config;
			if (blob->alh_cfg.device_count > 1) {
				group_id = SOF_IPC4_NODE_INDEX(ipc4_copier->data.gtw_cfg.node_id) -
					   ALH_MULTI_GTW_BASE;
				ida_free(&alh_group_ida, group_id);
			}

			/* clear the node ID */
			copier_data->gtw_cfg.node_id &= ~SOF_IPC4_NODE_INDEX_MASK;
		}
	}

	if (ipc4_copier) {
		kfree(ipc4_copier->ipc_config_data);
		ipc4_copier->ipc_config_data = NULL;
		ipc4_copier->ipc_config_size = 0;
	}
}

#if IS_ENABLED(CONFIG_ACPI) && IS_ENABLED(CONFIG_SND_INTEL_NHLT)
static int snd_sof_get_hw_config_params(struct snd_sof_dev *sdev, struct snd_sof_dai *dai,
					int *sample_rate, int *channel_count, int *bit_depth)
{
	struct snd_soc_tplg_hw_config *hw_config;
	struct snd_sof_dai_link *slink;
	bool dai_link_found = false;
	bool hw_cfg_found = false;
	int i;

	/* get current hw_config from link */
	list_for_each_entry(slink, &sdev->dai_link_list, list) {
		if (!strcmp(slink->link->name, dai->name)) {
			dai_link_found = true;
			break;
		}
	}

	if (!dai_link_found) {
		dev_err(sdev->dev, "%s: no DAI link found for DAI %s\n", __func__, dai->name);
		return -EINVAL;
	}

	for (i = 0; i < slink->num_hw_configs; i++) {
		hw_config = &slink->hw_configs[i];
		if (dai->current_config == le32_to_cpu(hw_config->id)) {
			hw_cfg_found = true;
			break;
		}
	}

	if (!hw_cfg_found) {
		dev_err(sdev->dev, "%s: no matching hw_config found for DAI %s\n", __func__,
			dai->name);
		return -EINVAL;
	}

	*bit_depth = le32_to_cpu(hw_config->tdm_slot_width);
	*channel_count = le32_to_cpu(hw_config->tdm_slots);
	*sample_rate = le32_to_cpu(hw_config->fsync_rate);

	dev_dbg(sdev->dev, "sample rate: %d sample width: %d channels: %d\n",
		*sample_rate, *bit_depth, *channel_count);

	return 0;
}

static int snd_sof_get_nhlt_endpoint_data(struct snd_sof_dev *sdev, struct snd_sof_dai *dai,
					  struct snd_pcm_hw_params *params, u32 dai_index,
					  u32 linktype, u8 dir, u32 **dst, u32 *len)
{
	struct sof_ipc4_fw_data *ipc4_data = sdev->private;
	struct nhlt_specific_cfg *cfg;
	int sample_rate, channel_count;
	int bit_depth, ret;
	u32 nhlt_type;

	/* convert to NHLT type */
	switch (linktype) {
	case SOF_DAI_INTEL_DMIC:
		nhlt_type = NHLT_LINK_DMIC;
		bit_depth = params_width(params);
		channel_count = params_channels(params);
		sample_rate = params_rate(params);
		break;
	case SOF_DAI_INTEL_SSP:
		nhlt_type = NHLT_LINK_SSP;
		ret = snd_sof_get_hw_config_params(sdev, dai, &sample_rate, &channel_count,
						   &bit_depth);
		if (ret < 0)
			return ret;
		break;
	default:
		return 0;
	}

	dev_dbg(sdev->dev, "dai index %d nhlt type %d direction %d\n",
		dai_index, nhlt_type, dir);

	/* find NHLT blob with matching params */
	cfg = intel_nhlt_get_endpoint_blob(sdev->dev, ipc4_data->nhlt, dai_index, nhlt_type,
					   bit_depth, bit_depth, channel_count, sample_rate,
					   dir, 0);

	if (!cfg) {
		dev_err(sdev->dev,
			"no matching blob for sample rate: %d sample width: %d channels: %d\n",
			sample_rate, bit_depth, channel_count);
		return -EINVAL;
	}

	/* config length should be in dwords */
	*len = cfg->size >> 2;
	*dst = (u32 *)cfg->caps;

	return 0;
}
#else
static int snd_sof_get_nhlt_endpoint_data(struct snd_sof_dev *sdev, struct snd_sof_dai *dai,
					  struct snd_pcm_hw_params *params, u32 dai_index,
					  u32 linktype, u8 dir, u32 **dst, u32 *len)
{
	return 0;
}
#endif

static int ipc4_set_fmt_mask(struct snd_mask *fmt, unsigned int bit_depth)
{
	switch (bit_depth) {
	case 16:
		snd_mask_set_format(fmt, SNDRV_PCM_FORMAT_S16_LE);
		break;
	case 24:
		snd_mask_set_format(fmt, SNDRV_PCM_FORMAT_S24_LE);
		break;
	case 32:
		snd_mask_set_format(fmt, SNDRV_PCM_FORMAT_S32_LE);
		break;
	default:
		return -EINVAL;
	}

	return 0;
}

static int
sof_ipc4_prepare_copier_module(struct snd_sof_widget *swidget,
			       struct snd_pcm_hw_params *fe_params,
			       struct snd_sof_platform_stream_params *platform_params,
			       struct snd_pcm_hw_params *pipeline_params, int dir)
{
	struct sof_ipc4_available_audio_format *available_fmt;
	struct snd_soc_component *scomp = swidget->scomp;
	struct snd_sof_dev *sdev = snd_soc_component_get_drvdata(scomp);
	struct sof_ipc4_copier_data *copier_data;
	struct snd_pcm_hw_params *ref_params;
	struct sof_ipc4_copier *ipc4_copier;
	struct snd_sof_dai *dai;
	struct snd_mask *fmt;
	int out_sample_valid_bits;
	u32 gtw_cfg_config_length;
	u32 dma_config_tlv_size = 0;
	void **ipc_config_data;
	int *ipc_config_size;
	u32 **data;
	int ipc_size, ret, out_ref_valid_bits;
	u32 out_ref_rate, out_ref_channels;
	u32 deep_buffer_dma_ms = 0;
	int output_fmt_index;

	dev_dbg(sdev->dev, "copier %s, type %d", swidget->widget->name, swidget->id);

	switch (swidget->id) {
	case snd_soc_dapm_aif_in:
	case snd_soc_dapm_aif_out:
	{
		struct sof_ipc4_gtw_attributes *gtw_attr;
		struct snd_sof_widget *pipe_widget;
		struct sof_ipc4_pipeline *pipeline;

		/* parse the deep buffer dma size */
		ret = sof_update_ipc_object(scomp, &deep_buffer_dma_ms,
					    SOF_COPIER_DEEP_BUFFER_TOKENS, swidget->tuples,
					    swidget->num_tuples, sizeof(u32), 1);
		if (ret) {
			dev_err(scomp->dev, "Failed to parse deep buffer dma size for %s\n",
				swidget->widget->name);
			return ret;
		}

		ipc4_copier = (struct sof_ipc4_copier *)swidget->private;
		gtw_attr = ipc4_copier->gtw_attr;
		copier_data = &ipc4_copier->data;
		available_fmt = &ipc4_copier->available_fmt;

		pipe_widget = swidget->spipe->pipe_widget;
		pipeline = pipe_widget->private;

		if (pipeline->use_chain_dma) {
			u32 host_dma_id;
			u32 fifo_size;

			host_dma_id = platform_params->stream_tag - 1;
			pipeline->msg.primary |= SOF_IPC4_GLB_CHAIN_DMA_HOST_ID(host_dma_id);

			/* Set SCS bit for S16_LE format only */
			if (params_format(fe_params) == SNDRV_PCM_FORMAT_S16_LE)
				pipeline->msg.primary |= SOF_IPC4_GLB_CHAIN_DMA_SCS_MASK;

			/*
			 * Despite its name the bitfield 'fifo_size' is used to define DMA buffer
			 * size. The expression calculates 2ms buffer size.
			 */
			fifo_size = DIV_ROUND_UP((SOF_IPC4_CHAIN_DMA_BUF_SIZE_MS *
						  params_rate(fe_params) *
						  params_channels(fe_params) *
						  params_physical_width(fe_params)), 8000);
			pipeline->msg.extension |= SOF_IPC4_GLB_EXT_CHAIN_DMA_FIFO_SIZE(fifo_size);

			/*
			 * Chain DMA does not support stream timestamping, set node_id to invalid
			 * to skip the code in sof_ipc4_get_stream_start_offset().
			 */
			copier_data->gtw_cfg.node_id = SOF_IPC4_INVALID_NODE_ID;

			return 0;
		}

		/*
		 * Use the input_pin_fmts to match pcm params for playback and the output_pin_fmts
		 * for capture.
		 */
		if (dir == SNDRV_PCM_STREAM_PLAYBACK)
			ref_params = fe_params;
		else
			ref_params = pipeline_params;

		copier_data->gtw_cfg.node_id &= ~SOF_IPC4_NODE_INDEX_MASK;
		copier_data->gtw_cfg.node_id |=
			SOF_IPC4_NODE_INDEX(platform_params->stream_tag - 1);

		/* set gateway attributes */
		gtw_attr->lp_buffer_alloc = pipeline->lp_mode;
		break;
	}
	case snd_soc_dapm_dai_in:
	case snd_soc_dapm_dai_out:
	{
		struct snd_sof_widget *pipe_widget = swidget->spipe->pipe_widget;
		struct sof_ipc4_pipeline *pipeline = pipe_widget->private;

		if (pipeline->use_chain_dma)
			return 0;

		dai = swidget->private;

		ipc4_copier = (struct sof_ipc4_copier *)dai->private;
		copier_data = &ipc4_copier->data;
		available_fmt = &ipc4_copier->available_fmt;

		/*
		 * When there is format conversion within a pipeline, the number of supported
		 * output formats is typically limited to just 1 for the DAI copiers. But when there
		 * is no format conversion, the DAI copiers input format must match that of the
		 * FE hw_params for capture and the pipeline params for playback.
		 */
		if (dir == SNDRV_PCM_STREAM_PLAYBACK)
			ref_params = pipeline_params;
		else
			ref_params = fe_params;

		ret = snd_sof_get_nhlt_endpoint_data(sdev, dai, fe_params, ipc4_copier->dai_index,
						     ipc4_copier->dai_type, dir,
						     &ipc4_copier->copier_config,
						     &copier_data->gtw_cfg.config_length);
		if (ret < 0)
			return ret;

		break;
	}
	case snd_soc_dapm_buffer:
	{
		ipc4_copier = (struct sof_ipc4_copier *)swidget->private;
		copier_data = &ipc4_copier->data;
		available_fmt = &ipc4_copier->available_fmt;
		ref_params = pipeline_params;

		break;
	}
	default:
		dev_err(sdev->dev, "unsupported type %d for copier %s",
			swidget->id, swidget->widget->name);
		return -EINVAL;
	}

	/* set input and output audio formats */
	ret = sof_ipc4_init_input_audio_fmt(sdev, swidget, &copier_data->base_config, ref_params,
					    available_fmt);
	if (ret < 0)
		return ret;

	/* set the reference params for output format selection */
	switch (swidget->id) {
	case snd_soc_dapm_aif_in:
	case snd_soc_dapm_dai_out:
	case snd_soc_dapm_buffer:
	{
		struct sof_ipc4_audio_format *in_fmt;

		in_fmt = &available_fmt->input_pin_fmts[ret].audio_fmt;
		out_ref_rate = in_fmt->sampling_frequency;
		out_ref_channels = SOF_IPC4_AUDIO_FORMAT_CFG_CHANNELS_COUNT(in_fmt->fmt_cfg);
		out_ref_valid_bits = SOF_IPC4_AUDIO_FORMAT_CFG_V_BIT_DEPTH(in_fmt->fmt_cfg);
		break;
	}
	case snd_soc_dapm_aif_out:
	case snd_soc_dapm_dai_in:
		out_ref_valid_bits = sof_ipc4_get_valid_bits(sdev, fe_params);
		if (out_ref_valid_bits < 0)
			return out_ref_valid_bits;

		out_ref_rate = params_rate(fe_params);
		out_ref_channels = params_channels(fe_params);
		break;
	default:
		/*
		 * Unsupported type should be caught by the former switch default
		 * case, this should never happen in reality.
		 */
		return -EINVAL;
	}

	output_fmt_index = sof_ipc4_init_output_audio_fmt(sdev, &copier_data->base_config,
							  available_fmt, out_ref_rate,
							  out_ref_channels, out_ref_valid_bits);
	if (output_fmt_index < 0) {
		dev_err(sdev->dev, "Failed to initialize output format for %s",
			swidget->widget->name);
		return output_fmt_index;
	}

	/*
	 * Set the output format. Current topology defines pin 0 input and output formats in pairs.
	 * This assumes that the pin 0 formats are defined before all other pins.
	 * So pick the output audio format with the same index as the chosen
	 * input format. This logic will need to be updated when the format definitions
	 * in topology change.
	 */
	memcpy(&copier_data->out_format,
	       &available_fmt->output_pin_fmts[output_fmt_index].audio_fmt,
	       sizeof(struct sof_ipc4_audio_format));
	dev_dbg(sdev->dev, "Output audio format for %s\n", swidget->widget->name);
	sof_ipc4_dbg_audio_format(sdev->dev, &available_fmt->output_pin_fmts[output_fmt_index], 1);

	switch (swidget->id) {
	case snd_soc_dapm_dai_in:
	case snd_soc_dapm_dai_out:
	{
		/*
		 * Only SOF_DAI_INTEL_ALH needs copier_data to set blob.
		 * That's why only ALH dai's blob is set after sof_ipc4_init_input_audio_fmt
		 */
		if (ipc4_copier->dai_type == SOF_DAI_INTEL_ALH) {
			struct sof_ipc4_alh_configuration_blob *blob;
			struct sof_ipc4_copier_data *alh_data;
			struct sof_ipc4_copier *alh_copier;
			struct snd_sof_widget *w;
			u32 ch_count = 0;
			u32 ch_mask = 0;
			u32 ch_map;
			u32 step;
			u32 mask;
			int i;

			blob = (struct sof_ipc4_alh_configuration_blob *)ipc4_copier->copier_config;

			blob->gw_attr.lp_buffer_alloc = 0;

			/* Get channel_mask from ch_map */
			ch_map = copier_data->base_config.audio_fmt.ch_map;
			for (i = 0; ch_map; i++) {
				if ((ch_map & 0xf) != 0xf) {
					ch_mask |= BIT(i);
					ch_count++;
				}
				ch_map >>= 4;
			}

			step = ch_count / blob->alh_cfg.device_count;
			mask =  GENMASK(step - 1, 0);
			/*
			 * Set each gtw_cfg.node_id to blob->alh_cfg.mapping[]
			 * for all widgets with the same stream name
			 */
			i = 0;
			list_for_each_entry(w, &sdev->widget_list, list) {
				if (w->widget->sname &&
				    strcmp(w->widget->sname, swidget->widget->sname))
					continue;

				dai = w->private;
				alh_copier = (struct sof_ipc4_copier *)dai->private;
				alh_data = &alh_copier->data;
				blob->alh_cfg.mapping[i].device = alh_data->gtw_cfg.node_id;
				/*
				 * Set the same channel mask for playback as the audio data is
				 * duplicated for all speakers. For capture, split the channels
				 * among the aggregated DAIs. For example, with 4 channels on 2
				 * aggregated DAIs, the channel_mask should be 0x3 and 0xc for the
				 * two DAI's.
				 * The channel masks used depend on the cpu_dais used in the
				 * dailink at the machine driver level, which actually comes from
				 * the tables in soc_acpi files depending on the _ADR and devID
				 * registers for each codec.
				 */
				if (w->id == snd_soc_dapm_dai_in)
					blob->alh_cfg.mapping[i].channel_mask = ch_mask;
				else
					blob->alh_cfg.mapping[i].channel_mask = mask << (step * i);

				i++;
			}
			if (blob->alh_cfg.device_count > 1) {
				int group_id;

				group_id = ida_alloc_max(&alh_group_ida, ALH_MULTI_GTW_COUNT - 1,
							 GFP_KERNEL);

				if (group_id < 0)
					return group_id;

				/* add multi-gateway base */
				group_id += ALH_MULTI_GTW_BASE;
				copier_data->gtw_cfg.node_id &= ~SOF_IPC4_NODE_INDEX_MASK;
				copier_data->gtw_cfg.node_id |= SOF_IPC4_NODE_INDEX(group_id);
			}
		}
	}
	}

	/* modify the input params for the next widget */
	fmt = hw_param_mask(pipeline_params, SNDRV_PCM_HW_PARAM_FORMAT);
	out_sample_valid_bits =
		SOF_IPC4_AUDIO_FORMAT_CFG_V_BIT_DEPTH(copier_data->out_format.fmt_cfg);
	snd_mask_none(fmt);
	ret = ipc4_set_fmt_mask(fmt, out_sample_valid_bits);
	if (ret)
		return ret;

	/*
	 * Set the gateway dma_buffer_size to 2ms buffer size to meet the FW expectation. In the
	 * deep buffer case, set the dma_buffer_size depending on the deep_buffer_dma_ms set
	 * in topology.
	 */
	switch (swidget->id) {
	case snd_soc_dapm_dai_in:
		copier_data->gtw_cfg.dma_buffer_size =
			SOF_IPC4_MIN_DMA_BUFFER_SIZE * copier_data->base_config.ibs;
		break;
	case snd_soc_dapm_aif_in:
			copier_data->gtw_cfg.dma_buffer_size =
				max((u32)SOF_IPC4_MIN_DMA_BUFFER_SIZE, deep_buffer_dma_ms) *
					copier_data->base_config.ibs;
		break;
	case snd_soc_dapm_dai_out:
	case snd_soc_dapm_aif_out:
		copier_data->gtw_cfg.dma_buffer_size =
			SOF_IPC4_MIN_DMA_BUFFER_SIZE * copier_data->base_config.obs;
		break;
	default:
		break;
	}

	data = &ipc4_copier->copier_config;
	ipc_config_size = &ipc4_copier->ipc_config_size;
	ipc_config_data = &ipc4_copier->ipc_config_data;

	/* config_length is DWORD based */
	gtw_cfg_config_length = copier_data->gtw_cfg.config_length * 4;
	ipc_size = sizeof(*copier_data) + gtw_cfg_config_length;

	if (ipc4_copier->dma_config_tlv.type == SOF_IPC4_GTW_DMA_CONFIG_ID &&
	    ipc4_copier->dma_config_tlv.length) {
		dma_config_tlv_size = sizeof(ipc4_copier->dma_config_tlv) +
			ipc4_copier->dma_config_tlv.dma_config.dma_priv_config_size;

		/* paranoia check on TLV size/length */
		if (dma_config_tlv_size != ipc4_copier->dma_config_tlv.length +
		    sizeof(uint32_t) * 2) {
			dev_err(sdev->dev, "Invalid configuration, TLV size %d length %d\n",
				dma_config_tlv_size, ipc4_copier->dma_config_tlv.length);
			return -EINVAL;
		}

		ipc_size += dma_config_tlv_size;

		/* we also need to increase the size at the gtw level */
		copier_data->gtw_cfg.config_length += dma_config_tlv_size / 4;
	}

	dev_dbg(sdev->dev, "copier %s, IPC size is %d", swidget->widget->name, ipc_size);

	*ipc_config_data = kzalloc(ipc_size, GFP_KERNEL);
	if (!*ipc_config_data)
		return -ENOMEM;

	*ipc_config_size = ipc_size;

	/* update pipeline memory usage */
	sof_ipc4_update_resource_usage(sdev, swidget, &copier_data->base_config);

	/* copy IPC data */
	memcpy(*ipc_config_data, (void *)copier_data, sizeof(*copier_data));
	if (gtw_cfg_config_length)
		memcpy(*ipc_config_data + sizeof(*copier_data),
		       *data, gtw_cfg_config_length);

	/* add DMA Config TLV, if configured */
	if (dma_config_tlv_size)
		memcpy(*ipc_config_data + sizeof(*copier_data) +
		       gtw_cfg_config_length,
		       &ipc4_copier->dma_config_tlv, dma_config_tlv_size);

<<<<<<< HEAD
	/* update pipeline memory usage */
	sof_ipc4_update_resource_usage(sdev, swidget, &copier_data->base_config);

	/*
	 * Restore gateway config length now that IPC payload is prepared. This avoids
	 * counting the DMA CONFIG TLV multiple times
	 */
	copier_data->gtw_cfg.config_length = gtw_cfg_config_length / 4;

=======
>>>>>>> e6475ce2
	return 0;
}

static int sof_ipc4_prepare_gain_module(struct snd_sof_widget *swidget,
					struct snd_pcm_hw_params *fe_params,
					struct snd_sof_platform_stream_params *platform_params,
					struct snd_pcm_hw_params *pipeline_params, int dir)
{
	struct snd_soc_component *scomp = swidget->scomp;
	struct snd_sof_dev *sdev = snd_soc_component_get_drvdata(scomp);
	struct sof_ipc4_gain *gain = swidget->private;
	struct sof_ipc4_available_audio_format *available_fmt = &gain->available_fmt;
	struct sof_ipc4_audio_format *in_fmt;
	u32 out_ref_rate, out_ref_channels, out_ref_valid_bits;
	int ret;

	ret = sof_ipc4_init_input_audio_fmt(sdev, swidget, &gain->base_config,
					    pipeline_params, available_fmt);
	if (ret < 0)
		return ret;

	in_fmt = &available_fmt->input_pin_fmts[ret].audio_fmt;
	out_ref_rate = in_fmt->sampling_frequency;
	out_ref_channels = SOF_IPC4_AUDIO_FORMAT_CFG_CHANNELS_COUNT(in_fmt->fmt_cfg);
	out_ref_valid_bits = SOF_IPC4_AUDIO_FORMAT_CFG_V_BIT_DEPTH(in_fmt->fmt_cfg);

	ret = sof_ipc4_init_output_audio_fmt(sdev, &gain->base_config, available_fmt,
					     out_ref_rate, out_ref_channels, out_ref_valid_bits);
	if (ret < 0) {
		dev_err(sdev->dev, "Failed to initialize output format for %s",
			swidget->widget->name);
		return ret;
	}

	/* update pipeline memory usage */
	sof_ipc4_update_resource_usage(sdev, swidget, &gain->base_config);

	return 0;
}

static int sof_ipc4_prepare_mixer_module(struct snd_sof_widget *swidget,
					 struct snd_pcm_hw_params *fe_params,
					 struct snd_sof_platform_stream_params *platform_params,
					 struct snd_pcm_hw_params *pipeline_params, int dir)
{
	struct snd_soc_component *scomp = swidget->scomp;
	struct snd_sof_dev *sdev = snd_soc_component_get_drvdata(scomp);
	struct sof_ipc4_mixer *mixer = swidget->private;
	struct sof_ipc4_available_audio_format *available_fmt = &mixer->available_fmt;
	struct sof_ipc4_audio_format *in_fmt;
	u32 out_ref_rate, out_ref_channels, out_ref_valid_bits;
	int ret;

	ret = sof_ipc4_init_input_audio_fmt(sdev, swidget, &mixer->base_config,
					    pipeline_params, available_fmt);
	if (ret < 0)
		return ret;

	in_fmt = &available_fmt->input_pin_fmts[ret].audio_fmt;
	out_ref_rate = in_fmt->sampling_frequency;
	out_ref_channels = SOF_IPC4_AUDIO_FORMAT_CFG_CHANNELS_COUNT(in_fmt->fmt_cfg);
	out_ref_valid_bits = SOF_IPC4_AUDIO_FORMAT_CFG_V_BIT_DEPTH(in_fmt->fmt_cfg);

	ret = sof_ipc4_init_output_audio_fmt(sdev, &mixer->base_config, available_fmt,
					     out_ref_rate, out_ref_channels, out_ref_valid_bits);
	if (ret < 0) {
		dev_err(sdev->dev, "Failed to initialize output format for %s",
			swidget->widget->name);
		return ret;
	}

	/* update pipeline memory usage */
	sof_ipc4_update_resource_usage(sdev, swidget, &mixer->base_config);

	return 0;
}

static int sof_ipc4_prepare_src_module(struct snd_sof_widget *swidget,
				       struct snd_pcm_hw_params *fe_params,
				       struct snd_sof_platform_stream_params *platform_params,
				       struct snd_pcm_hw_params *pipeline_params, int dir)
{
	struct snd_soc_component *scomp = swidget->scomp;
	struct snd_sof_dev *sdev = snd_soc_component_get_drvdata(scomp);
	struct sof_ipc4_src *src = swidget->private;
	struct sof_ipc4_available_audio_format *available_fmt = &src->available_fmt;
	struct sof_ipc4_audio_format *in_fmt;
	u32 out_ref_rate, out_ref_channels, out_ref_valid_bits;
	struct snd_interval *rate;
	int ret;

	ret = sof_ipc4_init_input_audio_fmt(sdev, swidget, &src->base_config,
					    pipeline_params, available_fmt);
	if (ret < 0)
		return ret;

	in_fmt = &available_fmt->input_pin_fmts[ret].audio_fmt;
	out_ref_rate = in_fmt->sampling_frequency;
	out_ref_channels = SOF_IPC4_AUDIO_FORMAT_CFG_CHANNELS_COUNT(in_fmt->fmt_cfg);
	out_ref_valid_bits = SOF_IPC4_AUDIO_FORMAT_CFG_V_BIT_DEPTH(in_fmt->fmt_cfg);

	ret = sof_ipc4_init_output_audio_fmt(sdev, &src->base_config, available_fmt,
					     out_ref_rate, out_ref_channels, out_ref_valid_bits);
	if (ret < 0) {
		dev_err(sdev->dev, "Failed to initialize output format for %s",
			swidget->widget->name);
	}

	/* update pipeline memory usage */
	sof_ipc4_update_resource_usage(sdev, swidget, &src->base_config);

	/* update pipeline_params for sink widgets */
	rate = hw_param_interval(pipeline_params, SNDRV_PCM_HW_PARAM_RATE);
	rate->min = src->sink_rate;
	rate->max = rate->min;

	return 0;
}

static int
sof_ipc4_process_set_pin_formats(struct snd_sof_widget *swidget, int pin_type)
{
	struct sof_ipc4_process *process = swidget->private;
	struct sof_ipc4_base_module_cfg_ext *base_cfg_ext = process->base_config_ext;
	struct sof_ipc4_available_audio_format *available_fmt = &process->available_fmt;
	struct sof_ipc4_pin_format *pin_format, *format_list_to_search;
	struct snd_soc_component *scomp = swidget->scomp;
	int num_pins, format_list_count;
	int pin_format_offset = 0;
	int i, j;

	/* set number of pins, offset of pin format and format list to search based on pin type */
	if (pin_type == SOF_PIN_TYPE_INPUT) {
		num_pins = swidget->num_input_pins;
		format_list_to_search = available_fmt->input_pin_fmts;
		format_list_count = available_fmt->num_input_formats;
	} else {
		num_pins = swidget->num_output_pins;
		pin_format_offset = swidget->num_input_pins;
		format_list_to_search = available_fmt->output_pin_fmts;
		format_list_count = available_fmt->num_output_formats;
	}

	for (i = pin_format_offset; i < num_pins + pin_format_offset; i++) {
		pin_format = &base_cfg_ext->pin_formats[i];

		/* Pin 0 audio formats are derived from the base config input/output format */
		if (i == pin_format_offset) {
			if (pin_type == SOF_PIN_TYPE_INPUT) {
				pin_format->buffer_size = process->base_config.ibs;
				pin_format->audio_fmt = process->base_config.audio_fmt;
			} else {
				pin_format->buffer_size = process->base_config.obs;
				pin_format->audio_fmt = process->output_format;
			}
			continue;
		}

		/*
		 * For all other pins, find the pin formats from those set in topology. If there
		 * is more than one format specified for a pin, this will pick the first available
		 * one.
		 */
		for (j = 0; j < format_list_count; j++) {
			struct sof_ipc4_pin_format *pin_format_item = &format_list_to_search[j];

			if (pin_format_item->pin_index == i - pin_format_offset) {
				*pin_format = *pin_format_item;
				break;
			}
		}

		if (j == format_list_count) {
			dev_err(scomp->dev, "%s pin %d format not found for %s\n",
				(pin_type == SOF_PIN_TYPE_INPUT) ? "input" : "output",
				i - pin_format_offset, swidget->widget->name);
			return -EINVAL;
		}
	}

	return 0;
}

static int sof_ipc4_process_add_base_cfg_extn(struct snd_sof_widget *swidget)
{
	int ret, i;

	/* copy input and output pin formats */
	for (i = 0; i <= SOF_PIN_TYPE_OUTPUT; i++) {
		ret = sof_ipc4_process_set_pin_formats(swidget, i);
		if (ret < 0)
			return ret;
	}

	return 0;
}

static int sof_ipc4_prepare_process_module(struct snd_sof_widget *swidget,
					   struct snd_pcm_hw_params *fe_params,
					   struct snd_sof_platform_stream_params *platform_params,
					   struct snd_pcm_hw_params *pipeline_params, int dir)
{
	struct snd_soc_component *scomp = swidget->scomp;
	struct snd_sof_dev *sdev = snd_soc_component_get_drvdata(scomp);
	struct sof_ipc4_process *process = swidget->private;
	struct sof_ipc4_available_audio_format *available_fmt = &process->available_fmt;
	struct sof_ipc4_audio_format *in_fmt;
	u32 out_ref_rate, out_ref_channels, out_ref_valid_bits;
	void *cfg = process->ipc_config_data;
	int output_fmt_index;
	int ret;

	ret = sof_ipc4_init_input_audio_fmt(sdev, swidget, &process->base_config,
					    pipeline_params, available_fmt);
	if (ret < 0)
		return ret;

	in_fmt = &available_fmt->input_pin_fmts[ret].audio_fmt;
	out_ref_rate = in_fmt->sampling_frequency;
	out_ref_channels = SOF_IPC4_AUDIO_FORMAT_CFG_CHANNELS_COUNT(in_fmt->fmt_cfg);
	out_ref_valid_bits = SOF_IPC4_AUDIO_FORMAT_CFG_V_BIT_DEPTH(in_fmt->fmt_cfg);

	output_fmt_index = sof_ipc4_init_output_audio_fmt(sdev, &process->base_config,
							  available_fmt, out_ref_rate,
							  out_ref_channels, out_ref_valid_bits);
	if (output_fmt_index < 0 && available_fmt->num_output_formats) {
		dev_err(sdev->dev, "Failed to initialize output format for %s",
			swidget->widget->name);
		return output_fmt_index;
	}

	/* copy Pin 0 output format */
	if (available_fmt->num_output_formats &&
	    output_fmt_index < available_fmt->num_output_formats &&
	    !available_fmt->output_pin_fmts[output_fmt_index].pin_index) {
		memcpy(&process->output_format,
		       &available_fmt->output_pin_fmts[output_fmt_index].audio_fmt,
		       sizeof(struct sof_ipc4_audio_format));

		/* modify the pipeline params with the pin 0 output format */
		ret = sof_ipc4_update_hw_params(sdev, pipeline_params, &process->output_format);
		if (ret)
			return ret;
	}

	/* update pipeline memory usage */
	sof_ipc4_update_resource_usage(sdev, swidget, &process->base_config);

	/* ipc_config_data is composed of the base_config followed by an optional extension */
	memcpy(cfg, &process->base_config, sizeof(struct sof_ipc4_base_module_cfg));
	cfg += sizeof(struct sof_ipc4_base_module_cfg);

	if (process->init_config == SOF_IPC4_MODULE_INIT_CONFIG_TYPE_BASE_CFG_WITH_EXT) {
		struct sof_ipc4_base_module_cfg_ext *base_cfg_ext = process->base_config_ext;

		ret = sof_ipc4_process_add_base_cfg_extn(swidget);
		if (ret < 0)
			return ret;

		memcpy(cfg, base_cfg_ext, process->base_config_ext_size);
	}

	return 0;
}

static int sof_ipc4_control_load_volume(struct snd_sof_dev *sdev, struct snd_sof_control *scontrol)
{
	struct sof_ipc4_control_data *control_data;
	struct sof_ipc4_msg *msg;
	int i;

	scontrol->size = struct_size(control_data, chanv, scontrol->num_channels);

	/* scontrol->ipc_control_data will be freed in sof_control_unload */
	scontrol->ipc_control_data = kzalloc(scontrol->size, GFP_KERNEL);
	if (!scontrol->ipc_control_data)
		return -ENOMEM;

	control_data = scontrol->ipc_control_data;
	control_data->index = scontrol->index;

	msg = &control_data->msg;
	msg->primary = SOF_IPC4_MSG_TYPE_SET(SOF_IPC4_MOD_LARGE_CONFIG_SET);
	msg->primary |= SOF_IPC4_MSG_DIR(SOF_IPC4_MSG_REQUEST);
	msg->primary |= SOF_IPC4_MSG_TARGET(SOF_IPC4_MODULE_MSG);

	msg->extension = SOF_IPC4_MOD_EXT_MSG_PARAM_ID(SOF_IPC4_GAIN_PARAM_ID);

	/* set default volume values to 0dB in control */
	for (i = 0; i < scontrol->num_channels; i++) {
		control_data->chanv[i].channel = i;
		control_data->chanv[i].value = SOF_IPC4_VOL_ZERO_DB;
	}

	return 0;
}

static int sof_ipc4_control_load_bytes(struct snd_sof_dev *sdev, struct snd_sof_control *scontrol)
{
	struct sof_ipc4_control_data *control_data;
	struct sof_ipc4_msg *msg;
	int ret;

	if (scontrol->max_size < (sizeof(*control_data) + sizeof(struct sof_abi_hdr))) {
		dev_err(sdev->dev, "insufficient size for a bytes control %s: %zu.\n",
			scontrol->name, scontrol->max_size);
		return -EINVAL;
	}

	if (scontrol->priv_size > scontrol->max_size - sizeof(*control_data)) {
		dev_err(sdev->dev, "scontrol %s bytes data size %zu exceeds max %zu.\n",
			scontrol->name, scontrol->priv_size,
			scontrol->max_size - sizeof(*control_data));
		return -EINVAL;
	}

	scontrol->size = sizeof(struct sof_ipc4_control_data) + scontrol->priv_size;

	scontrol->ipc_control_data = kzalloc(scontrol->max_size, GFP_KERNEL);
	if (!scontrol->ipc_control_data)
		return -ENOMEM;

	control_data = scontrol->ipc_control_data;
	control_data->index = scontrol->index;
	if (scontrol->priv_size > 0) {
		memcpy(control_data->data, scontrol->priv, scontrol->priv_size);
		kfree(scontrol->priv);
		scontrol->priv = NULL;

		if (control_data->data->magic != SOF_IPC4_ABI_MAGIC) {
			dev_err(sdev->dev, "Wrong ABI magic (%#x) for control: %s\n",
				control_data->data->magic, scontrol->name);
			ret = -EINVAL;
			goto err;
		}

		/* TODO: check the ABI version */

		if (control_data->data->size + sizeof(struct sof_abi_hdr) !=
		    scontrol->priv_size) {
			dev_err(sdev->dev, "Control %s conflict in bytes %zu vs. priv size %zu.\n",
				scontrol->name,
				control_data->data->size + sizeof(struct sof_abi_hdr),
				scontrol->priv_size);
			ret = -EINVAL;
			goto err;
		}
	}

	msg = &control_data->msg;
	msg->primary = SOF_IPC4_MSG_TYPE_SET(SOF_IPC4_MOD_LARGE_CONFIG_SET);
	msg->primary |= SOF_IPC4_MSG_DIR(SOF_IPC4_MSG_REQUEST);
	msg->primary |= SOF_IPC4_MSG_TARGET(SOF_IPC4_MODULE_MSG);

	return 0;

err:
	kfree(scontrol->ipc_control_data);
	scontrol->ipc_control_data = NULL;
	return ret;
}

static int sof_ipc4_control_setup(struct snd_sof_dev *sdev, struct snd_sof_control *scontrol)
{
	switch (scontrol->info_type) {
	case SND_SOC_TPLG_CTL_VOLSW:
	case SND_SOC_TPLG_CTL_VOLSW_SX:
	case SND_SOC_TPLG_CTL_VOLSW_XR_SX:
		return sof_ipc4_control_load_volume(sdev, scontrol);
	case SND_SOC_TPLG_CTL_BYTES:
		return sof_ipc4_control_load_bytes(sdev, scontrol);
	default:
		break;
	}

	return 0;
}

static int sof_ipc4_widget_setup(struct snd_sof_dev *sdev, struct snd_sof_widget *swidget)
{
	struct snd_sof_widget *pipe_widget = swidget->spipe->pipe_widget;
	struct sof_ipc4_fw_data *ipc4_data = sdev->private;
	struct sof_ipc4_pipeline *pipeline;
	struct sof_ipc4_msg *msg;
	void *ipc_data = NULL;
	u32 ipc_size = 0;
	int ret;

	switch (swidget->id) {
	case snd_soc_dapm_scheduler:
		pipeline = swidget->private;

		if (pipeline->use_chain_dma) {
			dev_warn(sdev->dev, "use_chain_dma set for scheduler %s",
				 swidget->widget->name);
			return 0;
		}

		dev_dbg(sdev->dev, "pipeline: %d memory pages: %d\n", swidget->pipeline_id,
			pipeline->mem_usage);

		msg = &pipeline->msg;
		msg->primary |= pipeline->mem_usage;

		swidget->instance_id = ida_alloc_max(&pipeline_ida, ipc4_data->max_num_pipelines,
						     GFP_KERNEL);
		if (swidget->instance_id < 0) {
			dev_err(sdev->dev, "failed to assign pipeline id for %s: %d\n",
				swidget->widget->name, swidget->instance_id);
			return swidget->instance_id;
		}
		msg->primary &= ~SOF_IPC4_GLB_PIPE_INSTANCE_MASK;
		msg->primary |= SOF_IPC4_GLB_PIPE_INSTANCE_ID(swidget->instance_id);
		break;
	case snd_soc_dapm_aif_in:
	case snd_soc_dapm_aif_out:
	case snd_soc_dapm_buffer:
	{
		struct sof_ipc4_copier *ipc4_copier = swidget->private;

		pipeline = pipe_widget->private;
		if (pipeline->use_chain_dma)
			return 0;

		ipc_size = ipc4_copier->ipc_config_size;
		ipc_data = ipc4_copier->ipc_config_data;

		msg = &ipc4_copier->msg;
		break;
	}
	case snd_soc_dapm_dai_in:
	case snd_soc_dapm_dai_out:
	{
		struct snd_sof_dai *dai = swidget->private;
		struct sof_ipc4_copier *ipc4_copier = dai->private;

		pipeline = pipe_widget->private;
		if (pipeline->use_chain_dma)
			return 0;

		ipc_size = ipc4_copier->ipc_config_size;
		ipc_data = ipc4_copier->ipc_config_data;

		msg = &ipc4_copier->msg;
		break;
	}
	case snd_soc_dapm_pga:
	{
		struct sof_ipc4_gain *gain = swidget->private;

		ipc_size = sizeof(struct sof_ipc4_base_module_cfg) +
			   sizeof(struct sof_ipc4_gain_data);
		ipc_data = gain;

		msg = &gain->msg;
		break;
	}
	case snd_soc_dapm_mixer:
	{
		struct sof_ipc4_mixer *mixer = swidget->private;

		ipc_size = sizeof(mixer->base_config);
		ipc_data = &mixer->base_config;

		msg = &mixer->msg;
		break;
	}
	case snd_soc_dapm_src:
	{
		struct sof_ipc4_src *src = swidget->private;

		ipc_size = sizeof(struct sof_ipc4_base_module_cfg) + sizeof(src->sink_rate);
		ipc_data = src;

		msg = &src->msg;
		break;
	}
	case snd_soc_dapm_effect:
	{
		struct sof_ipc4_process *process = swidget->private;

		if (!process->ipc_config_size) {
			dev_err(sdev->dev, "module %s has no config data!\n",
				swidget->widget->name);
			return -EINVAL;
		}

		ipc_size = process->ipc_config_size;
		ipc_data = process->ipc_config_data;

		msg = &process->msg;
		break;
	}
	default:
		dev_err(sdev->dev, "widget type %d not supported", swidget->id);
		return -EINVAL;
	}

	if (swidget->id != snd_soc_dapm_scheduler) {
		ret = sof_ipc4_widget_assign_instance_id(sdev, swidget);
		if (ret < 0) {
			dev_err(sdev->dev, "failed to assign instance id for %s\n",
				swidget->widget->name);
			return ret;
		}

		msg->primary &= ~SOF_IPC4_MOD_INSTANCE_MASK;
		msg->primary |= SOF_IPC4_MOD_INSTANCE(swidget->instance_id);

		msg->extension &= ~SOF_IPC4_MOD_EXT_PARAM_SIZE_MASK;
		msg->extension |= ipc_size >> 2;

		msg->extension &= ~SOF_IPC4_MOD_EXT_PPL_ID_MASK;
		msg->extension |= SOF_IPC4_MOD_EXT_PPL_ID(pipe_widget->instance_id);
	}
	dev_dbg(sdev->dev, "Create widget %s instance %d - pipe %d - core %d\n",
		swidget->widget->name, swidget->instance_id, swidget->pipeline_id, swidget->core);

	msg->data_size = ipc_size;
	msg->data_ptr = ipc_data;

	ret = sof_ipc_tx_message_no_reply(sdev->ipc, msg, ipc_size);
	if (ret < 0) {
		dev_err(sdev->dev, "failed to create module %s\n", swidget->widget->name);

		if (swidget->id != snd_soc_dapm_scheduler) {
			struct sof_ipc4_fw_module *fw_module = swidget->module_info;

			ida_free(&fw_module->m_ida, swidget->instance_id);
		} else {
			ida_free(&pipeline_ida, swidget->instance_id);
		}
	}

	return ret;
}

static int sof_ipc4_widget_free(struct snd_sof_dev *sdev, struct snd_sof_widget *swidget)
{
	struct sof_ipc4_fw_module *fw_module = swidget->module_info;
	struct sof_ipc4_fw_data *ipc4_data = sdev->private;
	int ret = 0;

	mutex_lock(&ipc4_data->pipeline_state_mutex);

	/* freeing a pipeline frees all the widgets associated with it */
	if (swidget->id == snd_soc_dapm_scheduler) {
		struct sof_ipc4_pipeline *pipeline = swidget->private;
		struct sof_ipc4_msg msg = {{ 0 }};
		u32 header;

		if (pipeline->use_chain_dma) {
			dev_warn(sdev->dev, "use_chain_dma set for scheduler %s",
				 swidget->widget->name);
			mutex_unlock(&ipc4_data->pipeline_state_mutex);
			return 0;
		}

		header = SOF_IPC4_GLB_PIPE_INSTANCE_ID(swidget->instance_id);
		header |= SOF_IPC4_MSG_TYPE_SET(SOF_IPC4_GLB_DELETE_PIPELINE);
		header |= SOF_IPC4_MSG_DIR(SOF_IPC4_MSG_REQUEST);
		header |= SOF_IPC4_MSG_TARGET(SOF_IPC4_FW_GEN_MSG);

		msg.primary = header;

		ret = sof_ipc_tx_message_no_reply(sdev->ipc, &msg, 0);
		if (ret < 0)
			dev_err(sdev->dev, "failed to free pipeline widget %s\n",
				swidget->widget->name);

		pipeline->mem_usage = 0;
		pipeline->state = SOF_IPC4_PIPE_UNINITIALIZED;
		ida_free(&pipeline_ida, swidget->instance_id);
		swidget->instance_id = -EINVAL;
	} else {
		struct snd_sof_widget *pipe_widget = swidget->spipe->pipe_widget;
		struct sof_ipc4_pipeline *pipeline = pipe_widget->private;

		if (!pipeline->use_chain_dma)
			ida_free(&fw_module->m_ida, swidget->instance_id);
	}

	mutex_unlock(&ipc4_data->pipeline_state_mutex);

	return ret;
}

static int sof_ipc4_get_queue_id(struct snd_sof_widget *src_widget,
				 struct snd_sof_widget *sink_widget, bool pin_type)
{
	struct snd_sof_widget *current_swidget;
	struct snd_soc_component *scomp;
	struct ida *queue_ida;
	const char *buddy_name;
	char **pin_binding;
	u32 num_pins;
	int i;

	if (pin_type == SOF_PIN_TYPE_OUTPUT) {
		current_swidget = src_widget;
		pin_binding = src_widget->output_pin_binding;
		queue_ida = &src_widget->output_queue_ida;
		num_pins = src_widget->num_output_pins;
		buddy_name = sink_widget->widget->name;
	} else {
		current_swidget = sink_widget;
		pin_binding = sink_widget->input_pin_binding;
		queue_ida = &sink_widget->input_queue_ida;
		num_pins = sink_widget->num_input_pins;
		buddy_name = src_widget->widget->name;
	}

	scomp = current_swidget->scomp;

	if (num_pins < 1) {
		dev_err(scomp->dev, "invalid %s num_pins: %d for queue allocation for %s\n",
			(pin_type == SOF_PIN_TYPE_OUTPUT ? "output" : "input"),
			num_pins, current_swidget->widget->name);
		return -EINVAL;
	}

	/* If there is only one input/output pin, queue id must be 0 */
	if (num_pins == 1)
		return 0;

	/* Allocate queue ID from pin binding array if it is defined in topology. */
	if (pin_binding) {
		for (i = 0; i < num_pins; i++) {
			if (!strcmp(pin_binding[i], buddy_name))
				return i;
		}
		/*
		 * Fail if no queue ID found from pin binding array, so that we don't
		 * mixed use pin binding array and ida for queue ID allocation.
		 */
		dev_err(scomp->dev, "no %s queue id found from pin binding array for %s\n",
			(pin_type == SOF_PIN_TYPE_OUTPUT ? "output" : "input"),
			current_swidget->widget->name);
		return -EINVAL;
	}

	/* If no pin binding array specified in topology, use ida to allocate one */
	return ida_alloc_max(queue_ida, num_pins, GFP_KERNEL);
}

static void sof_ipc4_put_queue_id(struct snd_sof_widget *swidget, int queue_id,
				  bool pin_type)
{
	struct ida *queue_ida;
	char **pin_binding;
	int num_pins;

	if (pin_type == SOF_PIN_TYPE_OUTPUT) {
		pin_binding = swidget->output_pin_binding;
		queue_ida = &swidget->output_queue_ida;
		num_pins = swidget->num_output_pins;
	} else {
		pin_binding = swidget->input_pin_binding;
		queue_ida = &swidget->input_queue_ida;
		num_pins = swidget->num_input_pins;
	}

	/* Nothing to free if queue ID is not allocated with ida. */
	if (num_pins == 1 || pin_binding)
		return;

	ida_free(queue_ida, queue_id);
}

static int sof_ipc4_set_copier_sink_format(struct snd_sof_dev *sdev,
					   struct snd_sof_widget *src_widget,
					   struct snd_sof_widget *sink_widget,
					   int sink_id)
{
	struct sof_ipc4_copier_config_set_sink_format format;
	const struct sof_ipc_ops *iops = sdev->ipc->ops;
	struct sof_ipc4_base_module_cfg *src_config;
	const struct sof_ipc4_audio_format *pin_fmt;
	struct sof_ipc4_fw_module *fw_module;
	struct sof_ipc4_msg msg = {{ 0 }};

	dev_dbg(sdev->dev, "%s set copier sink %d format\n",
		src_widget->widget->name, sink_id);

	if (WIDGET_IS_DAI(src_widget->id)) {
		struct snd_sof_dai *dai = src_widget->private;

		src_config = dai->private;
	} else {
		src_config = src_widget->private;
	}

	fw_module = src_widget->module_info;

	format.sink_id = sink_id;
	memcpy(&format.source_fmt, &src_config->audio_fmt, sizeof(format.source_fmt));

	pin_fmt = sof_ipc4_get_input_pin_audio_fmt(sink_widget, sink_id);
	if (!pin_fmt) {
		dev_err(sdev->dev, "Unable to get pin %d format for %s",
			sink_id, sink_widget->widget->name);
		return -EINVAL;
	}

	memcpy(&format.sink_fmt, pin_fmt, sizeof(format.sink_fmt));

	msg.data_size = sizeof(format);
	msg.data_ptr = &format;

	msg.primary = fw_module->man4_module_entry.id;
	msg.primary |= SOF_IPC4_MOD_INSTANCE(src_widget->instance_id);
	msg.primary |= SOF_IPC4_MSG_DIR(SOF_IPC4_MSG_REQUEST);
	msg.primary |= SOF_IPC4_MSG_TARGET(SOF_IPC4_MODULE_MSG);

	msg.extension =
		SOF_IPC4_MOD_EXT_MSG_PARAM_ID(SOF_IPC4_COPIER_MODULE_CFG_PARAM_SET_SINK_FORMAT);

	return iops->set_get_data(sdev, &msg, msg.data_size, true);
}

static int sof_ipc4_route_setup(struct snd_sof_dev *sdev, struct snd_sof_route *sroute)
{
	struct snd_sof_widget *src_widget = sroute->src_widget;
	struct snd_sof_widget *sink_widget = sroute->sink_widget;
	struct snd_sof_widget *src_pipe_widget = src_widget->spipe->pipe_widget;
	struct snd_sof_widget *sink_pipe_widget = sink_widget->spipe->pipe_widget;
	struct sof_ipc4_fw_module *src_fw_module = src_widget->module_info;
	struct sof_ipc4_fw_module *sink_fw_module = sink_widget->module_info;
	struct sof_ipc4_pipeline *src_pipeline = src_pipe_widget->private;
	struct sof_ipc4_pipeline *sink_pipeline = sink_pipe_widget->private;
	struct sof_ipc4_msg msg = {{ 0 }};
	u32 header, extension;
	int ret;

	/* no route set up if chain DMA is used */
	if (src_pipeline->use_chain_dma || sink_pipeline->use_chain_dma) {
		if (!src_pipeline->use_chain_dma || !sink_pipeline->use_chain_dma) {
			dev_err(sdev->dev,
				"use_chain_dma must be set for both src %s and sink %s pipelines\n",
				src_widget->widget->name, sink_widget->widget->name);
			return -EINVAL;
		}
		return 0;
	}

	if (!src_fw_module || !sink_fw_module) {
		dev_err(sdev->dev,
			"cannot bind %s -> %s, no firmware module for: %s%s\n",
			src_widget->widget->name, sink_widget->widget->name,
			src_fw_module ? "" : " source",
			sink_fw_module ? "" : " sink");

		return -ENODEV;
	}

	sroute->src_queue_id = sof_ipc4_get_queue_id(src_widget, sink_widget,
						     SOF_PIN_TYPE_OUTPUT);
	if (sroute->src_queue_id < 0) {
		dev_err(sdev->dev, "failed to get queue ID for source widget: %s\n",
			src_widget->widget->name);
		return sroute->src_queue_id;
	}

	sroute->dst_queue_id = sof_ipc4_get_queue_id(src_widget, sink_widget,
						     SOF_PIN_TYPE_INPUT);
	if (sroute->dst_queue_id < 0) {
		dev_err(sdev->dev, "failed to get queue ID for sink widget: %s\n",
			sink_widget->widget->name);
		sof_ipc4_put_queue_id(src_widget, sroute->src_queue_id,
				      SOF_PIN_TYPE_OUTPUT);
		return sroute->dst_queue_id;
	}

	/* Pin 0 format is already set during copier module init */
	if (sroute->src_queue_id > 0 && WIDGET_IS_COPIER(src_widget->id)) {
		ret = sof_ipc4_set_copier_sink_format(sdev, src_widget, sink_widget,
						      sroute->src_queue_id);
		if (ret < 0) {
			dev_err(sdev->dev, "failed to set sink format for %s source queue ID %d\n",
				src_widget->widget->name, sroute->src_queue_id);
			goto out;
		}
	}

	dev_dbg(sdev->dev, "bind %s:%d -> %s:%d\n",
		src_widget->widget->name, sroute->src_queue_id,
		sink_widget->widget->name, sroute->dst_queue_id);

	header = src_fw_module->man4_module_entry.id;
	header |= SOF_IPC4_MOD_INSTANCE(src_widget->instance_id);
	header |= SOF_IPC4_MSG_TYPE_SET(SOF_IPC4_MOD_BIND);
	header |= SOF_IPC4_MSG_DIR(SOF_IPC4_MSG_REQUEST);
	header |= SOF_IPC4_MSG_TARGET(SOF_IPC4_MODULE_MSG);

	extension = sink_fw_module->man4_module_entry.id;
	extension |= SOF_IPC4_MOD_EXT_DST_MOD_INSTANCE(sink_widget->instance_id);
	extension |= SOF_IPC4_MOD_EXT_DST_MOD_QUEUE_ID(sroute->dst_queue_id);
	extension |= SOF_IPC4_MOD_EXT_SRC_MOD_QUEUE_ID(sroute->src_queue_id);

	msg.primary = header;
	msg.extension = extension;

	ret = sof_ipc_tx_message_no_reply(sdev->ipc, &msg, 0);
	if (ret < 0) {
		dev_err(sdev->dev, "failed to bind modules %s:%d -> %s:%d\n",
			src_widget->widget->name, sroute->src_queue_id,
			sink_widget->widget->name, sroute->dst_queue_id);
		goto out;
	}

	return ret;

out:
	sof_ipc4_put_queue_id(src_widget, sroute->src_queue_id, SOF_PIN_TYPE_OUTPUT);
	sof_ipc4_put_queue_id(sink_widget, sroute->dst_queue_id, SOF_PIN_TYPE_INPUT);
	return ret;
}

static int sof_ipc4_route_free(struct snd_sof_dev *sdev, struct snd_sof_route *sroute)
{
	struct snd_sof_widget *src_widget = sroute->src_widget;
	struct snd_sof_widget *sink_widget = sroute->sink_widget;
	struct sof_ipc4_fw_module *src_fw_module = src_widget->module_info;
	struct sof_ipc4_fw_module *sink_fw_module = sink_widget->module_info;
	struct sof_ipc4_msg msg = {{ 0 }};
	struct snd_sof_widget *src_pipe_widget = src_widget->spipe->pipe_widget;
	struct snd_sof_widget *sink_pipe_widget = sink_widget->spipe->pipe_widget;
	struct sof_ipc4_pipeline *src_pipeline = src_pipe_widget->private;
	struct sof_ipc4_pipeline *sink_pipeline = sink_pipe_widget->private;
	u32 header, extension;
	int ret = 0;

	/* no route is set up if chain DMA is used */
	if (src_pipeline->use_chain_dma || sink_pipeline->use_chain_dma)
		return 0;

	dev_dbg(sdev->dev, "unbind modules %s:%d -> %s:%d\n",
		src_widget->widget->name, sroute->src_queue_id,
		sink_widget->widget->name, sroute->dst_queue_id);

	/*
	 * routes belonging to the same pipeline will be disconnected by the FW when the pipeline
	 * is freed. So avoid sending this IPC which will be ignored by the FW anyway.
	 */
	if (src_widget->spipe->pipe_widget == sink_widget->spipe->pipe_widget)
		goto out;

	header = src_fw_module->man4_module_entry.id;
	header |= SOF_IPC4_MOD_INSTANCE(src_widget->instance_id);
	header |= SOF_IPC4_MSG_TYPE_SET(SOF_IPC4_MOD_UNBIND);
	header |= SOF_IPC4_MSG_DIR(SOF_IPC4_MSG_REQUEST);
	header |= SOF_IPC4_MSG_TARGET(SOF_IPC4_MODULE_MSG);

	extension = sink_fw_module->man4_module_entry.id;
	extension |= SOF_IPC4_MOD_EXT_DST_MOD_INSTANCE(sink_widget->instance_id);
	extension |= SOF_IPC4_MOD_EXT_DST_MOD_QUEUE_ID(sroute->dst_queue_id);
	extension |= SOF_IPC4_MOD_EXT_SRC_MOD_QUEUE_ID(sroute->src_queue_id);

	msg.primary = header;
	msg.extension = extension;

	ret = sof_ipc_tx_message_no_reply(sdev->ipc, &msg, 0);
	if (ret < 0)
		dev_err(sdev->dev, "failed to unbind modules %s:%d -> %s:%d\n",
			src_widget->widget->name, sroute->src_queue_id,
			sink_widget->widget->name, sroute->dst_queue_id);
out:
	sof_ipc4_put_queue_id(sink_widget, sroute->dst_queue_id, SOF_PIN_TYPE_INPUT);
	sof_ipc4_put_queue_id(src_widget, sroute->src_queue_id, SOF_PIN_TYPE_OUTPUT);

	return ret;
}

static int sof_ipc4_dai_config(struct snd_sof_dev *sdev, struct snd_sof_widget *swidget,
			       unsigned int flags, struct snd_sof_dai_config_data *data)
{
	struct snd_sof_widget *pipe_widget = swidget->spipe->pipe_widget;
	struct sof_ipc4_pipeline *pipeline = pipe_widget->private;
	struct snd_sof_dai *dai = swidget->private;
	struct sof_ipc4_gtw_attributes *gtw_attr;
	struct sof_ipc4_copier_data *copier_data;
	struct sof_ipc4_copier *ipc4_copier;

	if (!dai || !dai->private) {
		dev_err(sdev->dev, "Invalid DAI or DAI private data for %s\n",
			swidget->widget->name);
		return -EINVAL;
	}

	ipc4_copier = (struct sof_ipc4_copier *)dai->private;
	copier_data = &ipc4_copier->data;

	if (!data)
		return 0;

	switch (ipc4_copier->dai_type) {
	case SOF_DAI_INTEL_HDA:
		if (pipeline->use_chain_dma) {
			pipeline->msg.primary &= ~SOF_IPC4_GLB_CHAIN_DMA_LINK_ID_MASK;
			pipeline->msg.primary |= SOF_IPC4_GLB_CHAIN_DMA_LINK_ID(data->dai_data);
			break;
		}
		gtw_attr = ipc4_copier->gtw_attr;
		gtw_attr->lp_buffer_alloc = pipeline->lp_mode;
		fallthrough;
	case SOF_DAI_INTEL_ALH:
		/*
		 * Do not clear the node ID when this op is invoked with
		 * SOF_DAI_CONFIG_FLAGS_HW_FREE. It is needed to free the group_ida during
		 * unprepare.
		 */
		if (flags & SOF_DAI_CONFIG_FLAGS_HW_PARAMS) {
			copier_data->gtw_cfg.node_id &= ~SOF_IPC4_NODE_INDEX_MASK;
			copier_data->gtw_cfg.node_id |= SOF_IPC4_NODE_INDEX(data->dai_data);
		}
		break;
	case SOF_DAI_INTEL_DMIC:
	case SOF_DAI_INTEL_SSP:
		/* nothing to do for SSP/DMIC */
		break;
	default:
		dev_err(sdev->dev, "%s: unsupported dai type %d\n", __func__,
			ipc4_copier->dai_type);
		return -EINVAL;
	}

	return 0;
}

static int sof_ipc4_parse_manifest(struct snd_soc_component *scomp, int index,
				   struct snd_soc_tplg_manifest *man)
{
	struct snd_sof_dev *sdev = snd_soc_component_get_drvdata(scomp);
	struct sof_ipc4_fw_data *ipc4_data = sdev->private;
	struct sof_manifest_tlv *manifest_tlv;
	struct sof_manifest *manifest;
	u32 size = le32_to_cpu(man->priv.size);
	u8 *man_ptr = man->priv.data;
	u32 len_check;
	int i;

	if (!size || size < SOF_IPC4_TPLG_ABI_SIZE) {
		dev_err(scomp->dev, "%s: Invalid topology ABI size: %u\n",
			__func__, size);
		return -EINVAL;
	}

	manifest = (struct sof_manifest *)man_ptr;

	dev_info(scomp->dev,
		 "Topology: ABI %d:%d:%d Kernel ABI %u:%u:%u\n",
		  le16_to_cpu(manifest->abi_major), le16_to_cpu(manifest->abi_minor),
		  le16_to_cpu(manifest->abi_patch),
		  SOF_ABI_MAJOR, SOF_ABI_MINOR, SOF_ABI_PATCH);

	/* TODO: Add ABI compatibility check */

	/* no more data after the ABI version */
	if (size <= SOF_IPC4_TPLG_ABI_SIZE)
		return 0;

	manifest_tlv = manifest->items;
	len_check = sizeof(struct sof_manifest);
	for (i = 0; i < le16_to_cpu(manifest->count); i++) {
		len_check += sizeof(struct sof_manifest_tlv) + le32_to_cpu(manifest_tlv->size);
		if (len_check > size)
			return -EINVAL;

		switch (le32_to_cpu(manifest_tlv->type)) {
		case SOF_MANIFEST_DATA_TYPE_NHLT:
			/* no NHLT in BIOS, so use the one from topology manifest */
			if (ipc4_data->nhlt)
				break;
			ipc4_data->nhlt = devm_kmemdup(sdev->dev, manifest_tlv->data,
						       le32_to_cpu(manifest_tlv->size), GFP_KERNEL);
			if (!ipc4_data->nhlt)
				return -ENOMEM;
			break;
		default:
			dev_warn(scomp->dev, "Skipping unknown manifest data type %d\n",
				 manifest_tlv->type);
			break;
		}
		man_ptr += sizeof(struct sof_manifest_tlv) + le32_to_cpu(manifest_tlv->size);
		manifest_tlv = (struct sof_manifest_tlv *)man_ptr;
	}

	return 0;
}

static int sof_ipc4_dai_get_clk(struct snd_sof_dev *sdev, struct snd_sof_dai *dai, int clk_type)
{
	struct sof_ipc4_copier *ipc4_copier = dai->private;
	struct snd_soc_tplg_hw_config *hw_config;
	struct snd_sof_dai_link *slink;
	bool dai_link_found = false;
	bool hw_cfg_found = false;
	int i;

	if (!ipc4_copier)
		return 0;

	list_for_each_entry(slink, &sdev->dai_link_list, list) {
		if (!strcmp(slink->link->name, dai->name)) {
			dai_link_found = true;
			break;
		}
	}

	if (!dai_link_found) {
		dev_err(sdev->dev, "no DAI link found for DAI %s\n", dai->name);
		return -EINVAL;
	}

	for (i = 0; i < slink->num_hw_configs; i++) {
		hw_config = &slink->hw_configs[i];
		if (dai->current_config == le32_to_cpu(hw_config->id)) {
			hw_cfg_found = true;
			break;
		}
	}

	if (!hw_cfg_found) {
		dev_err(sdev->dev, "no matching hw_config found for DAI %s\n", dai->name);
		return -EINVAL;
	}

	switch (ipc4_copier->dai_type) {
	case SOF_DAI_INTEL_SSP:
		switch (clk_type) {
		case SOF_DAI_CLK_INTEL_SSP_MCLK:
			return le32_to_cpu(hw_config->mclk_rate);
		case SOF_DAI_CLK_INTEL_SSP_BCLK:
			return le32_to_cpu(hw_config->bclk_rate);
		default:
			dev_err(sdev->dev, "Invalid clk type for SSP %d\n", clk_type);
			break;
		}
		break;
	default:
		dev_err(sdev->dev, "DAI type %d not supported yet!\n", ipc4_copier->dai_type);
		break;
	}

	return -EINVAL;
}

static int sof_ipc4_tear_down_all_pipelines(struct snd_sof_dev *sdev, bool verify)
{
	struct snd_sof_pcm *spcm;
	int dir, ret;

	/*
	 * This function is called during system suspend, we need to make sure
	 * that all streams have been freed up.
	 * Freeing might have been skipped when xrun happened just at the start
	 * of the suspend and it sent a SNDRV_PCM_TRIGGER_STOP to the active
	 * stream. This will call sof_pcm_stream_free() with
	 * free_widget_list = false which will leave the kernel and firmware out
	 * of sync during suspend/resume.
	 *
	 * This will also make sure that paused streams handled correctly.
	 */
	list_for_each_entry(spcm, &sdev->pcm_list, list) {
		for_each_pcm_streams(dir) {
			struct snd_pcm_substream *substream = spcm->stream[dir].substream;

			if (!substream || !substream->runtime || spcm->stream[dir].suspend_ignored)
				continue;

			if (spcm->stream[dir].list) {
				ret = sof_pcm_stream_free(sdev, substream, spcm, dir, true);
				if (ret < 0)
					return ret;
			}
		}
	}
	return 0;
}

static int sof_ipc4_link_setup(struct snd_sof_dev *sdev, struct snd_soc_dai_link *link)
{
	if (link->no_pcm)
		return 0;

	/*
	 * set default trigger order for all links. Exceptions to
	 * the rule will be handled in sof_pcm_dai_link_fixup()
	 * For playback, the sequence is the following: start BE,
	 * start FE, stop FE, stop BE; for Capture the sequence is
	 * inverted start FE, start BE, stop BE, stop FE
	 */
	link->trigger[SNDRV_PCM_STREAM_PLAYBACK] = SND_SOC_DPCM_TRIGGER_POST;
	link->trigger[SNDRV_PCM_STREAM_CAPTURE] = SND_SOC_DPCM_TRIGGER_PRE;

	return 0;
}

static enum sof_tokens common_copier_token_list[] = {
	SOF_COMP_TOKENS,
	SOF_AUDIO_FMT_NUM_TOKENS,
	SOF_IN_AUDIO_FORMAT_TOKENS,
	SOF_OUT_AUDIO_FORMAT_TOKENS,
	SOF_COPIER_DEEP_BUFFER_TOKENS,
	SOF_COPIER_TOKENS,
	SOF_COMP_EXT_TOKENS,
};

static enum sof_tokens pipeline_token_list[] = {
	SOF_SCHED_TOKENS,
	SOF_PIPELINE_TOKENS,
};

static enum sof_tokens dai_token_list[] = {
	SOF_COMP_TOKENS,
	SOF_AUDIO_FMT_NUM_TOKENS,
	SOF_IN_AUDIO_FORMAT_TOKENS,
	SOF_OUT_AUDIO_FORMAT_TOKENS,
	SOF_COPIER_TOKENS,
	SOF_DAI_TOKENS,
	SOF_COMP_EXT_TOKENS,
};

static enum sof_tokens pga_token_list[] = {
	SOF_COMP_TOKENS,
	SOF_GAIN_TOKENS,
	SOF_AUDIO_FMT_NUM_TOKENS,
	SOF_IN_AUDIO_FORMAT_TOKENS,
	SOF_OUT_AUDIO_FORMAT_TOKENS,
	SOF_COMP_EXT_TOKENS,
};

static enum sof_tokens mixer_token_list[] = {
	SOF_COMP_TOKENS,
	SOF_AUDIO_FMT_NUM_TOKENS,
	SOF_IN_AUDIO_FORMAT_TOKENS,
	SOF_OUT_AUDIO_FORMAT_TOKENS,
	SOF_COMP_EXT_TOKENS,
};

static enum sof_tokens src_token_list[] = {
	SOF_COMP_TOKENS,
	SOF_SRC_TOKENS,
	SOF_AUDIO_FMT_NUM_TOKENS,
	SOF_IN_AUDIO_FORMAT_TOKENS,
	SOF_OUT_AUDIO_FORMAT_TOKENS,
	SOF_COMP_EXT_TOKENS,
};

static enum sof_tokens process_token_list[] = {
	SOF_COMP_TOKENS,
	SOF_AUDIO_FMT_NUM_TOKENS,
	SOF_IN_AUDIO_FORMAT_TOKENS,
	SOF_OUT_AUDIO_FORMAT_TOKENS,
	SOF_COMP_EXT_TOKENS,
};

static const struct sof_ipc_tplg_widget_ops tplg_ipc4_widget_ops[SND_SOC_DAPM_TYPE_COUNT] = {
	[snd_soc_dapm_aif_in] =  {sof_ipc4_widget_setup_pcm, sof_ipc4_widget_free_comp_pcm,
				  common_copier_token_list, ARRAY_SIZE(common_copier_token_list),
				  NULL, sof_ipc4_prepare_copier_module,
				  sof_ipc4_unprepare_copier_module},
	[snd_soc_dapm_aif_out] = {sof_ipc4_widget_setup_pcm, sof_ipc4_widget_free_comp_pcm,
				  common_copier_token_list, ARRAY_SIZE(common_copier_token_list),
				  NULL, sof_ipc4_prepare_copier_module,
				  sof_ipc4_unprepare_copier_module},
	[snd_soc_dapm_dai_in] = {sof_ipc4_widget_setup_comp_dai, sof_ipc4_widget_free_comp_dai,
				 dai_token_list, ARRAY_SIZE(dai_token_list), NULL,
				 sof_ipc4_prepare_copier_module,
				 sof_ipc4_unprepare_copier_module},
	[snd_soc_dapm_dai_out] = {sof_ipc4_widget_setup_comp_dai, sof_ipc4_widget_free_comp_dai,
				  dai_token_list, ARRAY_SIZE(dai_token_list), NULL,
				  sof_ipc4_prepare_copier_module,
				  sof_ipc4_unprepare_copier_module},
	[snd_soc_dapm_buffer] = {sof_ipc4_widget_setup_pcm, sof_ipc4_widget_free_comp_pcm,
				 common_copier_token_list, ARRAY_SIZE(common_copier_token_list),
				 NULL, sof_ipc4_prepare_copier_module,
				 sof_ipc4_unprepare_copier_module},
	[snd_soc_dapm_scheduler] = {sof_ipc4_widget_setup_comp_pipeline,
				    sof_ipc4_widget_free_comp_pipeline,
				    pipeline_token_list, ARRAY_SIZE(pipeline_token_list), NULL,
				    NULL, NULL},
	[snd_soc_dapm_pga] = {sof_ipc4_widget_setup_comp_pga, sof_ipc4_widget_free_comp_pga,
			      pga_token_list, ARRAY_SIZE(pga_token_list), NULL,
			      sof_ipc4_prepare_gain_module,
			      NULL},
	[snd_soc_dapm_mixer] = {sof_ipc4_widget_setup_comp_mixer, sof_ipc4_widget_free_comp_mixer,
				mixer_token_list, ARRAY_SIZE(mixer_token_list),
				NULL, sof_ipc4_prepare_mixer_module,
				NULL},
	[snd_soc_dapm_src] = {sof_ipc4_widget_setup_comp_src, sof_ipc4_widget_free_comp_src,
				src_token_list, ARRAY_SIZE(src_token_list),
				NULL, sof_ipc4_prepare_src_module,
				NULL},
	[snd_soc_dapm_effect] = {sof_ipc4_widget_setup_comp_process,
				sof_ipc4_widget_free_comp_process,
				process_token_list, ARRAY_SIZE(process_token_list),
				NULL, sof_ipc4_prepare_process_module,
				NULL},
};

const struct sof_ipc_tplg_ops ipc4_tplg_ops = {
	.widget = tplg_ipc4_widget_ops,
	.token_list = ipc4_token_list,
	.control_setup = sof_ipc4_control_setup,
	.control = &tplg_ipc4_control_ops,
	.widget_setup = sof_ipc4_widget_setup,
	.widget_free = sof_ipc4_widget_free,
	.route_setup = sof_ipc4_route_setup,
	.route_free = sof_ipc4_route_free,
	.dai_config = sof_ipc4_dai_config,
	.parse_manifest = sof_ipc4_parse_manifest,
	.dai_get_clk = sof_ipc4_dai_get_clk,
	.tear_down_all_pipelines = sof_ipc4_tear_down_all_pipelines,
	.link_setup = sof_ipc4_link_setup,
};<|MERGE_RESOLUTION|>--- conflicted
+++ resolved
@@ -1734,6 +1734,9 @@
 	/* update pipeline memory usage */
 	sof_ipc4_update_resource_usage(sdev, swidget, &copier_data->base_config);
 
+	/* update pipeline memory usage */
+	sof_ipc4_update_resource_usage(sdev, swidget, &copier_data->base_config);
+
 	/* copy IPC data */
 	memcpy(*ipc_config_data, (void *)copier_data, sizeof(*copier_data));
 	if (gtw_cfg_config_length)
@@ -1746,18 +1749,12 @@
 		       gtw_cfg_config_length,
 		       &ipc4_copier->dma_config_tlv, dma_config_tlv_size);
 
-<<<<<<< HEAD
-	/* update pipeline memory usage */
-	sof_ipc4_update_resource_usage(sdev, swidget, &copier_data->base_config);
-
 	/*
 	 * Restore gateway config length now that IPC payload is prepared. This avoids
 	 * counting the DMA CONFIG TLV multiple times
 	 */
 	copier_data->gtw_cfg.config_length = gtw_cfg_config_length / 4;
 
-=======
->>>>>>> e6475ce2
 	return 0;
 }
 
