--- conflicted
+++ resolved
@@ -56,11 +56,6 @@
 #define INTERRUPT_INTERVAL	16
 #define QUEUE_LENGTH		48
 
-<<<<<<< HEAD
-#define IR_HEADER_SIZE		8	// For header and timestamp.
-#define OUT_PACKET_HEADER_SIZE	0
-#define HEADER_TSTAMP_MASK	0x0000ffff
-=======
 // For iso header, tstamp and 2 CIP header.
 #define IR_CTX_HEADER_SIZE_CIP		16
 // For iso header and tstamp.
@@ -69,7 +64,6 @@
 
 #define IT_PKT_HEADER_SIZE_CIP		8 // For 2 CIP header.
 #define IT_PKT_HEADER_SIZE_NO_CIP	0 // Nothing.
->>>>>>> 4ff96fb5
 
 static void pcm_period_tasklet(unsigned long data);
 
@@ -471,15 +465,11 @@
 static inline int queue_in_packet(struct amdtp_stream *s,
 				  struct fw_iso_packet *params)
 {
-<<<<<<< HEAD
-	return queue_packet(s, IR_HEADER_SIZE, s->max_payload_length);
-=======
 	// Queue one packet for IR context.
 	params->header_length = s->ctx_data.tx.ctx_header_size;
 	params->payload_length = s->ctx_data.tx.max_ctx_payload_length;
 	params->skip = false;
 	return queue_packet(s, params);
->>>>>>> 4ff96fb5
 }
 
 static void generate_cip_header(struct amdtp_stream *s, __be32 cip_header[2],
@@ -686,8 +676,6 @@
 	return cycle;
 }
 
-<<<<<<< HEAD
-=======
 // Align to actual cycle count for the packet which is going to be scheduled.
 // This module queued the same number of isochronous cycle as QUEUE_LENGTH to
 // skip isochronous cycle, therefore it's OK to just increment the cycle by
@@ -706,7 +694,6 @@
 	WRITE_ONCE(s->pcm_buffer_pointer, SNDRV_PCM_POS_XRUN);
 }
 
->>>>>>> 4ff96fb5
 static void out_stream_callback(struct fw_iso_context *context, u32 tstamp,
 				size_t header_length, void *header,
 				void *private_data)
@@ -762,36 +749,11 @@
 {
 	struct amdtp_stream *s = private_data;
 	unsigned int i, packets;
-<<<<<<< HEAD
-	unsigned int payload_length, max_payload_length;
-=======
->>>>>>> 4ff96fb5
 	__be32 *ctx_header = header;
 
 	if (s->packet_index < 0)
 		return;
 
-<<<<<<< HEAD
-	/* The number of packets in buffer */
-	packets = header_length / IR_HEADER_SIZE;
-
-	/* For buffer-over-run prevention. */
-	max_payload_length = s->max_payload_length;
-
-	for (i = 0; i < packets; i++) {
-		u32 iso_header = be32_to_cpu(ctx_header[0]);
-		unsigned int cycle;
-
-		tstamp = be32_to_cpu(ctx_header[1]) & HEADER_TSTAMP_MASK;
-		cycle = compute_cycle_count(tstamp);
-
-		/* The number of bytes in this packet */
-		payload_length = iso_header >> ISO_DATA_LENGTH_SHIFT;
-		if (payload_length > max_payload_length) {
-			dev_err(&s->unit->device,
-				"Detect jumbo payload: %04x %04x\n",
-				payload_length, max_payload_length);
-=======
 	// The number of packets in buffer.
 	packets = header_length / s->ctx_data.tx.ctx_header_size;
 
@@ -810,7 +772,6 @@
 		err = parse_ir_ctx_header(s, cycle, ctx_header, &payload_length,
 					  &data_blocks, &syt, i);
 		if (err < 0 && err != -EAGAIN)
->>>>>>> 4ff96fb5
 			break;
 
 		if (err >= 0) {
@@ -827,15 +788,11 @@
 		if (queue_in_packet(s, &params) < 0)
 			break;
 
-<<<<<<< HEAD
-		ctx_header += IR_HEADER_SIZE / sizeof(__be32);
-=======
 		pcm = READ_ONCE(s->pcm);
 		if (pcm && pcm_frames > 0)
 			update_pcm_pointers(s, pcm, pcm_frames);
 
 		ctx_header += s->ctx_data.tx.ctx_header_size / sizeof(*ctx_header);
->>>>>>> 4ff96fb5
 	}
 
 	/* Queueing error or detecting invalid payload. */
@@ -853,11 +810,7 @@
 					void *header, void *private_data)
 {
 	struct amdtp_stream *s = private_data;
-<<<<<<< HEAD
-	__be32 *ctx_header = header;
-=======
 	const __be32 *ctx_header = header;
->>>>>>> 4ff96fb5
 	u32 cycle;
 
 	/*
@@ -868,23 +821,12 @@
 	wake_up(&s->callback_wait);
 
 	if (s->direction == AMDTP_IN_STREAM) {
-<<<<<<< HEAD
-		tstamp = be32_to_cpu(ctx_header[1]) & HEADER_TSTAMP_MASK;
-		cycle = compute_cycle_count(tstamp);
-=======
 		cycle = compute_cycle_count(ctx_header[1]);
->>>>>>> 4ff96fb5
 
 		context->callback.sc = in_stream_callback;
 	} else {
-<<<<<<< HEAD
-		packets = header_length / 4;
-		cycle = compute_cycle_count(tstamp);
-		cycle = increment_cycle_count(cycle, QUEUE_LENGTH - packets);
-=======
 		cycle = compute_it_cycle(*ctx_header);
 
->>>>>>> 4ff96fb5
 		context->callback.sc = out_stream_callback;
 	}
 
@@ -945,9 +887,6 @@
 	if (s->direction == AMDTP_IN_STREAM) {
 		dir = DMA_FROM_DEVICE;
 		type = FW_ISO_CONTEXT_RECEIVE;
-<<<<<<< HEAD
-		header_size = IR_HEADER_SIZE;
-=======
 		if (!(s->flags & CIP_NO_HEADER))
 			ctx_header_size = IR_CTX_HEADER_SIZE_CIP;
 		else
@@ -955,7 +894,6 @@
 
 		max_ctx_payload_size = amdtp_stream_get_max_payload(s) -
 				       ctx_header_size;
->>>>>>> 4ff96fb5
 	} else {
 		dir = DMA_TO_DEVICE;
 		type = FW_ISO_CONTEXT_TRANSMIT;
