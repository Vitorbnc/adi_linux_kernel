--- conflicted
+++ resolved
@@ -93,8 +93,6 @@
 	intel_display_power_put(dev_priv, psr_aux_domain(intel_dp));
 }
 
-<<<<<<< HEAD
-=======
 void intel_psr_irq_control(struct drm_i915_private *dev_priv, bool debug)
 {
 	u32 debug_mask, mask;
@@ -203,7 +201,6 @@
 	}
 }
 
->>>>>>> 01f83786
 static bool intel_dp_get_y_coord_required(struct intel_dp *intel_dp)
 {
 	uint8_t psr_caps = 0;
@@ -511,14 +508,8 @@
 	 * mesh at all with our frontbuffer tracking. And the hw alone isn't
 	 * good enough. */
 	val |= EDP_PSR2_ENABLE | EDP_SU_TRACK_ENABLE;
-<<<<<<< HEAD
-	if (INTEL_GEN(dev_priv) >= 10 || IS_GEMINILAKE(dev_priv)) {
-		val |= EDP_Y_COORDINATE_VALID | EDP_Y_COORDINATE_ENABLE;
-	}
-=======
 	if (INTEL_GEN(dev_priv) >= 10 || IS_GEMINILAKE(dev_priv))
 		val |= EDP_Y_COORDINATE_ENABLE;
->>>>>>> 01f83786
 
 	val |= EDP_PSR2_FRAME_BEFORE_SU(dev_priv->psr.sink_sync_latency + 1);
 
