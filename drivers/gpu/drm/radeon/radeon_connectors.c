--- conflicted
+++ resolved
@@ -1075,13 +1075,8 @@
 	struct drm_encoder *encoder = radeon_best_single_encoder(connector);
 	int ret;
 
-<<<<<<< HEAD
-	if (connector->connector_type == DRM_MODE_CONNECTOR_eDP) {
-		struct drm_encoder *encoder;
-=======
 	if ((connector->connector_type == DRM_MODE_CONNECTOR_eDP) ||
 	    (connector->connector_type == DRM_MODE_CONNECTOR_LVDS)) {
->>>>>>> 56299378
 		struct drm_display_mode *mode;
 
 		if (!radeon_dig_connector->edp_on)
@@ -1093,10 +1088,6 @@
 						     ATOM_TRANSMITTER_ACTION_POWER_OFF);
 
 		if (ret > 0) {
-<<<<<<< HEAD
-			encoder = radeon_best_single_encoder(connector);
-=======
->>>>>>> 56299378
 			if (encoder) {
 				radeon_fixup_lvds_native_mode(encoder, connector);
 				/* add scaled modes */
@@ -1120,10 +1111,6 @@
 			/* add scaled modes */
 			radeon_add_common_modes(encoder, connector);
 		}
-<<<<<<< HEAD
-	} else
-		ret = radeon_ddc_get_modes(radeon_connector);
-=======
 	} else {
 		/* need to setup ddc on the bridge */
 		if (radeon_connector_encoder_is_dp_bridge(connector)) {
@@ -1132,7 +1119,6 @@
 		}
 		ret = radeon_ddc_get_modes(radeon_connector);
 	}
->>>>>>> 56299378
 
 	return ret;
 }
@@ -1223,13 +1209,8 @@
 		radeon_connector->edid = NULL;
 	}
 
-<<<<<<< HEAD
-	if (connector->connector_type == DRM_MODE_CONNECTOR_eDP) {
-		struct drm_encoder *encoder = radeon_best_single_encoder(connector);
-=======
 	if ((connector->connector_type == DRM_MODE_CONNECTOR_eDP) ||
 	    (connector->connector_type == DRM_MODE_CONNECTOR_LVDS)) {
->>>>>>> 56299378
 		if (encoder) {
 			struct radeon_encoder *radeon_encoder = to_radeon_encoder(encoder);
 			struct drm_display_mode *native_mode = &radeon_encoder->native_mode;
@@ -1267,8 +1248,6 @@
 				if (radeon_ddc_probe(radeon_connector))
 					ret = connector_status_connected;
 			}
-<<<<<<< HEAD
-=======
 		}
 
 		if ((ret == connector_status_disconnected) &&
@@ -1279,7 +1258,6 @@
 				encoder_funcs = encoder->helper_private;
 				ret = encoder_funcs->detect(encoder, connector);
 			}
->>>>>>> 56299378
 		}
 	}
 
@@ -1295,12 +1273,8 @@
 
 	/* XXX check mode bandwidth */
 
-<<<<<<< HEAD
-	if (connector->connector_type == DRM_MODE_CONNECTOR_eDP) {
-=======
 	if ((connector->connector_type == DRM_MODE_CONNECTOR_eDP) ||
 	    (connector->connector_type == DRM_MODE_CONNECTOR_LVDS)) {
->>>>>>> 56299378
 		struct drm_encoder *encoder = radeon_best_single_encoder(connector);
 
 		if ((mode->hdisplay < 320) || (mode->vdisplay < 240))
@@ -1310,11 +1284,7 @@
 			struct radeon_encoder *radeon_encoder = to_radeon_encoder(encoder);
 			struct drm_display_mode *native_mode = &radeon_encoder->native_mode;
 
-<<<<<<< HEAD
-		/* AVIVO hardware supports downscaling modes larger than the panel
-=======
 			/* AVIVO hardware supports downscaling modes larger than the panel
->>>>>>> 56299378
 			 * to the panel size, but I'm not sure this is desirable.
 			 */
 			if ((mode->hdisplay > native_mode->hdisplay) ||
@@ -1463,13 +1433,10 @@
 		default:
 			connector->interlace_allowed = true;
 			connector->doublescan_allowed = true;
-<<<<<<< HEAD
-=======
 			radeon_connector->dac_load_detect = true;
 			drm_connector_attach_property(&radeon_connector->base,
 						      rdev->mode_info.load_detect_property,
 						      1);
->>>>>>> 56299378
 			break;
 		case DRM_MODE_CONNECTOR_DVII:
 		case DRM_MODE_CONNECTOR_DVID:
@@ -1491,15 +1458,12 @@
 				connector->doublescan_allowed = true;
 			else
 				connector->doublescan_allowed = false;
-<<<<<<< HEAD
-=======
 			if (connector_type == DRM_MODE_CONNECTOR_DVII) {
 				radeon_connector->dac_load_detect = true;
 				drm_connector_attach_property(&radeon_connector->base,
 							      rdev->mode_info.load_detect_property,
 							      1);
 			}
->>>>>>> 56299378
 			break;
 		case DRM_MODE_CONNECTOR_LVDS:
 		case DRM_MODE_CONNECTOR_eDP:
