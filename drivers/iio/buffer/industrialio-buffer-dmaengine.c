// SPDX-License-Identifier: GPL-2.0-or-later
/*
 * Copyright 2014-2015 Analog Devices Inc.
 *  Author: Lars-Peter Clausen <lars@metafoo.de>
 */

#include <linux/slab.h>
#include <linux/kernel.h>
#include <linux/dmaengine.h>
#include <linux/dma-mapping.h>
#include <linux/spinlock.h>
#include <linux/err.h>
#include <linux/module.h>

#include <linux/iio/iio.h>
#include <linux/iio/sysfs.h>
#include <linux/iio/buffer.h>
#include <linux/iio/buffer_impl.h>
#include <linux/iio/buffer-dma.h>
#include <linux/iio/buffer-dmaengine.h>

/*
 * The IIO DMAengine buffer combines the generic IIO DMA buffer infrastructure
 * with the DMAengine framework. The generic IIO DMA buffer infrastructure is
 * used to manage the buffer memory and implement the IIO buffer operations
 * while the DMAengine framework is used to perform the DMA transfers. Combined
 * this results in a device independent fully functional DMA buffer
 * implementation that can be used by device drivers for peripherals which are
 * connected to a DMA controller which has a DMAengine driver implementation.
 */

struct dmaengine_buffer {
	struct iio_dma_buffer_queue queue;

	struct dma_chan *chan;
	struct list_head active;

	size_t align;
	size_t max_size;
};

static struct dmaengine_buffer *iio_buffer_to_dmaengine_buffer(
		struct iio_buffer *buffer)
{
	return container_of(buffer, struct dmaengine_buffer, queue.buffer);
}

static void iio_dmaengine_buffer_block_done(void *data,
		const struct dmaengine_result *result)
{
	struct iio_dma_buffer_block *block = data;
	unsigned long flags;

	spin_lock_irqsave(&block->queue->list_lock, flags);
	list_del(&block->head);
	spin_unlock_irqrestore(&block->queue->list_lock, flags);
	block->block.bytes_used -= result->residue;
	iio_dma_buffer_block_done(block);
}

int iio_dmaengine_buffer_submit_block(struct iio_dma_buffer_queue *queue,
	struct iio_dma_buffer_block *block, int direction)
{
	struct dmaengine_buffer *dmaengine_buffer;
	struct dma_async_tx_descriptor *desc;
	dma_cookie_t cookie;

<<<<<<< HEAD
	dmaengine_buffer = iio_buffer_to_dmaengine_buffer(&block->queue->buffer);

	if (direction == DMA_DEV_TO_MEM)
		block->block.bytes_used = block->block.size;
	block->block.bytes_used = min_t(size_t, block->block.bytes_used,
			dmaengine_buffer->max_size);
	block->block.bytes_used = rounddown(block->block.bytes_used,
=======
	block->bytes_used = min(block->size, dmaengine_buffer->max_size);
	block->bytes_used = round_down(block->bytes_used,
>>>>>>> cb1f2dbc
			dmaengine_buffer->align);
	if (block->block.bytes_used == 0) {
		iio_dma_buffer_block_done(block);
		return 0;
	}

	if (block->block.flags & IIO_BUFFER_BLOCK_FLAG_CYCLIC) {
		desc = dmaengine_prep_dma_cyclic(dmaengine_buffer->chan,
			block->phys_addr, block->block.bytes_used,
			block->block.bytes_used, direction, 0);
		if (!desc)
			return -ENOMEM;
	} else {
		desc = dmaengine_prep_slave_single(dmaengine_buffer->chan,
			block->phys_addr, block->block.bytes_used, direction,
			DMA_PREP_INTERRUPT);
		if (!desc)
			return -ENOMEM;

		desc->callback_result = iio_dmaengine_buffer_block_done;
		desc->callback_param = block;
	}

	spin_lock_irq(&dmaengine_buffer->queue.list_lock);
	list_add_tail(&block->head, &dmaengine_buffer->active);
	spin_unlock_irq(&dmaengine_buffer->queue.list_lock);

	cookie = dmaengine_submit(desc);
	if (dma_submit_error(cookie))
		return dma_submit_error(cookie);

	dma_async_issue_pending(dmaengine_buffer->chan);

	return 0;
}
EXPORT_SYMBOL_GPL(iio_dmaengine_buffer_submit_block);

void iio_dmaengine_buffer_abort(struct iio_dma_buffer_queue *queue)
{
	struct dmaengine_buffer *dmaengine_buffer =
		iio_buffer_to_dmaengine_buffer(&queue->buffer);

	dmaengine_terminate_sync(dmaengine_buffer->chan);
	iio_dma_buffer_block_list_abort(queue, &dmaengine_buffer->active);
}
EXPORT_SYMBOL_GPL(iio_dmaengine_buffer_abort);

static void iio_dmaengine_buffer_release(struct iio_buffer *buf)
{
	struct dmaengine_buffer *dmaengine_buffer =
		iio_buffer_to_dmaengine_buffer(buf);

	iio_dma_buffer_release(&dmaengine_buffer->queue);
	kfree(dmaengine_buffer);
}

static const struct iio_buffer_access_funcs iio_dmaengine_buffer_ops = {
	.read = iio_dma_buffer_read,
	.write = iio_dma_buffer_write,
	.set_bytes_per_datum = iio_dma_buffer_set_bytes_per_datum,
	.set_length = iio_dma_buffer_set_length,
	.enable = iio_dma_buffer_enable,
	.disable = iio_dma_buffer_disable,
	.data_available = iio_dma_buffer_data_available,
	.space_available = iio_dma_buffer_space_available,
	.release = iio_dmaengine_buffer_release,

	.alloc_blocks = iio_dma_buffer_alloc_blocks,
	.free_blocks = iio_dma_buffer_free_blocks,
	.query_block = iio_dma_buffer_query_block,
	.enqueue_block = iio_dma_buffer_enqueue_block,
	.dequeue_block = iio_dma_buffer_dequeue_block,
	.mmap = iio_dma_buffer_mmap,

	.modes = INDIO_BUFFER_HARDWARE,
	.flags = INDIO_BUFFER_FLAG_FIXED_WATERMARK,
};

#if 0
static const struct iio_dma_buffer_ops iio_dmaengine_default_ops = {
	.submit = iio_dmaengine_buffer_submit_block,
	.abort = iio_dmaengine_buffer_abort,
};
#endif

static ssize_t iio_dmaengine_buffer_get_length_align(struct device *dev,
	struct device_attribute *attr, char *buf)
{
	struct iio_buffer *buffer = to_iio_dev_attr(attr)->buffer;
	struct dmaengine_buffer *dmaengine_buffer =
		iio_buffer_to_dmaengine_buffer(buffer);

	return sysfs_emit(buf, "%zu\n", dmaengine_buffer->align);
}

static IIO_DEVICE_ATTR(length_align_bytes, 0444,
		       iio_dmaengine_buffer_get_length_align, NULL, 0);

static const struct attribute *iio_dmaengine_buffer_attrs[] = {
	&iio_dev_attr_length_align_bytes.dev_attr.attr,
	NULL,
};

/**
 * iio_dmaengine_buffer_alloc() - Allocate new buffer which uses DMAengine
 * @dev: Parent device for the buffer
 * @channel: DMA channel name, typically "rx".
 *
 * This allocates a new IIO buffer which internally uses the DMAengine framework
 * to perform its transfers. The parent device will be used to request the DMA
 * channel.
 *
 * Once done using the buffer iio_dmaengine_buffer_free() should be used to
 * release it.
 */
static struct iio_buffer *iio_dmaengine_buffer_alloc(struct device *dev,
	const char *channel, const struct iio_dma_buffer_ops *ops,
	void *driver_data)
{
	struct dmaengine_buffer *dmaengine_buffer;
	unsigned int width, src_width, dest_width;
	struct dma_slave_caps caps;
	struct dma_chan *chan;
	int ret;

	dmaengine_buffer = kzalloc(sizeof(*dmaengine_buffer), GFP_KERNEL);
	if (!dmaengine_buffer)
		return ERR_PTR(-ENOMEM);

	chan = dma_request_chan(dev, channel);
	if (IS_ERR(chan)) {
		ret = PTR_ERR(chan);
		goto err_free;
	}

	ret = dma_get_slave_caps(chan, &caps);
	if (ret < 0)
		goto err_free;

	/* Needs to be aligned to the maximum of the minimums */
	if (caps.src_addr_widths)
		src_width = __ffs(caps.src_addr_widths);
	else
		src_width = 1;
	if (caps.dst_addr_widths)
		dest_width = __ffs(caps.dst_addr_widths);
	else
		dest_width = 1;
	width = max(src_width, dest_width);

	if (!width) { /* FIXME */
		pr_warn("%s:%d width %d (DMA width >= 256-bits ?)\n",
			__func__,__LINE__, width);
		width = 32;
	}

	INIT_LIST_HEAD(&dmaengine_buffer->active);
	dmaengine_buffer->chan = chan;
	dmaengine_buffer->align = width;
	dmaengine_buffer->max_size = dma_get_max_seg_size(chan->device->dev);

	iio_dma_buffer_init(&dmaengine_buffer->queue, chan->device->dev, ops,
		driver_data);

	dmaengine_buffer->queue.buffer.attrs = iio_dmaengine_buffer_attrs;
	dmaengine_buffer->queue.buffer.access = &iio_dmaengine_buffer_ops;

	return &dmaengine_buffer->queue.buffer;

err_free:
	kfree(dmaengine_buffer);
	return ERR_PTR(ret);
}

/**
 * iio_dmaengine_buffer_free() - Free dmaengine buffer
 * @buffer: Buffer to free
 *
 * Frees a buffer previously allocated with iio_dmaengine_buffer_alloc().
 */
static void iio_dmaengine_buffer_free(struct iio_buffer *buffer)
{
	struct dmaengine_buffer *dmaengine_buffer =
		iio_buffer_to_dmaengine_buffer(buffer);

	iio_dma_buffer_exit(&dmaengine_buffer->queue);
	dma_release_channel(dmaengine_buffer->chan);

	iio_buffer_put(buffer);
}

static void __devm_iio_dmaengine_buffer_free(void *buffer)
{
	iio_dmaengine_buffer_free(buffer);
}

/**
 * devm_iio_dmaengine_buffer_alloc() - Resource-managed iio_dmaengine_buffer_alloc()
 * @dev: Parent device for the buffer
 * @channel: DMA channel name, typically "rx".
 *
 * This allocates a new IIO buffer which internally uses the DMAengine framework
 * to perform its transfers. The parent device will be used to request the DMA
 * channel.
 *
 * The buffer will be automatically de-allocated once the device gets destroyed.
 */
struct iio_buffer *devm_iio_dmaengine_buffer_alloc(struct device *dev,
	const char *channel, const struct iio_dma_buffer_ops *ops,
	void *driver_data)
{
	struct iio_buffer *buffer;
	int ret;

	buffer = iio_dmaengine_buffer_alloc(dev, channel, ops, driver_data);
	if (IS_ERR(buffer)) {
		devres_free(buffer);
		return buffer;
	}

	ret = devm_add_action_or_reset(dev, __devm_iio_dmaengine_buffer_free,
				       buffer);
	if (ret)
		return ERR_PTR(ret);

	return buffer;
}
EXPORT_SYMBOL_GPL(devm_iio_dmaengine_buffer_alloc);

/**
 * devm_iio_dmaengine_buffer_setup() - Setup a DMA buffer for an IIO device
 * @dev: Parent device for the buffer
 * @indio_dev: IIO device to which to attach this buffer.
 * @channel: DMA channel name, typically "rx".
 *
 * This allocates a new IIO buffer with devm_iio_dmaengine_buffer_alloc()
 * and attaches it to an IIO device with iio_device_attach_buffer().
 * It also appends the INDIO_BUFFER_HARDWARE mode to the supported modes of the
 * IIO device.
 */
int devm_iio_dmaengine_buffer_setup(struct device *dev,
				    struct iio_dev *indio_dev,
				    const char *channel)
{
	struct iio_buffer *buffer;

	buffer = devm_iio_dmaengine_buffer_alloc(indio_dev->dev.parent,
						 channel, NULL, NULL);
	if (IS_ERR(buffer))
		return PTR_ERR(buffer);

	indio_dev->modes |= INDIO_BUFFER_HARDWARE;

	return iio_device_attach_buffer(indio_dev, buffer);
}
EXPORT_SYMBOL_GPL(devm_iio_dmaengine_buffer_setup);

MODULE_AUTHOR("Lars-Peter Clausen <lars@metafoo.de>");
MODULE_DESCRIPTION("DMA buffer for the IIO framework");
MODULE_LICENSE("GPL");<|MERGE_RESOLUTION|>--- conflicted
+++ resolved
@@ -59,25 +59,27 @@
 }
 
 int iio_dmaengine_buffer_submit_block(struct iio_dma_buffer_queue *queue,
-	struct iio_dma_buffer_block *block, int direction)
+	struct iio_dma_buffer_block *block)
 {
 	struct dmaengine_buffer *dmaengine_buffer;
+	enum dma_transfer_direction direction;
 	struct dma_async_tx_descriptor *desc;
 	dma_cookie_t cookie;
 
-<<<<<<< HEAD
 	dmaengine_buffer = iio_buffer_to_dmaengine_buffer(&block->queue->buffer);
 
-	if (direction == DMA_DEV_TO_MEM)
+	if (queue->buffer.direction == IIO_BUFFER_DIRECTION_IN) {
+		direction = DMA_DEV_TO_MEM;
 		block->block.bytes_used = block->block.size;
+	} else {
+		direction = DMA_MEM_TO_DEV;
+	}
+
 	block->block.bytes_used = min_t(size_t, block->block.bytes_used,
-			dmaengine_buffer->max_size);
-	block->block.bytes_used = rounddown(block->block.bytes_used,
-=======
-	block->bytes_used = min(block->size, dmaengine_buffer->max_size);
-	block->bytes_used = round_down(block->bytes_used,
->>>>>>> cb1f2dbc
-			dmaengine_buffer->align);
+					dmaengine_buffer->max_size);
+	block->block.bytes_used = round_down(block->block.bytes_used,
+					     dmaengine_buffer->align);
+
 	if (block->block.bytes_used == 0) {
 		iio_dma_buffer_block_done(block);
 		return 0;
@@ -155,12 +157,10 @@
 	.flags = INDIO_BUFFER_FLAG_FIXED_WATERMARK,
 };
 
-#if 0
 static const struct iio_dma_buffer_ops iio_dmaengine_default_ops = {
 	.submit = iio_dmaengine_buffer_submit_block,
 	.abort = iio_dmaengine_buffer_abort,
 };
-#endif
 
 static ssize_t iio_dmaengine_buffer_get_length_align(struct device *dev,
 	struct device_attribute *attr, char *buf)
@@ -238,6 +238,9 @@
 	dmaengine_buffer->align = width;
 	dmaengine_buffer->max_size = dma_get_max_seg_size(chan->device->dev);
 
+	if (!ops)
+		ops = &iio_dmaengine_default_ops;
+
 	iio_dma_buffer_init(&dmaengine_buffer->queue, chan->device->dev, ops,
 		driver_data);
 
@@ -319,7 +322,8 @@
  */
 int devm_iio_dmaengine_buffer_setup(struct device *dev,
 				    struct iio_dev *indio_dev,
-				    const char *channel)
+				    const char *channel,
+				    enum iio_buffer_direction dir)
 {
 	struct iio_buffer *buffer;
 
@@ -330,6 +334,8 @@
 
 	indio_dev->modes |= INDIO_BUFFER_HARDWARE;
 
+	buffer->direction = dir;
+
 	return iio_device_attach_buffer(indio_dev, buffer);
 }
 EXPORT_SYMBOL_GPL(devm_iio_dmaengine_buffer_setup);
