--- conflicted
+++ resolved
@@ -147,11 +147,7 @@
 	}
 
 	/* extract lower 12 bits temperature reading */
-<<<<<<< HEAD
-	*val = sign_extend32(temp & 0x0FFF, 11);
-=======
 	*val = sign_extend32(temp, 11);
->>>>>>> cb1f2dbc
 
 err_unlock:
 	mutex_unlock(&st->lock);
