/* The industrial I/O core
 *
 * Copyright (c) 2008 Jonathan Cameron
 *
 * This program is free software; you can redistribute it and/or modify it
 * under the terms of the GNU General Public License version 2 as published by
 * the Free Software Foundation.
 *
 * Based on elements of hwmon and input subsystems.
 */

#define pr_fmt(fmt) "iio-core: " fmt

#include <linux/kernel.h>
#include <linux/module.h>
#include <linux/idr.h>
#include <linux/kdev_t.h>
#include <linux/err.h>
#include <linux/device.h>
#include <linux/fs.h>
#include <linux/poll.h>
#include <linux/sched.h>
#include <linux/wait.h>
#include <linux/cdev.h>
#include <linux/slab.h>
#include <linux/anon_inodes.h>
#include <linux/debugfs.h>
<<<<<<< HEAD

=======
#include <linux/mutex.h>
>>>>>>> 3494c67c
#include <linux/iio/iio.h>
#include <linux/iio/buffer.h>
#include "iio_core.h"
#include "iio_core_trigger.h"
#include <linux/iio/sysfs.h>
#include <linux/iio/events.h>
#include <linux/iio/buffer.h>

/* IDA to assign each registered device a unique id */
static DEFINE_IDA(iio_ida);

static dev_t iio_devt;

#define IIO_DEV_MAX 256
struct bus_type iio_bus_type = {
	.name = "iio",
};
EXPORT_SYMBOL(iio_bus_type);

static struct dentry *iio_debugfs_dentry;

static const char * const iio_direction[] = {
	[0] = "in",
	[1] = "out",
};

static const char * const iio_chan_type_name_spec[] = {
	[IIO_VOLTAGE] = "voltage",
	[IIO_CURRENT] = "current",
	[IIO_POWER] = "power",
	[IIO_ACCEL] = "accel",
	[IIO_ANGL_VEL] = "anglvel",
	[IIO_MAGN] = "magn",
	[IIO_LIGHT] = "illuminance",
	[IIO_INTENSITY] = "intensity",
	[IIO_PROXIMITY] = "proximity",
	[IIO_TEMP] = "temp",
	[IIO_INCLI] = "incli",
	[IIO_ROT] = "rot",
	[IIO_ANGL] = "angl",
	[IIO_TIMESTAMP] = "timestamp",
	[IIO_CAPACITANCE] = "capacitance",
	[IIO_ALTVOLTAGE] = "altvoltage",
	[IIO_CCT] = "cct",
	[IIO_PRESSURE] = "pressure",
	[IIO_HUMIDITYRELATIVE] = "humidityrelative",
	[IIO_ACTIVITY] = "activity",
	[IIO_STEPS] = "steps",
	[IIO_ENERGY] = "energy",
	[IIO_DISTANCE] = "distance",
	[IIO_VELOCITY] = "velocity",
	[IIO_CONCENTRATION] = "concentration",
	[IIO_RESISTANCE] = "resistance",
	[IIO_PH] = "ph",
	[IIO_UVINDEX] = "uvindex",
	[IIO_ELECTRICALCONDUCTIVITY] = "electricalconductivity",
};

static const char * const iio_modifier_names[] = {
	[IIO_MOD_X] = "x",
	[IIO_MOD_Y] = "y",
	[IIO_MOD_Z] = "z",
	[IIO_MOD_X_AND_Y] = "x&y",
	[IIO_MOD_X_AND_Z] = "x&z",
	[IIO_MOD_Y_AND_Z] = "y&z",
	[IIO_MOD_X_AND_Y_AND_Z] = "x&y&z",
	[IIO_MOD_X_OR_Y] = "x|y",
	[IIO_MOD_X_OR_Z] = "x|z",
	[IIO_MOD_Y_OR_Z] = "y|z",
	[IIO_MOD_X_OR_Y_OR_Z] = "x|y|z",
	[IIO_MOD_ROOT_SUM_SQUARED_X_Y] = "sqrt(x^2+y^2)",
	[IIO_MOD_SUM_SQUARED_X_Y_Z] = "x^2+y^2+z^2",
	[IIO_MOD_LIGHT_BOTH] = "both",
	[IIO_MOD_LIGHT_IR] = "ir",
	[IIO_MOD_LIGHT_CLEAR] = "clear",
	[IIO_MOD_LIGHT_RED] = "red",
	[IIO_MOD_LIGHT_GREEN] = "green",
	[IIO_MOD_LIGHT_BLUE] = "blue",
	[IIO_MOD_LIGHT_UV] = "uv",
	[IIO_MOD_QUATERNION] = "quaternion",
	[IIO_MOD_TEMP_AMBIENT] = "ambient",
	[IIO_MOD_TEMP_OBJECT] = "object",
	[IIO_MOD_NORTH_MAGN] = "from_north_magnetic",
	[IIO_MOD_NORTH_TRUE] = "from_north_true",
	[IIO_MOD_NORTH_MAGN_TILT_COMP] = "from_north_magnetic_tilt_comp",
	[IIO_MOD_NORTH_TRUE_TILT_COMP] = "from_north_true_tilt_comp",
	[IIO_MOD_RUNNING] = "running",
	[IIO_MOD_JOGGING] = "jogging",
	[IIO_MOD_WALKING] = "walking",
	[IIO_MOD_STILL] = "still",
	[IIO_MOD_ROOT_SUM_SQUARED_X_Y_Z] = "sqrt(x^2+y^2+z^2)",
	[IIO_MOD_I] = "i",
	[IIO_MOD_Q] = "q",
	[IIO_MOD_CO2] = "co2",
	[IIO_MOD_VOC] = "voc",
};

/* relies on pairs of these shared then separate */
static const char * const iio_chan_info_postfix[] = {
	[IIO_CHAN_INFO_RAW] = "raw",
	[IIO_CHAN_INFO_PROCESSED] = "input",
	[IIO_CHAN_INFO_SCALE] = "scale",
	[IIO_CHAN_INFO_OFFSET] = "offset",
	[IIO_CHAN_INFO_CALIBSCALE] = "calibscale",
	[IIO_CHAN_INFO_CALIBBIAS] = "calibbias",
	[IIO_CHAN_INFO_CALIBPHASE] = "calibphase",
	[IIO_CHAN_INFO_PEAK] = "peak_raw",
	[IIO_CHAN_INFO_PEAK_SCALE] = "peak_scale",
	[IIO_CHAN_INFO_QUADRATURE_CORRECTION_RAW] = "quadrature_correction_raw",
	[IIO_CHAN_INFO_AVERAGE_RAW] = "mean_raw",
	[IIO_CHAN_INFO_LOW_PASS_FILTER_3DB_FREQUENCY]
	= "filter_low_pass_3db_frequency",
	[IIO_CHAN_INFO_HIGH_PASS_FILTER_3DB_FREQUENCY]
	= "filter_high_pass_3db_frequency",
	[IIO_CHAN_INFO_SAMP_FREQ] = "sampling_frequency",
	[IIO_CHAN_INFO_FREQUENCY] = "frequency",
	[IIO_CHAN_INFO_PHASE] = "phase",
	[IIO_CHAN_INFO_HARDWAREGAIN] = "hardwaregain",
	[IIO_CHAN_INFO_HYSTERESIS] = "hysteresis",
	[IIO_CHAN_INFO_INT_TIME] = "integration_time",
	[IIO_CHAN_INFO_ENABLE] = "en",
	[IIO_CHAN_INFO_CALIBHEIGHT] = "calibheight",
	[IIO_CHAN_INFO_CALIBWEIGHT] = "calibweight",
	[IIO_CHAN_INFO_DEBOUNCE_COUNT] = "debounce_count",
	[IIO_CHAN_INFO_DEBOUNCE_TIME] = "debounce_time",
	[IIO_CHAN_INFO_CALIBEMISSIVITY] = "calibemissivity",
	[IIO_CHAN_INFO_OVERSAMPLING_RATIO] = "oversampling_ratio",
};

/**
 * iio_find_channel_from_si() - get channel from its scan index
 * @indio_dev:		device
 * @si:			scan index to match
 */
const struct iio_chan_spec
*iio_find_channel_from_si(struct iio_dev *indio_dev, int si)
{
	int i;

	for (i = 0; i < indio_dev->num_channels; i++)
		if (indio_dev->channels[i].scan_index == si)
			return &indio_dev->channels[i];
	return NULL;
}

/* This turns up an awful lot */
ssize_t iio_read_const_attr(struct device *dev,
			    struct device_attribute *attr,
			    char *buf)
{
	return sprintf(buf, "%s\n", to_iio_const_attr(attr)->string);
}
EXPORT_SYMBOL(iio_read_const_attr);

static int iio_device_set_clock(struct iio_dev *indio_dev, clockid_t clock_id)
{
	int ret;
	const struct iio_event_interface *ev_int = indio_dev->event_interface;

	ret = mutex_lock_interruptible(&indio_dev->mlock);
	if (ret)
		return ret;
	if ((ev_int && iio_event_enabled(ev_int)) ||
	    iio_buffer_enabled(indio_dev)) {
		mutex_unlock(&indio_dev->mlock);
		return -EBUSY;
	}
	indio_dev->clock_id = clock_id;
	mutex_unlock(&indio_dev->mlock);

	return 0;
}

/**
 * iio_get_time_ns() - utility function to get a time stamp for events etc
 * @indio_dev: device
 */
s64 iio_get_time_ns(const struct iio_dev *indio_dev)
{
	struct timespec tp;

	switch (iio_device_get_clock(indio_dev)) {
	case CLOCK_REALTIME:
		ktime_get_real_ts(&tp);
		break;
	case CLOCK_MONOTONIC:
		ktime_get_ts(&tp);
		break;
	case CLOCK_MONOTONIC_RAW:
		getrawmonotonic(&tp);
		break;
	case CLOCK_REALTIME_COARSE:
		tp = current_kernel_time();
		break;
	case CLOCK_MONOTONIC_COARSE:
		tp = get_monotonic_coarse();
		break;
	case CLOCK_BOOTTIME:
		get_monotonic_boottime(&tp);
		break;
	case CLOCK_TAI:
		timekeeping_clocktai(&tp);
		break;
	default:
		BUG();
	}

	return timespec_to_ns(&tp);
}
EXPORT_SYMBOL(iio_get_time_ns);

/**
 * iio_get_time_res() - utility function to get time stamp clock resolution in
 *                      nano seconds.
 * @indio_dev: device
 */
unsigned int iio_get_time_res(const struct iio_dev *indio_dev)
{
	switch (iio_device_get_clock(indio_dev)) {
	case CLOCK_REALTIME:
	case CLOCK_MONOTONIC:
	case CLOCK_MONOTONIC_RAW:
	case CLOCK_BOOTTIME:
	case CLOCK_TAI:
		return hrtimer_resolution;
	case CLOCK_REALTIME_COARSE:
	case CLOCK_MONOTONIC_COARSE:
		return LOW_RES_NSEC;
	default:
		BUG();
	}
}
EXPORT_SYMBOL(iio_get_time_res);

static int __init iio_init(void)
{
	int ret;

	/* Register sysfs bus */
	ret  = bus_register(&iio_bus_type);
	if (ret < 0) {
		pr_err("could not register bus type\n");
		goto error_nothing;
	}

	ret = alloc_chrdev_region(&iio_devt, 0, IIO_DEV_MAX, "iio");
	if (ret < 0) {
		pr_err("failed to allocate char dev region\n");
		goto error_unregister_bus_type;
	}

	iio_debugfs_dentry = debugfs_create_dir("iio", NULL);

	return 0;

error_unregister_bus_type:
	bus_unregister(&iio_bus_type);
error_nothing:
	return ret;
}

static void __exit iio_exit(void)
{
	if (iio_devt)
		unregister_chrdev_region(iio_devt, IIO_DEV_MAX);
	bus_unregister(&iio_bus_type);
	debugfs_remove_recursive(iio_debugfs_dentry);
}

#if defined(CONFIG_DEBUG_FS)
static ssize_t iio_debugfs_read_reg(struct file *file, char __user *userbuf,
			      size_t count, loff_t *ppos)
{
	struct iio_dev *indio_dev = file->private_data;
	char buf[20];
	unsigned val = 0;
	ssize_t len;
	int ret;

	ret = indio_dev->info->debugfs_reg_access(indio_dev,
						  indio_dev->cached_reg_addr,
						  0, &val);
	if (ret)
		dev_err(indio_dev->dev.parent, "%s: read failed\n", __func__);

	len = snprintf(buf, sizeof(buf), "0x%X\n", val);

	return simple_read_from_buffer(userbuf, count, ppos, buf, len);
}

static ssize_t iio_debugfs_write_reg(struct file *file,
		     const char __user *userbuf, size_t count, loff_t *ppos)
{
	struct iio_dev *indio_dev = file->private_data;
	unsigned reg, val;
	char buf[80];
	int ret;

	count = min_t(size_t, count, (sizeof(buf)-1));
	if (copy_from_user(buf, userbuf, count))
		return -EFAULT;

	buf[count] = 0;

	ret = sscanf(buf, "%i %i", &reg, &val);

	switch (ret) {
	case 1:
		indio_dev->cached_reg_addr = reg;
		break;
	case 2:
		indio_dev->cached_reg_addr = reg;
		ret = indio_dev->info->debugfs_reg_access(indio_dev, reg,
							  val, NULL);
		if (ret) {
			dev_err(indio_dev->dev.parent, "%s: write failed\n",
				__func__);
			return ret;
		}
		break;
	default:
		return -EINVAL;
	}

	return count;
}

static const struct file_operations iio_debugfs_reg_fops = {
	.open = simple_open,
	.read = iio_debugfs_read_reg,
	.write = iio_debugfs_write_reg,
};

static void iio_device_unregister_debugfs(struct iio_dev *indio_dev)
{
	debugfs_remove_recursive(indio_dev->debugfs_dentry);
}

static int iio_device_register_debugfs(struct iio_dev *indio_dev)
{
	struct dentry *d;

	if (indio_dev->info->debugfs_reg_access == NULL)
		return 0;

	if (!iio_debugfs_dentry)
		return 0;

	indio_dev->debugfs_dentry =
		debugfs_create_dir(dev_name(&indio_dev->dev),
				   iio_debugfs_dentry);
	if (IS_ERR(indio_dev->debugfs_dentry))
		return PTR_ERR(indio_dev->debugfs_dentry);

	if (indio_dev->debugfs_dentry == NULL) {
		dev_warn(indio_dev->dev.parent,
			 "Failed to create debugfs directory\n");
		return -EFAULT;
	}

	d = debugfs_create_file("direct_reg_access", 0644,
				indio_dev->debugfs_dentry,
				indio_dev, &iio_debugfs_reg_fops);
	if (!d) {
		iio_device_unregister_debugfs(indio_dev);
		return -ENOMEM;
	}

	return 0;
}
#else
static int iio_device_register_debugfs(struct iio_dev *indio_dev)
{
	return 0;
}

static void iio_device_unregister_debugfs(struct iio_dev *indio_dev)
{
}
#endif /* CONFIG_DEBUG_FS */

static ssize_t iio_read_channel_ext_info(struct device *dev,
				     struct device_attribute *attr,
				     char *buf)
{
	struct iio_dev *indio_dev = dev_to_iio_dev(dev);
	struct iio_dev_attr *this_attr = to_iio_dev_attr(attr);
	const struct iio_chan_spec_ext_info *ext_info;

	ext_info = &this_attr->c->ext_info[this_attr->address];

	return ext_info->read(indio_dev, ext_info->private, this_attr->c, buf);
}

static ssize_t iio_write_channel_ext_info(struct device *dev,
				     struct device_attribute *attr,
				     const char *buf,
					 size_t len)
{
	struct iio_dev *indio_dev = dev_to_iio_dev(dev);
	struct iio_dev_attr *this_attr = to_iio_dev_attr(attr);
	const struct iio_chan_spec_ext_info *ext_info;

	ext_info = &this_attr->c->ext_info[this_attr->address];

	return ext_info->write(indio_dev, ext_info->private,
			       this_attr->c, buf, len);
}

ssize_t iio_enum_available_read(struct iio_dev *indio_dev,
	uintptr_t priv, const struct iio_chan_spec *chan, char *buf)
{
	const struct iio_enum *e = (const struct iio_enum *)priv;
	unsigned int i;
	size_t len = 0;

	if (!e->num_items)
		return 0;

	for (i = 0; i < e->num_items; ++i)
		len += scnprintf(buf + len, PAGE_SIZE - len, "%s ", e->items[i]);

	/* replace last space with a newline */
	buf[len - 1] = '\n';

	return len;
}
EXPORT_SYMBOL_GPL(iio_enum_available_read);

ssize_t iio_enum_read(struct iio_dev *indio_dev,
	uintptr_t priv, const struct iio_chan_spec *chan, char *buf)
{
	const struct iio_enum *e = (const struct iio_enum *)priv;
	int i;

	if (!e->get)
		return -EINVAL;

	i = e->get(indio_dev, chan);
	if (i < 0)
		return i;
	else if (i >= e->num_items)
		return -EINVAL;

	return snprintf(buf, PAGE_SIZE, "%s\n", e->items[i]);
}
EXPORT_SYMBOL_GPL(iio_enum_read);

ssize_t iio_enum_write(struct iio_dev *indio_dev,
	uintptr_t priv, const struct iio_chan_spec *chan, const char *buf,
	size_t len)
{
	const struct iio_enum *e = (const struct iio_enum *)priv;
	unsigned int i;
	int ret;

	if (!e->set)
		return -EINVAL;

	for (i = 0; i < e->num_items; i++) {
		if (sysfs_streq(buf, e->items[i]))
			break;
	}

	if (i == e->num_items)
		return -EINVAL;

	ret = e->set(indio_dev, chan, i);
	return ret ? ret : len;
}
EXPORT_SYMBOL_GPL(iio_enum_write);

static const struct iio_mount_matrix iio_mount_idmatrix = {
	.rotation = {
		"1", "0", "0",
		"0", "1", "0",
		"0", "0", "1"
	}
};

static int iio_setup_mount_idmatrix(const struct device *dev,
				    struct iio_mount_matrix *matrix)
{
	*matrix = iio_mount_idmatrix;
	dev_info(dev, "mounting matrix not found: using identity...\n");
	return 0;
}

ssize_t iio_show_mount_matrix(struct iio_dev *indio_dev, uintptr_t priv,
			      const struct iio_chan_spec *chan, char *buf)
{
	const struct iio_mount_matrix *mtx = ((iio_get_mount_matrix_t *)
					      priv)(indio_dev, chan);

	if (IS_ERR(mtx))
		return PTR_ERR(mtx);

	if (!mtx)
		mtx = &iio_mount_idmatrix;

	return snprintf(buf, PAGE_SIZE, "%s, %s, %s; %s, %s, %s; %s, %s, %s\n",
			mtx->rotation[0], mtx->rotation[1], mtx->rotation[2],
			mtx->rotation[3], mtx->rotation[4], mtx->rotation[5],
			mtx->rotation[6], mtx->rotation[7], mtx->rotation[8]);
}
EXPORT_SYMBOL_GPL(iio_show_mount_matrix);

/**
 * of_iio_read_mount_matrix() - retrieve iio device mounting matrix from
 *                              device-tree "mount-matrix" property
 * @dev:	device the mounting matrix property is assigned to
 * @propname:	device specific mounting matrix property name
 * @matrix:	where to store retrieved matrix
 *
 * If device is assigned no mounting matrix property, a default 3x3 identity
 * matrix will be filled in.
 *
 * Return: 0 if success, or a negative error code on failure.
 */
#ifdef CONFIG_OF
int of_iio_read_mount_matrix(const struct device *dev,
			     const char *propname,
			     struct iio_mount_matrix *matrix)
{
	if (dev->of_node) {
		int err = of_property_read_string_array(dev->of_node,
				propname, matrix->rotation,
				ARRAY_SIZE(iio_mount_idmatrix.rotation));

		if (err == ARRAY_SIZE(iio_mount_idmatrix.rotation))
			return 0;

		if (err >= 0)
			/* Invalid number of matrix entries. */
			return -EINVAL;

		if (err != -EINVAL)
			/* Invalid matrix declaration format. */
			return err;
	}

	/* Matrix was not declared at all: fallback to identity. */
	return iio_setup_mount_idmatrix(dev, matrix);
}
#else
int of_iio_read_mount_matrix(const struct device *dev,
			     const char *propname,
			     struct iio_mount_matrix *matrix)
{
	return iio_setup_mount_idmatrix(dev, matrix);
}
#endif
EXPORT_SYMBOL(of_iio_read_mount_matrix);

/**
 * iio_format_value() - Formats a IIO value into its string representation
 * @buf:	The buffer to which the formatted value gets written
 * @type:	One of the IIO_VAL_... constants. This decides how the val
 *		and val2 parameters are formatted.
 * @size:	Number of IIO value entries contained in vals
 * @vals:	Pointer to the values, exact meaning depends on the
 *		type parameter.
 *
 * Return: 0 by default, a negative number on failure or the
 *	   total number of characters written for a type that belongs
 *	   to the IIO_VAL_... constant.
 */
ssize_t iio_format_value(char *buf, unsigned int type, int size, int *vals)
{
	s64 tmp;
	bool scale_db = false;

	switch (type) {
	case IIO_VAL_INT:
		return sprintf(buf, "%d\n", vals[0]);
	case IIO_VAL_INT_PLUS_MICRO_DB:
		scale_db = true;
	case IIO_VAL_INT_PLUS_MICRO:
		if (vals[1] < 0)
			return sprintf(buf, "-%d.%06u%s\n", abs(vals[0]),
				       -vals[1], scale_db ? " dB" : "");
		else
			return sprintf(buf, "%d.%06u%s\n", vals[0], vals[1],
				scale_db ? " dB" : "");
	case IIO_VAL_INT_PLUS_NANO:
		if (vals[1] < 0)
			return sprintf(buf, "-%d.%09u\n", abs(vals[0]),
				       -vals[1]);
		else
			return sprintf(buf, "%d.%09u\n", vals[0], vals[1]);
	case IIO_VAL_FRACTIONAL:
		tmp = div_s64((s64)vals[0] * 1000000000LL, vals[1]);
<<<<<<< HEAD
		vals[0] = div_s64_rem(tmp, 1000000000LL, &vals[1]);
		if (vals[1] < 0)
			return sprintf(buf, "-%d.%09u\n", abs(vals[0]), -vals[1]);
		else
			return sprintf(buf, "%d.%09u\n", vals[0], vals[1]);
		return sprintf(buf, "%d.%09u\n", vals[0], vals[1]);
=======
		vals[0] = (int)div_s64_rem(tmp, 1000000000, &vals[1]);
		return sprintf(buf, "%d.%09u\n", vals[0], abs(vals[1]));
>>>>>>> 3494c67c
	case IIO_VAL_FRACTIONAL_LOG2:
		tmp = (s64)vals[0] * 1000000000LL >> vals[1];
		vals[0] = div_s64_rem(tmp, 1000000000LL, &vals[1]);
		if (vals[1] < 0)
			return sprintf(buf, "-%d.%09u\n", abs(vals[0]), -vals[1]);
		else
			return sprintf(buf, "%d.%09u\n", vals[0], vals[1]);
	case IIO_VAL_INT_MULTIPLE:
	{
		int i;
		int len = 0;

		for (i = 0; i < size; ++i)
			len += snprintf(&buf[len], PAGE_SIZE - len, "%d ",
								vals[i]);
		len += snprintf(&buf[len], PAGE_SIZE - len, "\n");
		return len;
	}
	default:
		return 0;
	}
}
EXPORT_SYMBOL_GPL(iio_format_value);

static ssize_t iio_read_channel_info(struct device *dev,
				     struct device_attribute *attr,
				     char *buf)
{
	struct iio_dev *indio_dev = dev_to_iio_dev(dev);
	struct iio_dev_attr *this_attr = to_iio_dev_attr(attr);
	int vals[INDIO_MAX_RAW_ELEMENTS];
	int ret;
	int val_len = 2;

	if (indio_dev->info->read_raw_multi)
		ret = indio_dev->info->read_raw_multi(indio_dev, this_attr->c,
							INDIO_MAX_RAW_ELEMENTS,
							vals, &val_len,
							this_attr->address);
	else
		ret = indio_dev->info->read_raw(indio_dev, this_attr->c,
				    &vals[0], &vals[1], this_attr->address);

	if (ret < 0)
		return ret;

	return iio_format_value(buf, ret, val_len, vals);
}

/**
 * iio_str_to_fixpoint() - Parse a fixed-point number from a string
 * @str: The string to parse
 * @fract_mult: Multiplier for the first decimal place, should be a power of 10
 * @integer: The integer part of the number
 * @fract: The fractional part of the number
 *
 * Returns 0 on success, or a negative error code if the string could not be
 * parsed.
 */
int iio_str_to_fixpoint(const char *str, int fract_mult,
	int *integer, int *fract)
{
	int i = 0, f = 0;
	bool integer_part = true, negative = false;

	if (fract_mult == 0) {
		*fract = 0;

		return kstrtoint(str, 0, integer);
	}

	if (str[0] == '-') {
		negative = true;
		str++;
	} else if (str[0] == '+') {
		str++;
	}

	while (*str) {
		if ('0' <= *str && *str <= '9') {
			if (integer_part) {
				i = i * 10 + *str - '0';
			} else {
				f += fract_mult * (*str - '0');
				fract_mult /= 10;
			}
		} else if (*str == '\n') {
			if (*(str + 1) == '\0')
				break;
			else
				return -EINVAL;
		} else if (!strcmp(str, " dB")) {
			/* Ignore the dB suffix */
			str += sizeof(" dB") - 1;
			continue;
		} else if (*str == '.' && integer_part) {
			integer_part = false;
		} else {
			return -EINVAL;
		}
		str++;
	}

	if (negative) {
		if (i)
			i = -i;
		else
			f = -f;
	}

	*integer = i;
	*fract = f;

	return 0;
}
EXPORT_SYMBOL_GPL(iio_str_to_fixpoint);

static ssize_t iio_write_channel_info(struct device *dev,
				      struct device_attribute *attr,
				      const char *buf,
				      size_t len)
{
	struct iio_dev *indio_dev = dev_to_iio_dev(dev);
	struct iio_dev_attr *this_attr = to_iio_dev_attr(attr);
	int ret, fract_mult = 100000;
	int integer, fract;

	/* Assumes decimal - precision based on number of digits */
	if (!indio_dev->info->write_raw)
		return -EINVAL;

	if (indio_dev->info->write_raw_get_fmt)
		switch (indio_dev->info->write_raw_get_fmt(indio_dev,
			this_attr->c, this_attr->address)) {
		case IIO_VAL_INT:
			fract_mult = 0;
			break;
		case IIO_VAL_INT_PLUS_MICRO:
			fract_mult = 100000;
			break;
		case IIO_VAL_INT_PLUS_NANO:
			fract_mult = 100000000;
			break;
		default:
			return -EINVAL;
		}

	ret = iio_str_to_fixpoint(buf, fract_mult, &integer, &fract);
	if (ret)
		return ret;

	ret = indio_dev->info->write_raw(indio_dev, this_attr->c,
					 integer, fract, this_attr->address);
	if (ret)
		return ret;

	return len;
}

static
int __iio_device_attr_init(struct device_attribute *dev_attr,
			   const char *postfix,
			   struct iio_chan_spec const *chan,
			   ssize_t (*readfunc)(struct device *dev,
					       struct device_attribute *attr,
					       char *buf),
			   ssize_t (*writefunc)(struct device *dev,
						struct device_attribute *attr,
						const char *buf,
						size_t len),
			   enum iio_shared_by shared_by)
{
	int ret = 0;
	char *name = NULL;
	char *full_postfix;
	sysfs_attr_init(&dev_attr->attr);

	/* Build up postfix of <extend_name>_<modifier>_postfix */
	if (chan->modified && (shared_by == IIO_SEPARATE)) {
		if (chan->extend_name)
			full_postfix = kasprintf(GFP_KERNEL, "%s_%s_%s",
						 iio_modifier_names[chan
								    ->channel2],
						 chan->extend_name,
						 postfix);
		else
			full_postfix = kasprintf(GFP_KERNEL, "%s_%s",
						 iio_modifier_names[chan
								    ->channel2],
						 postfix);
	} else {
		if (chan->extend_name == NULL || shared_by != IIO_SEPARATE)
			full_postfix = kstrdup(postfix, GFP_KERNEL);
		else
			full_postfix = kasprintf(GFP_KERNEL,
						 "%s_%s",
						 chan->extend_name,
						 postfix);
	}
	if (full_postfix == NULL)
		return -ENOMEM;

	if (chan->differential) { /* Differential can not have modifier */
		switch (shared_by) {
		case IIO_SHARED_BY_ALL:
			name = kasprintf(GFP_KERNEL, "%s", full_postfix);
			break;
		case IIO_SHARED_BY_DIR:
			name = kasprintf(GFP_KERNEL, "%s_%s",
						iio_direction[chan->output],
						full_postfix);
			break;
		case IIO_SHARED_BY_TYPE:
			name = kasprintf(GFP_KERNEL, "%s_%s-%s_%s",
					    iio_direction[chan->output],
					    iio_chan_type_name_spec[chan->type],
					    iio_chan_type_name_spec[chan->type],
					    full_postfix);
			break;
		case IIO_SEPARATE:
			if (!chan->indexed) {
				WARN(1, "Differential channels must be indexed\n");
				ret = -EINVAL;
				goto error_free_full_postfix;
			}
			name = kasprintf(GFP_KERNEL,
					    "%s_%s%d-%s%d_%s",
					    iio_direction[chan->output],
					    iio_chan_type_name_spec[chan->type],
					    chan->channel,
					    iio_chan_type_name_spec[chan->type],
					    chan->channel2,
					    full_postfix);
			break;
		}
	} else { /* Single ended */
		switch (shared_by) {
		case IIO_SHARED_BY_ALL:
			name = kasprintf(GFP_KERNEL, "%s", full_postfix);
			break;
		case IIO_SHARED_BY_DIR:
			name = kasprintf(GFP_KERNEL, "%s_%s",
						iio_direction[chan->output],
						full_postfix);
			break;
		case IIO_SHARED_BY_TYPE:
			name = kasprintf(GFP_KERNEL, "%s_%s_%s",
					    iio_direction[chan->output],
					    iio_chan_type_name_spec[chan->type],
					    full_postfix);
			break;

		case IIO_SEPARATE:
			if (chan->indexed)
				name = kasprintf(GFP_KERNEL, "%s_%s%d_%s",
						    iio_direction[chan->output],
						    iio_chan_type_name_spec[chan->type],
						    chan->channel,
						    full_postfix);
			else
				name = kasprintf(GFP_KERNEL, "%s_%s_%s",
						    iio_direction[chan->output],
						    iio_chan_type_name_spec[chan->type],
						    full_postfix);
			break;
		}
	}
	if (name == NULL) {
		ret = -ENOMEM;
		goto error_free_full_postfix;
	}
	dev_attr->attr.name = name;

	if (readfunc) {
		dev_attr->attr.mode |= S_IRUGO;
		dev_attr->show = readfunc;
	}

	if (writefunc) {
		dev_attr->attr.mode |= S_IWUSR;
		dev_attr->store = writefunc;
	}

error_free_full_postfix:
	kfree(full_postfix);

	return ret;
}

static void __iio_device_attr_deinit(struct device_attribute *dev_attr)
{
	kfree(dev_attr->attr.name);
}

int __iio_add_chan_devattr(const char *postfix,
			   struct iio_chan_spec const *chan,
			   ssize_t (*readfunc)(struct device *dev,
					       struct device_attribute *attr,
					       char *buf),
			   ssize_t (*writefunc)(struct device *dev,
						struct device_attribute *attr,
						const char *buf,
						size_t len),
			   u64 mask,
			   enum iio_shared_by shared_by,
			   struct device *dev,
			   struct list_head *attr_list)
{
	int ret;
	struct iio_dev_attr *iio_attr, *t;

	iio_attr = kzalloc(sizeof(*iio_attr), GFP_KERNEL);
	if (iio_attr == NULL)
		return -ENOMEM;
	ret = __iio_device_attr_init(&iio_attr->dev_attr,
				     postfix, chan,
				     readfunc, writefunc, shared_by);
	if (ret)
		goto error_iio_dev_attr_free;
	iio_attr->c = chan;
	iio_attr->address = mask;
	list_for_each_entry(t, attr_list, l)
		if (strcmp(t->dev_attr.attr.name,
			   iio_attr->dev_attr.attr.name) == 0) {
			if (shared_by == IIO_SEPARATE)
				dev_err(dev, "tried to double register : %s\n",
					t->dev_attr.attr.name);
			ret = -EBUSY;
			goto error_device_attr_deinit;
		}
	list_add(&iio_attr->l, attr_list);

	return 0;

error_device_attr_deinit:
	__iio_device_attr_deinit(&iio_attr->dev_attr);
error_iio_dev_attr_free:
	kfree(iio_attr);
	return ret;
}

static int iio_device_add_info_mask_type(struct iio_dev *indio_dev,
					 struct iio_chan_spec const *chan,
					 enum iio_shared_by shared_by,
					 const long *infomask)
{
	int i, ret, attrcount = 0;

	for_each_set_bit(i, infomask, sizeof(infomask)*8) {
		if (i >= ARRAY_SIZE(iio_chan_info_postfix))
			return -EINVAL;
		ret = __iio_add_chan_devattr(iio_chan_info_postfix[i],
					     chan,
					     &iio_read_channel_info,
					     &iio_write_channel_info,
					     i,
					     shared_by,
					     &indio_dev->dev,
					     &indio_dev->channel_attr_list);
		if ((ret == -EBUSY) && (shared_by != IIO_SEPARATE))
			continue;
		else if (ret < 0)
			return ret;
		attrcount++;
	}

	return attrcount;
}

static int iio_device_add_channel_sysfs(struct iio_dev *indio_dev,
					struct iio_chan_spec const *chan)
{
	int ret, attrcount = 0;
	const struct iio_chan_spec_ext_info *ext_info;

	if (chan->channel < 0)
		return 0;
	ret = iio_device_add_info_mask_type(indio_dev, chan,
					    IIO_SEPARATE,
					    &chan->info_mask_separate);
	if (ret < 0)
		return ret;
	attrcount += ret;

	ret = iio_device_add_info_mask_type(indio_dev, chan,
					    IIO_SHARED_BY_TYPE,
					    &chan->info_mask_shared_by_type);
	if (ret < 0)
		return ret;
	attrcount += ret;

	ret = iio_device_add_info_mask_type(indio_dev, chan,
					    IIO_SHARED_BY_DIR,
					    &chan->info_mask_shared_by_dir);
	if (ret < 0)
		return ret;
	attrcount += ret;

	ret = iio_device_add_info_mask_type(indio_dev, chan,
					    IIO_SHARED_BY_ALL,
					    &chan->info_mask_shared_by_all);
	if (ret < 0)
		return ret;
	attrcount += ret;

	if (chan->ext_info) {
		unsigned int i = 0;
		for (ext_info = chan->ext_info; ext_info->name; ext_info++) {
			ret = __iio_add_chan_devattr(ext_info->name,
					chan,
					ext_info->read ?
					    &iio_read_channel_ext_info : NULL,
					ext_info->write ?
					    &iio_write_channel_ext_info : NULL,
					i,
					ext_info->shared,
					&indio_dev->dev,
					&indio_dev->channel_attr_list);
			i++;
			if (ret == -EBUSY && ext_info->shared)
				continue;

			if (ret)
				return ret;

			attrcount++;
		}
	}

	return attrcount;
}

/**
 * iio_free_chan_devattr_list() - Free a list of IIO device attributes
 * @attr_list: List of IIO device attributes
 *
 * This function frees the memory allocated for each of the IIO device
 * attributes in the list.
 */
void iio_free_chan_devattr_list(struct list_head *attr_list)
{
	struct iio_dev_attr *p, *n;

	list_for_each_entry_safe(p, n, attr_list, l) {
		kfree(p->dev_attr.attr.name);
		list_del(&p->l);
		kfree(p);
	}
}

static ssize_t iio_show_dev_name(struct device *dev,
				 struct device_attribute *attr,
				 char *buf)
{
	struct iio_dev *indio_dev = dev_to_iio_dev(dev);
	return snprintf(buf, PAGE_SIZE, "%s\n", indio_dev->name);
}

static DEVICE_ATTR(name, S_IRUGO, iio_show_dev_name, NULL);

static ssize_t iio_show_timestamp_clock(struct device *dev,
					struct device_attribute *attr,
					char *buf)
{
	const struct iio_dev *indio_dev = dev_to_iio_dev(dev);
	const clockid_t clk = iio_device_get_clock(indio_dev);
	const char *name;
	ssize_t sz;

	switch (clk) {
	case CLOCK_REALTIME:
		name = "realtime\n";
		sz = sizeof("realtime\n");
		break;
	case CLOCK_MONOTONIC:
		name = "monotonic\n";
		sz = sizeof("monotonic\n");
		break;
	case CLOCK_MONOTONIC_RAW:
		name = "monotonic_raw\n";
		sz = sizeof("monotonic_raw\n");
		break;
	case CLOCK_REALTIME_COARSE:
		name = "realtime_coarse\n";
		sz = sizeof("realtime_coarse\n");
		break;
	case CLOCK_MONOTONIC_COARSE:
		name = "monotonic_coarse\n";
		sz = sizeof("monotonic_coarse\n");
		break;
	case CLOCK_BOOTTIME:
		name = "boottime\n";
		sz = sizeof("boottime\n");
		break;
	case CLOCK_TAI:
		name = "tai\n";
		sz = sizeof("tai\n");
		break;
	default:
		BUG();
	}

	memcpy(buf, name, sz);
	return sz;
}

static ssize_t iio_store_timestamp_clock(struct device *dev,
					 struct device_attribute *attr,
					 const char *buf, size_t len)
{
	clockid_t clk;
	int ret;

	if (sysfs_streq(buf, "realtime"))
		clk = CLOCK_REALTIME;
	else if (sysfs_streq(buf, "monotonic"))
		clk = CLOCK_MONOTONIC;
	else if (sysfs_streq(buf, "monotonic_raw"))
		clk = CLOCK_MONOTONIC_RAW;
	else if (sysfs_streq(buf, "realtime_coarse"))
		clk = CLOCK_REALTIME_COARSE;
	else if (sysfs_streq(buf, "monotonic_coarse"))
		clk = CLOCK_MONOTONIC_COARSE;
	else if (sysfs_streq(buf, "boottime"))
		clk = CLOCK_BOOTTIME;
	else if (sysfs_streq(buf, "tai"))
		clk = CLOCK_TAI;
	else
		return -EINVAL;

	ret = iio_device_set_clock(dev_to_iio_dev(dev), clk);
	if (ret)
		return ret;

	return len;
}

static DEVICE_ATTR(current_timestamp_clock, S_IRUGO | S_IWUSR,
		   iio_show_timestamp_clock, iio_store_timestamp_clock);

static int iio_device_register_sysfs(struct iio_dev *indio_dev)
{
	int i, ret = 0, attrcount, attrn, attrcount_orig = 0;
	struct iio_dev_attr *p;
	struct attribute **attr, *clk = NULL;

	/* First count elements in any existing group */
	if (indio_dev->info->attrs) {
		attr = indio_dev->info->attrs->attrs;
		while (*attr++ != NULL)
			attrcount_orig++;
	}
	attrcount = attrcount_orig;
	/*
	 * New channel registration method - relies on the fact a group does
	 * not need to be initialized if its name is NULL.
	 */
	if (indio_dev->channels)
		for (i = 0; i < indio_dev->num_channels; i++) {
			const struct iio_chan_spec *chan =
				&indio_dev->channels[i];

			if (chan->type == IIO_TIMESTAMP)
				clk = &dev_attr_current_timestamp_clock.attr;

			ret = iio_device_add_channel_sysfs(indio_dev, chan);
			if (ret < 0)
				goto error_clear_attrs;
			attrcount += ret;
		}

	if (indio_dev->event_interface)
		clk = &dev_attr_current_timestamp_clock.attr;

	if (indio_dev->name)
		attrcount++;
	if (clk)
		attrcount++;

	indio_dev->chan_attr_group.attrs = kcalloc(attrcount + 1,
						   sizeof(indio_dev->chan_attr_group.attrs[0]),
						   GFP_KERNEL);
	if (indio_dev->chan_attr_group.attrs == NULL) {
		ret = -ENOMEM;
		goto error_clear_attrs;
	}
	/* Copy across original attributes */
	if (indio_dev->info->attrs)
		memcpy(indio_dev->chan_attr_group.attrs,
		       indio_dev->info->attrs->attrs,
		       sizeof(indio_dev->chan_attr_group.attrs[0])
		       *attrcount_orig);
	attrn = attrcount_orig;
	/* Add all elements from the list. */
	list_for_each_entry(p, &indio_dev->channel_attr_list, l)
		indio_dev->chan_attr_group.attrs[attrn++] = &p->dev_attr.attr;
	if (indio_dev->name)
		indio_dev->chan_attr_group.attrs[attrn++] = &dev_attr_name.attr;
	if (clk)
		indio_dev->chan_attr_group.attrs[attrn++] = clk;

	indio_dev->groups[indio_dev->groupcounter++] =
		&indio_dev->chan_attr_group;

	return 0;

error_clear_attrs:
	iio_free_chan_devattr_list(&indio_dev->channel_attr_list);

	return ret;
}

static void iio_device_unregister_sysfs(struct iio_dev *indio_dev)
{

	iio_free_chan_devattr_list(&indio_dev->channel_attr_list);
	kfree(indio_dev->chan_attr_group.attrs);
	indio_dev->chan_attr_group.attrs = NULL;
}

static void iio_dev_release(struct device *device)
{
	struct iio_dev *indio_dev = dev_to_iio_dev(device);
	if (indio_dev->modes & (INDIO_BUFFER_TRIGGERED | INDIO_EVENT_TRIGGERED))
		iio_device_unregister_trigger_consumer(indio_dev);
	iio_device_unregister_eventset(indio_dev);
	iio_device_unregister_sysfs(indio_dev);

	iio_buffer_put(indio_dev->buffer);

	ida_simple_remove(&iio_ida, indio_dev->id);
	kfree(indio_dev);
}

struct device_type iio_device_type = {
	.name = "iio_device",
	.release = iio_dev_release,
};

/**
 * iio_device_alloc() - allocate an iio_dev from a driver
 * @sizeof_priv:	Space to allocate for private structure.
 **/
struct iio_dev *iio_device_alloc(int sizeof_priv)
{
	struct iio_dev *dev;
	size_t alloc_size;

	alloc_size = sizeof(struct iio_dev);
	if (sizeof_priv) {
		alloc_size = ALIGN(alloc_size, IIO_ALIGN);
		alloc_size += sizeof_priv;
	}
	/* ensure 32-byte alignment of whole construct ? */
	alloc_size += IIO_ALIGN - 1;

	dev = kzalloc(alloc_size, GFP_KERNEL);

	if (dev) {
		dev->dev.groups = dev->groups;
		dev->dev.type = &iio_device_type;
		dev->dev.bus = &iio_bus_type;
		device_initialize(&dev->dev);
		dev_set_drvdata(&dev->dev, (void *)dev);
		mutex_init(&dev->mlock);
		mutex_init(&dev->info_exist_lock);
		INIT_LIST_HEAD(&dev->channel_attr_list);

		dev->id = ida_simple_get(&iio_ida, 0, 0, GFP_KERNEL);
		if (dev->id < 0) {
			/* cannot use a dev_err as the name isn't available */
			pr_err("failed to get device id\n");
			kfree(dev);
			return NULL;
		}
		dev_set_name(&dev->dev, "iio:device%d", dev->id);
		INIT_LIST_HEAD(&dev->buffer_list);
	}

	return dev;
}
EXPORT_SYMBOL(iio_device_alloc);

/**
 * iio_device_free() - free an iio_dev from a driver
 * @dev:		the iio_dev associated with the device
 **/
void iio_device_free(struct iio_dev *dev)
{
	if (dev)
		put_device(&dev->dev);
}
EXPORT_SYMBOL(iio_device_free);

static void devm_iio_device_release(struct device *dev, void *res)
{
	iio_device_free(*(struct iio_dev **)res);
}

int devm_iio_device_match(struct device *dev, void *res, void *data)
{
	struct iio_dev **r = res;
	if (!r || !*r) {
		WARN_ON(!r || !*r);
		return 0;
	}
	return *r == data;
}
EXPORT_SYMBOL_GPL(devm_iio_device_match);

/**
 * devm_iio_device_alloc - Resource-managed iio_device_alloc()
 * @dev:		Device to allocate iio_dev for
 * @sizeof_priv:	Space to allocate for private structure.
 *
 * Managed iio_device_alloc. iio_dev allocated with this function is
 * automatically freed on driver detach.
 *
 * If an iio_dev allocated with this function needs to be freed separately,
 * devm_iio_device_free() must be used.
 *
 * RETURNS:
 * Pointer to allocated iio_dev on success, NULL on failure.
 */
struct iio_dev *devm_iio_device_alloc(struct device *dev, int sizeof_priv)
{
	struct iio_dev **ptr, *iio_dev;

	ptr = devres_alloc(devm_iio_device_release, sizeof(*ptr),
			   GFP_KERNEL);
	if (!ptr)
		return NULL;

	iio_dev = iio_device_alloc(sizeof_priv);
	if (iio_dev) {
		*ptr = iio_dev;
		devres_add(dev, ptr);
	} else {
		devres_free(ptr);
	}

	return iio_dev;
}
EXPORT_SYMBOL_GPL(devm_iio_device_alloc);

/**
 * devm_iio_device_free - Resource-managed iio_device_free()
 * @dev:		Device this iio_dev belongs to
 * @iio_dev:		the iio_dev associated with the device
 *
 * Free iio_dev allocated with devm_iio_device_alloc().
 */
void devm_iio_device_free(struct device *dev, struct iio_dev *iio_dev)
{
	int rc;

	rc = devres_release(dev, devm_iio_device_release,
			    devm_iio_device_match, iio_dev);
	WARN_ON(rc);
}
EXPORT_SYMBOL_GPL(devm_iio_device_free);

/**
 * iio_chrdev_open() - chrdev file open for buffer access and ioctls
 * @inode:	Inode structure for identifying the device in the file system
 * @filp:	File structure for iio device used to keep and later access
 *		private data
 *
 * Return: 0 on success or -EBUSY if the device is already opened
 **/
static int iio_chrdev_open(struct inode *inode, struct file *filp)
{
	struct iio_dev *indio_dev = container_of(inode->i_cdev,
						struct iio_dev, chrdev);

	if (test_and_set_bit(IIO_BUSY_BIT_POS, &indio_dev->flags))
		return -EBUSY;

	iio_device_get(indio_dev);

	filp->private_data = indio_dev;

	return 0;
}

/**
 * iio_chrdev_release() - chrdev file close buffer access and ioctls
 * @inode:	Inode structure pointer for the char device
 * @filp:	File structure pointer for the char device
 *
 * Return: 0 for successful release
 */
static int iio_chrdev_release(struct inode *inode, struct file *filp)
{
	struct iio_dev *indio_dev = container_of(inode->i_cdev,
						struct iio_dev, chrdev);

	clear_bit(IIO_BUSY_BIT_POS, &indio_dev->flags);
	if (indio_dev->buffer)
		iio_buffer_free_blocks(indio_dev->buffer);
	iio_device_put(indio_dev);

	return 0;
}

/* Somewhat of a cross file organization violation - ioctls here are actually
 * event related */
static long iio_ioctl(struct file *filp, unsigned int cmd, unsigned long arg)
{
	struct iio_dev *indio_dev = filp->private_data;
	int __user *ip = (int __user *)arg;
	int fd;

	if (!indio_dev->info)
		return -ENODEV;

	switch (cmd) {
	case IIO_GET_EVENT_FD_IOCTL:
		fd = iio_event_getfd(indio_dev);
		if (fd < 0)
			return fd;
		if (copy_to_user(ip, &fd, sizeof(fd)))
			return -EFAULT;
		return 0;
	default:
		if (indio_dev->buffer)
			return iio_buffer_ioctl(indio_dev, filp, cmd, arg);
	}
	return -EINVAL;
}

static const struct file_operations iio_buffer_none_fileops = {
	.release = iio_chrdev_release,
	.open = iio_chrdev_open,
	.owner = THIS_MODULE,
	.llseek = noop_llseek,
	.unlocked_ioctl = iio_ioctl,
	.compat_ioctl = iio_ioctl,
};

static const struct file_operations iio_buffer_in_fileops = {
	.read = iio_buffer_read_first_n_outer_addr,
	.release = iio_chrdev_release,
	.open = iio_chrdev_open,
	.poll = iio_buffer_poll_addr,
	.owner = THIS_MODULE,
	.llseek = noop_llseek,
	.unlocked_ioctl = iio_ioctl,
	.compat_ioctl = iio_ioctl,
	.mmap = iio_buffer_mmap,
};

static int iio_check_unique_scan_index(struct iio_dev *indio_dev)
{
	int i, j;
	const struct iio_chan_spec *channels = indio_dev->channels;

	if (!(indio_dev->modes & INDIO_ALL_BUFFER_MODES))
		return 0;

	for (i = 0; i < indio_dev->num_channels - 1; i++) {
		if (channels[i].scan_index < 0)
			continue;
		for (j = i + 1; j < indio_dev->num_channels; j++)
			if (channels[i].scan_index == channels[j].scan_index) {
				dev_err(&indio_dev->dev,
					"Duplicate scan index %d\n",
					channels[i].scan_index);
				return -EINVAL;
			}
	}

	return 0;
}

static const struct iio_buffer_setup_ops noop_ring_setup_ops;

static const struct file_operations iio_buffer_out_fileops = {
	.write = iio_buffer_chrdev_write,
	.release = iio_chrdev_release,
	.open = iio_chrdev_open,
	.poll = iio_buffer_poll_addr,
	.owner = THIS_MODULE,
	.llseek = noop_llseek,
	.unlocked_ioctl = iio_ioctl,
	.compat_ioctl = iio_ioctl,
	.mmap = iio_buffer_mmap,
};

/**
 * iio_device_register() - register a device with the IIO subsystem
 * @indio_dev:		Device structure filled by the device driver
 **/
int iio_device_register(struct iio_dev *indio_dev)
{
	const struct file_operations *fops;
	int ret;

	/* If the calling driver did not initialize of_node, do it here */
	if (!indio_dev->dev.of_node && indio_dev->dev.parent)
		indio_dev->dev.of_node = indio_dev->dev.parent->of_node;

	ret = iio_check_unique_scan_index(indio_dev);
	if (ret < 0)
		return ret;

	/* configure elements for the chrdev */
	indio_dev->dev.devt = MKDEV(MAJOR(iio_devt), indio_dev->id);

	ret = iio_device_register_debugfs(indio_dev);
	if (ret) {
		dev_err(indio_dev->dev.parent,
			"Failed to register debugfs interfaces\n");
		return ret;
	}

	ret = iio_buffer_alloc_sysfs_and_mask(indio_dev);
	if (ret) {
		dev_err(indio_dev->dev.parent,
			"Failed to create buffer sysfs interfaces\n");
		goto error_unreg_debugfs;
	}

	ret = iio_device_register_sysfs(indio_dev);
	if (ret) {
		dev_err(indio_dev->dev.parent,
			"Failed to register sysfs interfaces\n");
		goto error_buffer_free_sysfs;
	}
	ret = iio_device_register_eventset(indio_dev);
	if (ret) {
		dev_err(indio_dev->dev.parent,
			"Failed to register event set\n");
		goto error_free_sysfs;
	}
	if (indio_dev->modes & (INDIO_BUFFER_TRIGGERED | INDIO_EVENT_TRIGGERED))
		iio_device_register_trigger_consumer(indio_dev);

	if ((indio_dev->modes & INDIO_ALL_BUFFER_MODES) &&
		indio_dev->setup_ops == NULL)
		indio_dev->setup_ops = &noop_ring_setup_ops;

	if (indio_dev->buffer) {
		if (indio_dev->direction == IIO_DEVICE_DIRECTION_IN)
			fops = &iio_buffer_in_fileops;
		else
			fops = &iio_buffer_out_fileops;
	} else {
		fops = &iio_buffer_none_fileops;
	}

	cdev_init(&indio_dev->chrdev, fops);
	indio_dev->chrdev.owner = indio_dev->info->driver_module;
	indio_dev->chrdev.kobj.parent = &indio_dev->dev.kobj;
	ret = cdev_add(&indio_dev->chrdev, indio_dev->dev.devt, 1);
	if (ret < 0)
		goto error_unreg_eventset;

	ret = device_add(&indio_dev->dev);
	if (ret < 0)
		goto error_cdev_del;

	return 0;
error_cdev_del:
	cdev_del(&indio_dev->chrdev);
error_unreg_eventset:
	iio_device_unregister_eventset(indio_dev);
error_free_sysfs:
	iio_device_unregister_sysfs(indio_dev);
error_buffer_free_sysfs:
	iio_buffer_free_sysfs_and_mask(indio_dev);
error_unreg_debugfs:
	iio_device_unregister_debugfs(indio_dev);
	return ret;
}
EXPORT_SYMBOL(iio_device_register);

/**
 * iio_device_unregister() - unregister a device from the IIO subsystem
 * @indio_dev:		Device structure representing the device.
 **/
void iio_device_unregister(struct iio_dev *indio_dev)
{
	mutex_lock(&indio_dev->info_exist_lock);

	device_del(&indio_dev->dev);

	if (indio_dev->chrdev.dev)
		cdev_del(&indio_dev->chrdev);
	iio_device_unregister_debugfs(indio_dev);

	iio_disable_all_buffers(indio_dev);

	indio_dev->info = NULL;

	iio_device_wakeup_eventset(indio_dev);
	iio_buffer_wakeup_poll(indio_dev);

	mutex_unlock(&indio_dev->info_exist_lock);

	iio_buffer_free_sysfs_and_mask(indio_dev);
}
EXPORT_SYMBOL(iio_device_unregister);

static void devm_iio_device_unreg(struct device *dev, void *res)
{
	iio_device_unregister(*(struct iio_dev **)res);
}

/**
 * devm_iio_device_register - Resource-managed iio_device_register()
 * @dev:	Device to allocate iio_dev for
 * @indio_dev:	Device structure filled by the device driver
 *
 * Managed iio_device_register.  The IIO device registered with this
 * function is automatically unregistered on driver detach. This function
 * calls iio_device_register() internally. Refer to that function for more
 * information.
 *
 * If an iio_dev registered with this function needs to be unregistered
 * separately, devm_iio_device_unregister() must be used.
 *
 * RETURNS:
 * 0 on success, negative error number on failure.
 */
int devm_iio_device_register(struct device *dev, struct iio_dev *indio_dev)
{
	struct iio_dev **ptr;
	int ret;

	ptr = devres_alloc(devm_iio_device_unreg, sizeof(*ptr), GFP_KERNEL);
	if (!ptr)
		return -ENOMEM;

	*ptr = indio_dev;
	ret = iio_device_register(indio_dev);
	if (!ret)
		devres_add(dev, ptr);
	else
		devres_free(ptr);

	return ret;
}
EXPORT_SYMBOL_GPL(devm_iio_device_register);

/**
 * devm_iio_device_unregister - Resource-managed iio_device_unregister()
 * @dev:	Device this iio_dev belongs to
 * @indio_dev:	the iio_dev associated with the device
 *
 * Unregister iio_dev registered with devm_iio_device_register().
 */
void devm_iio_device_unregister(struct device *dev, struct iio_dev *indio_dev)
{
	int rc;

	rc = devres_release(dev, devm_iio_device_unreg,
			    devm_iio_device_match, indio_dev);
	WARN_ON(rc);
}
EXPORT_SYMBOL_GPL(devm_iio_device_unregister);

/**
 * iio_device_claim_direct_mode - Keep device in direct mode
 * @indio_dev:	the iio_dev associated with the device
 *
 * If the device is in direct mode it is guaranteed to stay
 * that way until iio_device_release_direct_mode() is called.
 *
 * Use with iio_device_release_direct_mode()
 *
 * Returns: 0 on success, -EBUSY on failure
 */
int iio_device_claim_direct_mode(struct iio_dev *indio_dev)
{
	mutex_lock(&indio_dev->mlock);

	if (iio_buffer_enabled(indio_dev)) {
		mutex_unlock(&indio_dev->mlock);
		return -EBUSY;
	}
	return 0;
}
EXPORT_SYMBOL_GPL(iio_device_claim_direct_mode);

/**
 * iio_device_release_direct_mode - releases claim on direct mode
 * @indio_dev:	the iio_dev associated with the device
 *
 * Release the claim. Device is no longer guaranteed to stay
 * in direct mode.
 *
 * Use with iio_device_claim_direct_mode()
 */
void iio_device_release_direct_mode(struct iio_dev *indio_dev)
{
	mutex_unlock(&indio_dev->mlock);
}
EXPORT_SYMBOL_GPL(iio_device_release_direct_mode);

subsys_initcall(iio_init);
module_exit(iio_exit);

MODULE_AUTHOR("Jonathan Cameron <jic23@kernel.org>");
MODULE_DESCRIPTION("Industrial I/O core");
MODULE_LICENSE("GPL");<|MERGE_RESOLUTION|>--- conflicted
+++ resolved
@@ -25,11 +25,7 @@
 #include <linux/slab.h>
 #include <linux/anon_inodes.h>
 #include <linux/debugfs.h>
-<<<<<<< HEAD
-
-=======
 #include <linux/mutex.h>
->>>>>>> 3494c67c
 #include <linux/iio/iio.h>
 #include <linux/iio/buffer.h>
 #include "iio_core.h"
@@ -622,17 +618,8 @@
 			return sprintf(buf, "%d.%09u\n", vals[0], vals[1]);
 	case IIO_VAL_FRACTIONAL:
 		tmp = div_s64((s64)vals[0] * 1000000000LL, vals[1]);
-<<<<<<< HEAD
-		vals[0] = div_s64_rem(tmp, 1000000000LL, &vals[1]);
-		if (vals[1] < 0)
-			return sprintf(buf, "-%d.%09u\n", abs(vals[0]), -vals[1]);
-		else
-			return sprintf(buf, "%d.%09u\n", vals[0], vals[1]);
-		return sprintf(buf, "%d.%09u\n", vals[0], vals[1]);
-=======
 		vals[0] = (int)div_s64_rem(tmp, 1000000000, &vals[1]);
 		return sprintf(buf, "%d.%09u\n", vals[0], abs(vals[1]));
->>>>>>> 3494c67c
 	case IIO_VAL_FRACTIONAL_LOG2:
 		tmp = (s64)vals[0] * 1000000000LL >> vals[1];
 		vals[0] = div_s64_rem(tmp, 1000000000LL, &vals[1]);
