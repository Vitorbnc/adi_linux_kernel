--- conflicted
+++ resolved
@@ -250,34 +250,12 @@
 
 	st->pcore_version = adc_read(st, ADI_REG_VERSION);
 
-
-<<<<<<< HEAD
 	if (info->has_frontend) {
 		st->frontend = iio_hw_consumer_alloc(&pdev->dev);
 		if (IS_ERR(st->frontend))
 				return PTR_ERR(st->frontend);
 		indio_dev->setup_ops = &axiadc_hw_consumer_setup_ops;
-=======
-	if (info == NULL) {
-		ret = adc_legacy_probe(pdev, indio_dev);
-		if (ret)
-			return ret;
-	} else {
-		if (info->has_frontend) {
-			st->frontend = iio_hw_consumer_alloc(&pdev->dev);
-			if (IS_ERR(st->frontend))
-					return PTR_ERR(st->frontend);
-			indio_dev->setup_ops = &axiadc_hw_consumer_setup_ops;
-		}
-
-		st->adc_def_output_mode = info->ctrl_flags;
-
-		indio_dev->channels = info->channels;
-		indio_dev->num_channels = info->num_channels;
-		ret = axiadc_configure_ring_stream(indio_dev, "rx");
-		if (ret)
-				goto err_free_frontend;
->>>>>>> 8ba57143
+
 	}
 
 	indio_dev->channels = info->channels;
