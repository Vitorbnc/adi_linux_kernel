--- conflicted
+++ resolved
@@ -180,18 +180,8 @@
 	if (b_sent)
 		goto done;
 
-<<<<<<< HEAD
-	if (indio_dev->scan_timestamp) {
-		time_ns = iio_get_time_ns();
-		memcpy((u8 *)st->rx_buf + indio_dev->scan_bytes - sizeof(s64),
-			&time_ns, sizeof(time_ns));
-	}
-
-	iio_push_to_buffers(indio_dev, st->rx_buf);
-=======
 	iio_push_to_buffers_with_timestamp(indio_dev, st->rx_buf,
 		iio_get_time_ns());
->>>>>>> 91a9ab14
 
 done:
 	iio_trigger_notify_done(indio_dev->trig);
