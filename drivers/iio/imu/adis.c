// SPDX-License-Identifier: GPL-2.0-or-later
/*
 * Common library for ADIS16XXX devices
 *
 * Copyright 2012 Analog Devices Inc.
 *   Author: Lars-Peter Clausen <lars@metafoo.de>
 */

#include <linux/delay.h>
#include <linux/gpio/consumer.h>
#include <linux/mutex.h>
#include <linux/device.h>
#include <linux/kernel.h>
#include <linux/spi/spi.h>
#include <linux/module.h>
#include <asm/unaligned.h>

#include <linux/iio/iio.h>
#include <linux/iio/imu/adis.h>

#define ADIS_MSC_CTRL_DATA_RDY_EN	BIT(2)
#define ADIS_MSC_CTRL_DATA_RDY_POL_HIGH	BIT(1)
#define ADIS_MSC_CTRL_DATA_RDY_DIO2	BIT(0)
#define ADIS_GLOB_CMD_SW_RESET		BIT(7)

/**
 * __adis_write_reg() - write N bytes to register (unlocked version)
 * @adis: The adis device
 * @reg: The address of the lower of the two registers
 * @value: The value to write to device (up to 4 bytes)
 * @size: The size of the @value (in bytes)
 */
int __adis_write_reg(struct adis *adis, unsigned int reg, unsigned int value,
		     unsigned int size)
{
	unsigned int page = reg / ADIS_PAGE_SIZE;
	int ret, i;
	struct spi_message msg;
	struct spi_transfer xfers[] = {
		{
			.tx_buf = adis->tx,
			.bits_per_word = 8,
			.len = 2,
			.cs_change = 1,
			.delay.value = adis->data->write_delay,
			.delay.unit = SPI_DELAY_UNIT_USECS,
			.cs_change_delay.value = adis->data->cs_change_delay,
			.cs_change_delay.unit = SPI_DELAY_UNIT_USECS,
		}, {
			.tx_buf = adis->tx + 2,
			.bits_per_word = 8,
			.len = 2,
			.cs_change = 1,
			.delay.value = adis->data->write_delay,
			.delay.unit = SPI_DELAY_UNIT_USECS,
			.cs_change_delay.value = adis->data->cs_change_delay,
			.cs_change_delay.unit = SPI_DELAY_UNIT_USECS,
		}, {
			.tx_buf = adis->tx + 4,
			.bits_per_word = 8,
			.len = 2,
			.cs_change = 1,
			.delay.value = adis->data->write_delay,
			.delay.unit = SPI_DELAY_UNIT_USECS,
			.cs_change_delay.value = adis->data->cs_change_delay,
			.cs_change_delay.unit = SPI_DELAY_UNIT_USECS,
		}, {
			.tx_buf = adis->tx + 6,
			.bits_per_word = 8,
			.len = 2,
			.delay.value = adis->data->write_delay,
			.delay.unit = SPI_DELAY_UNIT_USECS,
		}, {
			.tx_buf = adis->tx + 8,
			.bits_per_word = 8,
			.len = 2,
			.delay.value = adis->data->write_delay,
			.delay.unit = SPI_DELAY_UNIT_USECS,
		},
	};

	spi_message_init(&msg);

	if (adis->current_page != page) {
		adis->tx[0] = ADIS_WRITE_REG(ADIS_REG_PAGE_ID);
		adis->tx[1] = page;
		spi_message_add_tail(&xfers[0], &msg);
	}

	switch (size) {
	case 4:
		adis->tx[8] = ADIS_WRITE_REG(reg + 3);
		adis->tx[9] = (value >> 24) & 0xff;
		adis->tx[6] = ADIS_WRITE_REG(reg + 2);
		adis->tx[7] = (value >> 16) & 0xff;
		fallthrough;
	case 2:
		adis->tx[4] = ADIS_WRITE_REG(reg + 1);
		adis->tx[5] = (value >> 8) & 0xff;
		fallthrough;
	case 1:
		adis->tx[2] = ADIS_WRITE_REG(reg);
		adis->tx[3] = value & 0xff;
		break;
	default:
		return -EINVAL;
	}

	xfers[size].cs_change = 0;

	for (i = 1; i <= size; i++)
		spi_message_add_tail(&xfers[i], &msg);

	ret = spi_sync(adis->spi, &msg);
	if (ret) {
		dev_err(&adis->spi->dev, "Failed to write register 0x%02X: %d\n",
			reg, ret);
	} else {
		adis->current_page = page;
	}

	return ret;
}
EXPORT_SYMBOL_NS_GPL(__adis_write_reg, IIO_ADISLIB);

/**
 * __adis_read_reg() - read N bytes from register (unlocked version)
 * @adis: The adis device
 * @reg: The address of the lower of the two registers
 * @val: The value read back from the device
 * @size: The size of the @val buffer
 */
int __adis_read_reg(struct adis *adis, unsigned int reg, unsigned int *val,
		    unsigned int size)
{
	unsigned int page = reg / ADIS_PAGE_SIZE;
	struct spi_message msg;
	int ret;
	struct spi_transfer xfers[] = {
		{
			.tx_buf = adis->tx,
			.bits_per_word = 8,
			.len = 2,
			.cs_change = 1,
			.delay.value = adis->data->write_delay,
			.delay.unit = SPI_DELAY_UNIT_USECS,
			.cs_change_delay.value = adis->data->cs_change_delay,
			.cs_change_delay.unit = SPI_DELAY_UNIT_USECS,
		}, {
			.tx_buf = adis->tx + 2,
			.bits_per_word = 8,
			.len = 2,
			.cs_change = 1,
			.delay.value = adis->data->read_delay,
			.delay.unit = SPI_DELAY_UNIT_USECS,
			.cs_change_delay.value = adis->data->cs_change_delay,
			.cs_change_delay.unit = SPI_DELAY_UNIT_USECS,
		}, {
			.tx_buf = adis->tx + 4,
			.rx_buf = adis->rx,
			.bits_per_word = 8,
			.len = 2,
			.cs_change = 1,
			.delay.value = adis->data->read_delay,
			.delay.unit = SPI_DELAY_UNIT_USECS,
			.cs_change_delay.value = adis->data->cs_change_delay,
			.cs_change_delay.unit = SPI_DELAY_UNIT_USECS,
		}, {
			.rx_buf = adis->rx + 2,
			.bits_per_word = 8,
			.len = 2,
			.delay.value = adis->data->read_delay,
			.delay.unit = SPI_DELAY_UNIT_USECS,
		},
	};

	spi_message_init(&msg);

	if (adis->current_page != page) {
		adis->tx[0] = ADIS_WRITE_REG(ADIS_REG_PAGE_ID);
		adis->tx[1] = page;
		spi_message_add_tail(&xfers[0], &msg);
	}

	switch (size) {
	case 4:
		adis->tx[2] = ADIS_READ_REG(reg + 2);
		adis->tx[3] = 0;
		spi_message_add_tail(&xfers[1], &msg);
		fallthrough;
	case 2:
		adis->tx[4] = ADIS_READ_REG(reg);
		adis->tx[5] = 0;
		spi_message_add_tail(&xfers[2], &msg);
		spi_message_add_tail(&xfers[3], &msg);
		break;
	default:
		return -EINVAL;
	}

	ret = spi_sync(adis->spi, &msg);
	if (ret) {
		dev_err(&adis->spi->dev, "Failed to read register 0x%02X: %d\n",
			reg, ret);
		return ret;
	}

	adis->current_page = page;

	switch (size) {
	case 4:
		*val = get_unaligned_be32(adis->rx);
		break;
	case 2:
		*val = get_unaligned_be16(adis->rx + 2);
		break;
	}

	return ret;
}
EXPORT_SYMBOL_NS_GPL(__adis_read_reg, IIO_ADISLIB);
/**
 * __adis_update_bits_base() - ADIS Update bits function - Unlocked version
 * @adis: The adis device
 * @reg: The address of the lower of the two registers
 * @mask: Bitmask to change
 * @val: Value to be written
 * @size: Size of the register to update
 *
 * Updates the desired bits of @reg in accordance with @mask and @val.
 */
int __adis_update_bits_base(struct adis *adis, unsigned int reg, const u32 mask,
			    const u32 val, u8 size)
{
	int ret;
	u32 __val;

	ret = __adis_read_reg(adis, reg, &__val, size);
	if (ret)
		return ret;

	__val = (__val & ~mask) | (val & mask);

	return __adis_write_reg(adis, reg, __val, size);
}
EXPORT_SYMBOL_NS_GPL(__adis_update_bits_base, IIO_ADISLIB);

#ifdef CONFIG_DEBUG_FS

int adis_debugfs_reg_access(struct iio_dev *indio_dev, unsigned int reg,
			    unsigned int writeval, unsigned int *readval)
{
	struct adis *adis = iio_device_get_drvdata(indio_dev);

	if (readval) {
		u16 val16;
		int ret;

		ret = adis_read_reg_16(adis, reg, &val16);
		if (ret == 0)
			*readval = val16;

		return ret;
	}

	return adis_write_reg_16(adis, reg, writeval);
}
EXPORT_SYMBOL_NS(adis_debugfs_reg_access, IIO_ADISLIB);

#endif

/**
 * __adis_enable_irq() - Enable or disable data ready IRQ (unlocked)
 * @adis: The adis device
 * @enable: Whether to enable the IRQ
 *
 * Returns 0 on success, negative error code otherwise
 */
int __adis_enable_irq(struct adis *adis, bool enable)
{
<<<<<<< HEAD
	int ret;
	uint16_t msc;
=======
	int ret = 0;
	u16 msc;
>>>>>>> cb1f2dbc


	if (adis->data->enable_irq)
		return adis->data->enable_irq(adis, enable);

	if (adis->data->unmasked_drdy) {
		if (enable)
			enable_irq(adis->spi->irq);
		else
			disable_irq(adis->spi->irq);

		return 0;
	}

	if (adis->data->unmasked_drdy) {
		if (enable)
			enable_irq(adis->spi->irq);
		else
			disable_irq(adis->spi->irq);

		goto out_unlock;
	}

	ret = __adis_read_reg_16(adis, adis->data->msc_ctrl_reg, &msc);
	if (ret)
		return ret;

	msc |= ADIS_MSC_CTRL_DATA_RDY_POL_HIGH;
	msc &= ~ADIS_MSC_CTRL_DATA_RDY_DIO2;
	if (enable)
		msc |= ADIS_MSC_CTRL_DATA_RDY_EN;
	else
		msc &= ~ADIS_MSC_CTRL_DATA_RDY_EN;

	return __adis_write_reg_16(adis, adis->data->msc_ctrl_reg, msc);
}
<<<<<<< HEAD
EXPORT_SYMBOL(__adis_enable_irq);
=======
EXPORT_SYMBOL_NS(adis_enable_irq, IIO_ADISLIB);
>>>>>>> cb1f2dbc

/**
 * __adis_check_status() - Check the device for error conditions (unlocked)
 * @adis: The adis device
 *
 * Returns 0 on success, a negative error code otherwise
 */
int __adis_check_status(struct adis *adis)
{
	u16 status;
	int ret;
	int i;

	ret = __adis_read_reg_16(adis, adis->data->diag_stat_reg, &status);
	if (ret)
		return ret;

	status &= adis->data->status_error_mask;

	if (status == 0)
		return 0;

	for (i = 0; i < 16; ++i) {
		if (status & BIT(i)) {
			dev_err(&adis->spi->dev, "%s.\n",
				adis->data->status_error_msgs[i]);
		}
	}

	return -EIO;
}
EXPORT_SYMBOL_NS_GPL(__adis_check_status, IIO_ADISLIB);

/**
 * __adis_reset() - Reset the device (unlocked version)
 * @adis: The adis device
 *
 * Returns 0 on success, a negative error code otherwise
 */
int __adis_reset(struct adis *adis)
{
	int ret;
	const struct adis_timeout *timeouts = adis->data->timeouts;

	ret = __adis_write_reg_8(adis, adis->data->glob_cmd_reg,
				 ADIS_GLOB_CMD_SW_RESET);
	if (ret) {
		dev_err(&adis->spi->dev, "Failed to reset device: %d\n", ret);
		return ret;
	}

	msleep(timeouts->sw_reset_ms);

	return 0;
}
EXPORT_SYMBOL_NS_GPL(__adis_reset, IIO_ADIS_LIB);

static int adis_self_test(struct adis *adis)
{
	int ret;
	const struct adis_timeout *timeouts = adis->data->timeouts;

	ret = __adis_write_reg_16(adis, adis->data->self_test_reg,
				  adis->data->self_test_mask);
	if (ret) {
		dev_err(&adis->spi->dev, "Failed to initiate self test: %d\n",
			ret);
		return ret;
	}

	msleep(timeouts->self_test_ms);

	ret = __adis_check_status(adis);

	if (adis->data->self_test_no_autoclear)
		__adis_write_reg_16(adis, adis->data->self_test_reg, 0x00);

	return ret;
}

/**
 * __adis_initial_startup() - Device initial setup
 * @adis: The adis device
 *
 * The function performs a HW reset via a reset pin that should be specified
 * via GPIOLIB. If no pin is configured a SW reset will be performed.
 * The RST pin for the ADIS devices should be configured as ACTIVE_LOW.
 *
 * After the self-test operation is performed, the function will also check
 * that the product ID is as expected. This assumes that drivers providing
 * 'prod_id_reg' will also provide the 'prod_id'.
 *
 * Returns 0 if the device is operational, a negative error code otherwise.
 *
 * This function should be called early on in the device initialization sequence
 * to ensure that the device is in a sane and known state and that it is usable.
 */
int __adis_initial_startup(struct adis *adis)
{
	const struct adis_timeout *timeouts = adis->data->timeouts;
	struct gpio_desc *gpio;
	u16 prod_id;
	int ret;

	/* check if the device has rst pin low */
	gpio = devm_gpiod_get_optional(&adis->spi->dev, "reset", GPIOD_OUT_HIGH);
	if (IS_ERR(gpio))
		return PTR_ERR(gpio);

	if (gpio) {
		usleep_range(10, 12);
		/* bring device out of reset */
		gpiod_set_value_cansleep(gpio, 0);
		msleep(timeouts->reset_ms);
	} else {
		ret = __adis_reset(adis);
		if (ret)
			return ret;
	}

	ret = adis_self_test(adis);
	if (ret)
		return ret;

	/*
	 * don't bother calling this if we can't unmask the IRQ as in this case
	 * the IRQ is most likely not yet requested and we will request it
	 * with 'IRQF_NO_AUTOEN' anyways.
	 */
	if (!adis->data->unmasked_drdy)
<<<<<<< HEAD
		__adis_enable_irq(adis, false);
=======
		adis_enable_irq(adis, false);
>>>>>>> cb1f2dbc

	if (!adis->data->prod_id_reg)
		return 0;

	ret = adis_read_reg_16(adis, adis->data->prod_id_reg, &prod_id);
	if (ret)
		return ret;

	if (prod_id != adis->data->prod_id)
		dev_warn(&adis->spi->dev,
			 "Device ID(%u) and product ID(%u) do not match.\n",
			 adis->data->prod_id, prod_id);

	return 0;
}
EXPORT_SYMBOL_NS_GPL(__adis_initial_startup, IIO_ADISLIB);

/**
 * adis_single_conversion() - Performs a single sample conversion
 * @indio_dev: The IIO device
 * @chan: The IIO channel
 * @error_mask: Mask for the error bit
 * @val: Result of the conversion
 *
 * Returns IIO_VAL_INT on success, a negative error code otherwise.
 *
 * The function performs a single conversion on a given channel and post
 * processes the value accordingly to the channel spec. If a error_mask is given
 * the function will check if the mask is set in the returned raw value. If it
 * is set the function will perform a self-check. If the device does not report
 * a error bit in the channels raw value set error_mask to 0.
 */
int adis_single_conversion(struct iio_dev *indio_dev,
			   const struct iio_chan_spec *chan,
			   unsigned int error_mask, int *val)
{
	struct adis *adis = iio_device_get_drvdata(indio_dev);
	unsigned int uval;
	int ret;

	mutex_lock(&adis->state_lock);

	ret = __adis_read_reg(adis, chan->address, &uval,
			      chan->scan_type.storagebits / 8);
	if (ret)
		goto err_unlock;

	if (uval & error_mask) {
		ret = __adis_check_status(adis);
		if (ret)
			goto err_unlock;
	}

	if (chan->scan_type.sign == 's')
		*val = sign_extend32(uval, chan->scan_type.realbits - 1);
	else
		*val = uval & ((1 << chan->scan_type.realbits) - 1);

	ret = IIO_VAL_INT;
err_unlock:
	mutex_unlock(&adis->state_lock);
	return ret;
}
EXPORT_SYMBOL_NS_GPL(adis_single_conversion, IIO_ADISLIB);

/**
 * adis_init() - Initialize adis device structure
 * @adis:	The adis device
 * @indio_dev:	The iio device
 * @spi:	The spi device
 * @data:	Chip specific data
 *
 * Returns 0 on success, a negative error code otherwise.
 *
 * This function must be called, before any other adis helper function may be
 * called.
 */
int adis_init(struct adis *adis, struct iio_dev *indio_dev,
	      struct spi_device *spi, const struct adis_data *data)
{
	if (!data || !data->timeouts) {
		dev_err(&spi->dev, "No config data or timeouts not defined!\n");
		return -EINVAL;
	}

	mutex_init(&adis->state_lock);
	adis->spi = spi;
	adis->data = data;
	iio_device_set_drvdata(indio_dev, adis);

	if (data->has_paging) {
		/* Need to set the page before first read/write */
		adis->current_page = -1;
	} else {
		/* Page will always be 0 */
		adis->current_page = 0;
	}

	return 0;
}
EXPORT_SYMBOL_NS_GPL(adis_init, IIO_ADISLIB);

MODULE_LICENSE("GPL");
MODULE_AUTHOR("Lars-Peter Clausen <lars@metafoo.de>");
MODULE_DESCRIPTION("Common library code for ADIS16XXX devices");<|MERGE_RESOLUTION|>--- conflicted
+++ resolved
@@ -278,14 +278,8 @@
  */
 int __adis_enable_irq(struct adis *adis, bool enable)
 {
-<<<<<<< HEAD
-	int ret;
-	uint16_t msc;
-=======
-	int ret = 0;
+	int ret;
 	u16 msc;
->>>>>>> cb1f2dbc
-
 
 	if (adis->data->enable_irq)
 		return adis->data->enable_irq(adis, enable);
@@ -297,15 +291,6 @@
 			disable_irq(adis->spi->irq);
 
 		return 0;
-	}
-
-	if (adis->data->unmasked_drdy) {
-		if (enable)
-			enable_irq(adis->spi->irq);
-		else
-			disable_irq(adis->spi->irq);
-
-		goto out_unlock;
 	}
 
 	ret = __adis_read_reg_16(adis, adis->data->msc_ctrl_reg, &msc);
@@ -321,11 +306,7 @@
 
 	return __adis_write_reg_16(adis, adis->data->msc_ctrl_reg, msc);
 }
-<<<<<<< HEAD
-EXPORT_SYMBOL(__adis_enable_irq);
-=======
-EXPORT_SYMBOL_NS(adis_enable_irq, IIO_ADISLIB);
->>>>>>> cb1f2dbc
+EXPORT_SYMBOL_NS(__adis_enable_irq, IIO_ADISLIB);
 
 /**
  * __adis_check_status() - Check the device for error conditions (unlocked)
@@ -456,11 +437,7 @@
 	 * with 'IRQF_NO_AUTOEN' anyways.
 	 */
 	if (!adis->data->unmasked_drdy)
-<<<<<<< HEAD
 		__adis_enable_irq(adis, false);
-=======
-		adis_enable_irq(adis, false);
->>>>>>> cb1f2dbc
 
 	if (!adis->data->prod_id_reg)
 		return 0;
