--- conflicted
+++ resolved
@@ -225,16 +225,6 @@
 	help
 	  This adds the CPUFreq driver support for TEGRA SOCs.
 
-<<<<<<< HEAD
-config ARM_ZYNQ_CPUFREQ
-	bool "Xilinx Zynq"
-	depends on ARCH_ZYNQ
-	default n
-	select CPU_FREQ_TABLE
-	select PM_OPP
-	help
-	  This adds the CPUFreq driver for Xilinx Zynq SoCs.
-=======
 config ARM_VEXPRESS_SPC_CPUFREQ
         tristate "Versatile Express SPC based CPUfreq driver"
         select ARM_BIG_LITTLE_CPUFREQ
@@ -242,4 +232,12 @@
         help
           This add the CPUfreq driver support for Versatile Express
 	  big.LITTLE platforms using SPC for power management.
->>>>>>> d8ec26d7
+
+config ARM_ZYNQ_CPUFREQ
+	bool "Xilinx Zynq"
+	depends on ARCH_ZYNQ
+	default n
+	select CPU_FREQ_TABLE
+	select PM_OPP
+	help
+	  This adds the CPUFreq driver for Xilinx Zynq SoCs.