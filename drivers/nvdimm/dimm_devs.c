// SPDX-License-Identifier: GPL-2.0-only
/*
 * Copyright(c) 2013-2015 Intel Corporation. All rights reserved.
 */
#define pr_fmt(fmt) KBUILD_MODNAME ": " fmt
#include <linux/moduleparam.h>
#include <linux/vmalloc.h>
#include <linux/device.h>
#include <linux/ndctl.h>
#include <linux/slab.h>
#include <linux/io.h>
#include <linux/fs.h>
#include <linux/mm.h>
#include "nd-core.h"
#include "label.h"
#include "pmem.h"
#include "nd.h"

static DEFINE_IDA(dimm_ida);

static bool noblk;
module_param(noblk, bool, 0444);
MODULE_PARM_DESC(noblk, "force disable BLK / local alias support");

/*
 * Retrieve bus and dimm handle and return if this bus supports
 * get_config_data commands
 */
int nvdimm_check_config_data(struct device *dev)
{
	struct nvdimm *nvdimm = to_nvdimm(dev);

	if (!nvdimm->cmd_mask ||
	    !test_bit(ND_CMD_GET_CONFIG_DATA, &nvdimm->cmd_mask)) {
		if (test_bit(NDD_LABELING, &nvdimm->flags))
			return -ENXIO;
		else
			return -ENOTTY;
	}

	return 0;
}

static int validate_dimm(struct nvdimm_drvdata *ndd)
{
	int rc;

	if (!ndd)
		return -EINVAL;

	rc = nvdimm_check_config_data(ndd->dev);
	if (rc)
		dev_dbg(ndd->dev, "%ps: %s error: %d\n",
				__builtin_return_address(0), __func__, rc);
	return rc;
}

/**
 * nvdimm_init_nsarea - determine the geometry of a dimm's namespace area
 * @nvdimm: dimm to initialize
 */
int nvdimm_init_nsarea(struct nvdimm_drvdata *ndd)
{
	struct nd_cmd_get_config_size *cmd = &ndd->nsarea;
	struct nvdimm_bus *nvdimm_bus = walk_to_nvdimm_bus(ndd->dev);
	struct nvdimm_bus_descriptor *nd_desc;
	int rc = validate_dimm(ndd);
	int cmd_rc = 0;

	if (rc)
		return rc;

	if (cmd->config_size)
		return 0; /* already valid */

	memset(cmd, 0, sizeof(*cmd));
	nd_desc = nvdimm_bus->nd_desc;
	rc = nd_desc->ndctl(nd_desc, to_nvdimm(ndd->dev),
			ND_CMD_GET_CONFIG_SIZE, cmd, sizeof(*cmd), &cmd_rc);
	if (rc < 0)
		return rc;
	return cmd_rc;
}

int nvdimm_get_config_data(struct nvdimm_drvdata *ndd, void *buf,
			   size_t offset, size_t len)
{
	struct nvdimm_bus *nvdimm_bus = walk_to_nvdimm_bus(ndd->dev);
	struct nvdimm_bus_descriptor *nd_desc = nvdimm_bus->nd_desc;
	int rc = validate_dimm(ndd), cmd_rc = 0;
	struct nd_cmd_get_config_data_hdr *cmd;
	size_t max_cmd_size, buf_offset;

	if (rc)
		return rc;

	if (offset + len > ndd->nsarea.config_size)
		return -ENXIO;

	max_cmd_size = min_t(u32, len, ndd->nsarea.max_xfer);
	cmd = kvzalloc(max_cmd_size + sizeof(*cmd), GFP_KERNEL);
	if (!cmd)
		return -ENOMEM;

	for (buf_offset = 0; len;
	     len -= cmd->in_length, buf_offset += cmd->in_length) {
		size_t cmd_size;

		cmd->in_offset = offset + buf_offset;
		cmd->in_length = min(max_cmd_size, len);

		cmd_size = sizeof(*cmd) + cmd->in_length;

		rc = nd_desc->ndctl(nd_desc, to_nvdimm(ndd->dev),
				ND_CMD_GET_CONFIG_DATA, cmd, cmd_size, &cmd_rc);
		if (rc < 0)
			break;
		if (cmd_rc < 0) {
			rc = cmd_rc;
			break;
		}

		/* out_buf should be valid, copy it into our output buffer */
		memcpy(buf + buf_offset, cmd->out_buf, cmd->in_length);
	}
	kvfree(cmd);

	return rc;
}

int nvdimm_set_config_data(struct nvdimm_drvdata *ndd, size_t offset,
		void *buf, size_t len)
{
	size_t max_cmd_size, buf_offset;
	struct nd_cmd_set_config_hdr *cmd;
	int rc = validate_dimm(ndd), cmd_rc = 0;
	struct nvdimm_bus *nvdimm_bus = walk_to_nvdimm_bus(ndd->dev);
	struct nvdimm_bus_descriptor *nd_desc = nvdimm_bus->nd_desc;

	if (rc)
		return rc;

	if (offset + len > ndd->nsarea.config_size)
		return -ENXIO;

	max_cmd_size = min_t(u32, len, ndd->nsarea.max_xfer);
	cmd = kvzalloc(max_cmd_size + sizeof(*cmd) + sizeof(u32), GFP_KERNEL);
	if (!cmd)
		return -ENOMEM;

	for (buf_offset = 0; len; len -= cmd->in_length,
			buf_offset += cmd->in_length) {
		size_t cmd_size;

		cmd->in_offset = offset + buf_offset;
		cmd->in_length = min(max_cmd_size, len);
		memcpy(cmd->in_buf, buf + buf_offset, cmd->in_length);

		/* status is output in the last 4-bytes of the command buffer */
		cmd_size = sizeof(*cmd) + cmd->in_length + sizeof(u32);

		rc = nd_desc->ndctl(nd_desc, to_nvdimm(ndd->dev),
				ND_CMD_SET_CONFIG_DATA, cmd, cmd_size, &cmd_rc);
		if (rc < 0)
			break;
		if (cmd_rc < 0) {
			rc = cmd_rc;
			break;
		}
	}
	kvfree(cmd);

	return rc;
}

void nvdimm_set_labeling(struct device *dev)
{
	struct nvdimm *nvdimm = to_nvdimm(dev);

	set_bit(NDD_LABELING, &nvdimm->flags);
}

void nvdimm_set_locked(struct device *dev)
{
	struct nvdimm *nvdimm = to_nvdimm(dev);

	set_bit(NDD_LOCKED, &nvdimm->flags);
}

void nvdimm_clear_locked(struct device *dev)
{
	struct nvdimm *nvdimm = to_nvdimm(dev);

	clear_bit(NDD_LOCKED, &nvdimm->flags);
}

static void nvdimm_release(struct device *dev)
{
	struct nvdimm *nvdimm = to_nvdimm(dev);

	ida_simple_remove(&dimm_ida, nvdimm->id);
	kfree(nvdimm);
}

struct nvdimm *to_nvdimm(struct device *dev)
{
	struct nvdimm *nvdimm = container_of(dev, struct nvdimm, dev);

	WARN_ON(!is_nvdimm(dev));
	return nvdimm;
}
EXPORT_SYMBOL_GPL(to_nvdimm);

struct nvdimm *nd_blk_region_to_dimm(struct nd_blk_region *ndbr)
{
	struct nd_region *nd_region = &ndbr->nd_region;
	struct nd_mapping *nd_mapping = &nd_region->mapping[0];

	return nd_mapping->nvdimm;
}
EXPORT_SYMBOL_GPL(nd_blk_region_to_dimm);

unsigned long nd_blk_memremap_flags(struct nd_blk_region *ndbr)
{
	/* pmem mapping properties are private to libnvdimm */
	return ARCH_MEMREMAP_PMEM;
}
EXPORT_SYMBOL_GPL(nd_blk_memremap_flags);

struct nvdimm_drvdata *to_ndd(struct nd_mapping *nd_mapping)
{
	struct nvdimm *nvdimm = nd_mapping->nvdimm;

	WARN_ON_ONCE(!is_nvdimm_bus_locked(&nvdimm->dev));

	return dev_get_drvdata(&nvdimm->dev);
}
EXPORT_SYMBOL(to_ndd);

void nvdimm_drvdata_release(struct kref *kref)
{
	struct nvdimm_drvdata *ndd = container_of(kref, typeof(*ndd), kref);
	struct device *dev = ndd->dev;
	struct resource *res, *_r;

	dev_dbg(dev, "trace\n");
	nvdimm_bus_lock(dev);
	for_each_dpa_resource_safe(ndd, res, _r)
		nvdimm_free_dpa(ndd, res);
	nvdimm_bus_unlock(dev);

	kvfree(ndd->data);
	kfree(ndd);
	put_device(dev);
}

void get_ndd(struct nvdimm_drvdata *ndd)
{
	kref_get(&ndd->kref);
}

void put_ndd(struct nvdimm_drvdata *ndd)
{
	if (ndd)
		kref_put(&ndd->kref, nvdimm_drvdata_release);
}

const char *nvdimm_name(struct nvdimm *nvdimm)
{
	return dev_name(&nvdimm->dev);
}
EXPORT_SYMBOL_GPL(nvdimm_name);

struct kobject *nvdimm_kobj(struct nvdimm *nvdimm)
{
	return &nvdimm->dev.kobj;
}
EXPORT_SYMBOL_GPL(nvdimm_kobj);

unsigned long nvdimm_cmd_mask(struct nvdimm *nvdimm)
{
	return nvdimm->cmd_mask;
}
EXPORT_SYMBOL_GPL(nvdimm_cmd_mask);

void *nvdimm_provider_data(struct nvdimm *nvdimm)
{
	if (nvdimm)
		return nvdimm->provider_data;
	return NULL;
}
EXPORT_SYMBOL_GPL(nvdimm_provider_data);

static ssize_t commands_show(struct device *dev,
		struct device_attribute *attr, char *buf)
{
	struct nvdimm *nvdimm = to_nvdimm(dev);
	int cmd, len = 0;

	if (!nvdimm->cmd_mask)
		return sprintf(buf, "\n");

	for_each_set_bit(cmd, &nvdimm->cmd_mask, BITS_PER_LONG)
		len += sprintf(buf + len, "%s ", nvdimm_cmd_name(cmd));
	len += sprintf(buf + len, "\n");
	return len;
}
static DEVICE_ATTR_RO(commands);

static ssize_t flags_show(struct device *dev,
		struct device_attribute *attr, char *buf)
{
	struct nvdimm *nvdimm = to_nvdimm(dev);

	return sprintf(buf, "%s%s%s\n",
			test_bit(NDD_ALIASING, &nvdimm->flags) ? "alias " : "",
			test_bit(NDD_LABELING, &nvdimm->flags) ? "label " : "",
			test_bit(NDD_LOCKED, &nvdimm->flags) ? "lock " : "");
}
static DEVICE_ATTR_RO(flags);

static ssize_t state_show(struct device *dev, struct device_attribute *attr,
		char *buf)
{
	struct nvdimm *nvdimm = to_nvdimm(dev);

	/*
	 * The state may be in the process of changing, userspace should
	 * quiesce probing if it wants a static answer
	 */
	nvdimm_bus_lock(dev);
	nvdimm_bus_unlock(dev);
	return sprintf(buf, "%s\n", atomic_read(&nvdimm->busy)
			? "active" : "idle");
}
static DEVICE_ATTR_RO(state);

static ssize_t available_slots_show(struct device *dev,
		struct device_attribute *attr, char *buf)
{
	struct nvdimm_drvdata *ndd = dev_get_drvdata(dev);
	ssize_t rc;
	u32 nfree;

	if (!ndd)
		return -ENXIO;

	nvdimm_bus_lock(dev);
	nfree = nd_label_nfree(ndd);
	if (nfree - 1 > nfree) {
		dev_WARN_ONCE(dev, 1, "we ate our last label?\n");
		nfree = 0;
	} else
		nfree--;
	rc = sprintf(buf, "%d\n", nfree);
	nvdimm_bus_unlock(dev);
	return rc;
}
static DEVICE_ATTR_RO(available_slots);

__weak ssize_t security_show(struct device *dev,
		struct device_attribute *attr, char *buf)
{
	struct nvdimm *nvdimm = to_nvdimm(dev);

	if (test_bit(NVDIMM_SECURITY_OVERWRITE, &nvdimm->sec.flags))
		return sprintf(buf, "overwrite\n");
	if (test_bit(NVDIMM_SECURITY_DISABLED, &nvdimm->sec.flags))
		return sprintf(buf, "disabled\n");
	if (test_bit(NVDIMM_SECURITY_UNLOCKED, &nvdimm->sec.flags))
		return sprintf(buf, "unlocked\n");
	if (test_bit(NVDIMM_SECURITY_LOCKED, &nvdimm->sec.flags))
		return sprintf(buf, "locked\n");
	return -ENOTTY;
}

static ssize_t frozen_show(struct device *dev,
		struct device_attribute *attr, char *buf)
{
	struct nvdimm *nvdimm = to_nvdimm(dev);

	return sprintf(buf, "%d\n", test_bit(NVDIMM_SECURITY_FROZEN,
				&nvdimm->sec.flags));
}
static DEVICE_ATTR_RO(frozen);

static ssize_t security_store(struct device *dev,
		struct device_attribute *attr, const char *buf, size_t len)

{
	ssize_t rc;

	/*
	 * Require all userspace triggered security management to be
	 * done while probing is idle and the DIMM is not in active use
	 * in any region.
	 */
	nd_device_lock(dev);
	nvdimm_bus_lock(dev);
	wait_nvdimm_bus_probe_idle(dev);
	rc = nvdimm_security_store(dev, buf, len);
	nvdimm_bus_unlock(dev);
	nd_device_unlock(dev);

	return rc;
}
static DEVICE_ATTR_RW(security);

static struct attribute *nvdimm_attributes[] = {
	&dev_attr_state.attr,
	&dev_attr_flags.attr,
	&dev_attr_commands.attr,
	&dev_attr_available_slots.attr,
	&dev_attr_security.attr,
	&dev_attr_frozen.attr,
	NULL,
};

static umode_t nvdimm_visible(struct kobject *kobj, struct attribute *a, int n)
{
	struct device *dev = container_of(kobj, typeof(*dev), kobj);
	struct nvdimm *nvdimm = to_nvdimm(dev);

	if (a != &dev_attr_security.attr && a != &dev_attr_frozen.attr)
		return a->mode;
	if (!nvdimm->sec.flags)
		return 0;

	if (a == &dev_attr_security.attr) {
		/* Are there any state mutation ops (make writable)? */
		if (nvdimm->sec.ops->freeze || nvdimm->sec.ops->disable
				|| nvdimm->sec.ops->change_key
				|| nvdimm->sec.ops->erase
				|| nvdimm->sec.ops->overwrite)
			return a->mode;
		return 0444;
	}

	if (nvdimm->sec.ops->freeze)
		return a->mode;
	return 0;
}

static const struct attribute_group nvdimm_attribute_group = {
	.attrs = nvdimm_attributes,
	.is_visible = nvdimm_visible,
};

static ssize_t result_show(struct device *dev, struct device_attribute *attr, char *buf)
{
	struct nvdimm *nvdimm = to_nvdimm(dev);
	enum nvdimm_fwa_result result;

	if (!nvdimm->fw_ops)
		return -EOPNOTSUPP;

	nvdimm_bus_lock(dev);
	result = nvdimm->fw_ops->activate_result(nvdimm);
	nvdimm_bus_unlock(dev);

	switch (result) {
	case NVDIMM_FWA_RESULT_NONE:
		return sprintf(buf, "none\n");
	case NVDIMM_FWA_RESULT_SUCCESS:
		return sprintf(buf, "success\n");
	case NVDIMM_FWA_RESULT_FAIL:
		return sprintf(buf, "fail\n");
	case NVDIMM_FWA_RESULT_NOTSTAGED:
		return sprintf(buf, "not_staged\n");
	case NVDIMM_FWA_RESULT_NEEDRESET:
		return sprintf(buf, "need_reset\n");
	default:
		return -ENXIO;
	}
}
static DEVICE_ATTR_ADMIN_RO(result);

static ssize_t activate_show(struct device *dev, struct device_attribute *attr, char *buf)
{
	struct nvdimm *nvdimm = to_nvdimm(dev);
	enum nvdimm_fwa_state state;

	if (!nvdimm->fw_ops)
		return -EOPNOTSUPP;

	nvdimm_bus_lock(dev);
	state = nvdimm->fw_ops->activate_state(nvdimm);
	nvdimm_bus_unlock(dev);

	switch (state) {
	case NVDIMM_FWA_IDLE:
		return sprintf(buf, "idle\n");
	case NVDIMM_FWA_BUSY:
		return sprintf(buf, "busy\n");
	case NVDIMM_FWA_ARMED:
		return sprintf(buf, "armed\n");
	default:
		return -ENXIO;
	}
}

static ssize_t activate_store(struct device *dev, struct device_attribute *attr,
		const char *buf, size_t len)
{
	struct nvdimm *nvdimm = to_nvdimm(dev);
	enum nvdimm_fwa_trigger arg;
	int rc;

	if (!nvdimm->fw_ops)
		return -EOPNOTSUPP;

	if (sysfs_streq(buf, "arm"))
		arg = NVDIMM_FWA_ARM;
	else if (sysfs_streq(buf, "disarm"))
		arg = NVDIMM_FWA_DISARM;
	else
		return -EINVAL;

	nvdimm_bus_lock(dev);
	rc = nvdimm->fw_ops->arm(nvdimm, arg);
	nvdimm_bus_unlock(dev);

	if (rc < 0)
		return rc;
	return len;
}
static DEVICE_ATTR_ADMIN_RW(activate);

static struct attribute *nvdimm_firmware_attributes[] = {
	&dev_attr_activate.attr,
	&dev_attr_result.attr,
<<<<<<< HEAD
=======
	NULL,
>>>>>>> 976bc5e2
};

static umode_t nvdimm_firmware_visible(struct kobject *kobj, struct attribute *a, int n)
{
	struct device *dev = container_of(kobj, typeof(*dev), kobj);
	struct nvdimm_bus *nvdimm_bus = walk_to_nvdimm_bus(dev);
	struct nvdimm_bus_descriptor *nd_desc = nvdimm_bus->nd_desc;
	struct nvdimm *nvdimm = to_nvdimm(dev);
	enum nvdimm_fwa_capability cap;

	if (!nd_desc->fw_ops)
		return 0;
	if (!nvdimm->fw_ops)
		return 0;

	nvdimm_bus_lock(dev);
	cap = nd_desc->fw_ops->capability(nd_desc);
	nvdimm_bus_unlock(dev);

	if (cap < NVDIMM_FWA_CAP_QUIESCE)
		return 0;

	return a->mode;
}

static const struct attribute_group nvdimm_firmware_attribute_group = {
	.name = "firmware",
	.attrs = nvdimm_firmware_attributes,
	.is_visible = nvdimm_firmware_visible,
};

static const struct attribute_group *nvdimm_attribute_groups[] = {
	&nd_device_attribute_group,
	&nvdimm_attribute_group,
	&nvdimm_firmware_attribute_group,
	NULL,
};

static const struct device_type nvdimm_device_type = {
	.name = "nvdimm",
	.release = nvdimm_release,
	.groups = nvdimm_attribute_groups,
};

bool is_nvdimm(struct device *dev)
{
	return dev->type == &nvdimm_device_type;
}

struct nvdimm *__nvdimm_create(struct nvdimm_bus *nvdimm_bus,
		void *provider_data, const struct attribute_group **groups,
		unsigned long flags, unsigned long cmd_mask, int num_flush,
		struct resource *flush_wpq, const char *dimm_id,
		const struct nvdimm_security_ops *sec_ops,
		const struct nvdimm_fw_ops *fw_ops)
{
	struct nvdimm *nvdimm = kzalloc(sizeof(*nvdimm), GFP_KERNEL);
	struct device *dev;

	if (!nvdimm)
		return NULL;

	nvdimm->id = ida_simple_get(&dimm_ida, 0, 0, GFP_KERNEL);
	if (nvdimm->id < 0) {
		kfree(nvdimm);
		return NULL;
	}

	nvdimm->dimm_id = dimm_id;
	nvdimm->provider_data = provider_data;
	if (noblk)
		flags |= 1 << NDD_NOBLK;
	nvdimm->flags = flags;
	nvdimm->cmd_mask = cmd_mask;
	nvdimm->num_flush = num_flush;
	nvdimm->flush_wpq = flush_wpq;
	atomic_set(&nvdimm->busy, 0);
	dev = &nvdimm->dev;
	dev_set_name(dev, "nmem%d", nvdimm->id);
	dev->parent = &nvdimm_bus->dev;
	dev->type = &nvdimm_device_type;
	dev->devt = MKDEV(nvdimm_major, nvdimm->id);
	dev->groups = groups;
	nvdimm->sec.ops = sec_ops;
	nvdimm->fw_ops = fw_ops;
	nvdimm->sec.overwrite_tmo = 0;
	INIT_DELAYED_WORK(&nvdimm->dwork, nvdimm_security_overwrite_query);
	/*
	 * Security state must be initialized before device_add() for
	 * attribute visibility.
	 */
	/* get security state and extended (master) state */
	nvdimm->sec.flags = nvdimm_security_flags(nvdimm, NVDIMM_USER);
	nvdimm->sec.ext_flags = nvdimm_security_flags(nvdimm, NVDIMM_MASTER);
	nd_device_register(dev);

	return nvdimm;
}
EXPORT_SYMBOL_GPL(__nvdimm_create);

static void shutdown_security_notify(void *data)
{
	struct nvdimm *nvdimm = data;

	sysfs_put(nvdimm->sec.overwrite_state);
}

int nvdimm_security_setup_events(struct device *dev)
{
	struct nvdimm *nvdimm = to_nvdimm(dev);

	if (!nvdimm->sec.flags || !nvdimm->sec.ops
			|| !nvdimm->sec.ops->overwrite)
		return 0;
	nvdimm->sec.overwrite_state = sysfs_get_dirent(dev->kobj.sd, "security");
	if (!nvdimm->sec.overwrite_state)
		return -ENOMEM;

	return devm_add_action_or_reset(dev, shutdown_security_notify, nvdimm);
}
EXPORT_SYMBOL_GPL(nvdimm_security_setup_events);

int nvdimm_in_overwrite(struct nvdimm *nvdimm)
{
	return test_bit(NDD_SECURITY_OVERWRITE, &nvdimm->flags);
}
EXPORT_SYMBOL_GPL(nvdimm_in_overwrite);

int nvdimm_security_freeze(struct nvdimm *nvdimm)
{
	int rc;

	WARN_ON_ONCE(!is_nvdimm_bus_locked(&nvdimm->dev));

	if (!nvdimm->sec.ops || !nvdimm->sec.ops->freeze)
		return -EOPNOTSUPP;

	if (!nvdimm->sec.flags)
		return -EIO;

	if (test_bit(NDD_SECURITY_OVERWRITE, &nvdimm->flags)) {
		dev_warn(&nvdimm->dev, "Overwrite operation in progress.\n");
		return -EBUSY;
	}

	rc = nvdimm->sec.ops->freeze(nvdimm);
	nvdimm->sec.flags = nvdimm_security_flags(nvdimm, NVDIMM_USER);

	return rc;
}

static unsigned long dpa_align(struct nd_region *nd_region)
{
	struct device *dev = &nd_region->dev;

	if (dev_WARN_ONCE(dev, !is_nvdimm_bus_locked(dev),
				"bus lock required for capacity provision\n"))
		return 0;
	if (dev_WARN_ONCE(dev, !nd_region->ndr_mappings || nd_region->align
				% nd_region->ndr_mappings,
				"invalid region align %#lx mappings: %d\n",
				nd_region->align, nd_region->ndr_mappings))
		return 0;
	return nd_region->align / nd_region->ndr_mappings;
}

int alias_dpa_busy(struct device *dev, void *data)
{
	resource_size_t map_end, blk_start, new;
	struct blk_alloc_info *info = data;
	struct nd_mapping *nd_mapping;
	struct nd_region *nd_region;
	struct nvdimm_drvdata *ndd;
	struct resource *res;
	unsigned long align;
	int i;

	if (!is_memory(dev))
		return 0;

	nd_region = to_nd_region(dev);
	for (i = 0; i < nd_region->ndr_mappings; i++) {
		nd_mapping  = &nd_region->mapping[i];
		if (nd_mapping->nvdimm == info->nd_mapping->nvdimm)
			break;
	}

	if (i >= nd_region->ndr_mappings)
		return 0;

	ndd = to_ndd(nd_mapping);
	map_end = nd_mapping->start + nd_mapping->size - 1;
	blk_start = nd_mapping->start;

	/*
	 * In the allocation case ->res is set to free space that we are
	 * looking to validate against PMEM aliasing collision rules
	 * (i.e. BLK is allocated after all aliased PMEM).
	 */
	if (info->res) {
		if (info->res->start >= nd_mapping->start
				&& info->res->start < map_end)
			/* pass */;
		else
			return 0;
	}

 retry:
	/*
	 * Find the free dpa from the end of the last pmem allocation to
	 * the end of the interleave-set mapping.
	 */
	align = dpa_align(nd_region);
	if (!align)
		return 0;

	for_each_dpa_resource(ndd, res) {
		resource_size_t start, end;

		if (strncmp(res->name, "pmem", 4) != 0)
			continue;

		start = ALIGN_DOWN(res->start, align);
		end = ALIGN(res->end + 1, align) - 1;
		if ((start >= blk_start && start < map_end)
				|| (end >= blk_start && end <= map_end)) {
			new = max(blk_start, min(map_end, end) + 1);
			if (new != blk_start) {
				blk_start = new;
				goto retry;
			}
		}
	}

	/* update the free space range with the probed blk_start */
	if (info->res && blk_start > info->res->start) {
		info->res->start = max(info->res->start, blk_start);
		if (info->res->start > info->res->end)
			info->res->end = info->res->start - 1;
		return 1;
	}

	info->available -= blk_start - nd_mapping->start;

	return 0;
}

/**
 * nd_blk_available_dpa - account the unused dpa of BLK region
 * @nd_mapping: container of dpa-resource-root + labels
 *
 * Unlike PMEM, BLK namespaces can occupy discontiguous DPA ranges, but
 * we arrange for them to never start at an lower dpa than the last
 * PMEM allocation in an aliased region.
 */
resource_size_t nd_blk_available_dpa(struct nd_region *nd_region)
{
	struct nvdimm_bus *nvdimm_bus = walk_to_nvdimm_bus(&nd_region->dev);
	struct nd_mapping *nd_mapping = &nd_region->mapping[0];
	struct nvdimm_drvdata *ndd = to_ndd(nd_mapping);
	struct blk_alloc_info info = {
		.nd_mapping = nd_mapping,
		.available = nd_mapping->size,
		.res = NULL,
	};
	struct resource *res;
	unsigned long align;

	if (!ndd)
		return 0;

	device_for_each_child(&nvdimm_bus->dev, &info, alias_dpa_busy);

	/* now account for busy blk allocations in unaliased dpa */
	align = dpa_align(nd_region);
	if (!align)
		return 0;
	for_each_dpa_resource(ndd, res) {
		resource_size_t start, end, size;

		if (strncmp(res->name, "blk", 3) != 0)
			continue;
		start = ALIGN_DOWN(res->start, align);
		end = ALIGN(res->end + 1, align) - 1;
		size = end - start + 1;
		if (size >= info.available)
			return 0;
		info.available -= size;
	}

	return info.available;
}

/**
 * nd_pmem_max_contiguous_dpa - For the given dimm+region, return the max
 *			   contiguous unallocated dpa range.
 * @nd_region: constrain available space check to this reference region
 * @nd_mapping: container of dpa-resource-root + labels
 */
resource_size_t nd_pmem_max_contiguous_dpa(struct nd_region *nd_region,
					   struct nd_mapping *nd_mapping)
{
	struct nvdimm_drvdata *ndd = to_ndd(nd_mapping);
	struct nvdimm_bus *nvdimm_bus;
	resource_size_t max = 0;
	struct resource *res;
	unsigned long align;

	/* if a dimm is disabled the available capacity is zero */
	if (!ndd)
		return 0;

	align = dpa_align(nd_region);
	if (!align)
		return 0;

	nvdimm_bus = walk_to_nvdimm_bus(ndd->dev);
	if (__reserve_free_pmem(&nd_region->dev, nd_mapping->nvdimm))
		return 0;
	for_each_dpa_resource(ndd, res) {
		resource_size_t start, end;

		if (strcmp(res->name, "pmem-reserve") != 0)
			continue;
		/* trim free space relative to current alignment setting */
		start = ALIGN(res->start, align);
		end = ALIGN_DOWN(res->end + 1, align) - 1;
		if (end < start)
			continue;
		if (end - start + 1 > max)
			max = end - start + 1;
	}
	release_free_pmem(nvdimm_bus, nd_mapping);
	return max;
}

/**
 * nd_pmem_available_dpa - for the given dimm+region account unallocated dpa
 * @nd_mapping: container of dpa-resource-root + labels
 * @nd_region: constrain available space check to this reference region
 * @overlap: calculate available space assuming this level of overlap
 *
 * Validate that a PMEM label, if present, aligns with the start of an
 * interleave set and truncate the available size at the lowest BLK
 * overlap point.
 *
 * The expectation is that this routine is called multiple times as it
 * probes for the largest BLK encroachment for any single member DIMM of
 * the interleave set.  Once that value is determined the PMEM-limit for
 * the set can be established.
 */
resource_size_t nd_pmem_available_dpa(struct nd_region *nd_region,
		struct nd_mapping *nd_mapping, resource_size_t *overlap)
{
	resource_size_t map_start, map_end, busy = 0, available, blk_start;
	struct nvdimm_drvdata *ndd = to_ndd(nd_mapping);
	struct resource *res;
	const char *reason;
	unsigned long align;

	if (!ndd)
		return 0;

	align = dpa_align(nd_region);
	if (!align)
		return 0;

	map_start = nd_mapping->start;
	map_end = map_start + nd_mapping->size - 1;
	blk_start = max(map_start, map_end + 1 - *overlap);
	for_each_dpa_resource(ndd, res) {
		resource_size_t start, end;

		start = ALIGN_DOWN(res->start, align);
		end = ALIGN(res->end + 1, align) - 1;
		if (start >= map_start && start < map_end) {
			if (strncmp(res->name, "blk", 3) == 0)
				blk_start = min(blk_start,
						max(map_start, start));
			else if (end > map_end) {
				reason = "misaligned to iset";
				goto err;
			} else
				busy += end - start + 1;
		} else if (end >= map_start && end <= map_end) {
			if (strncmp(res->name, "blk", 3) == 0) {
				/*
				 * If a BLK allocation overlaps the start of
				 * PMEM the entire interleave set may now only
				 * be used for BLK.
				 */
				blk_start = map_start;
			} else
				busy += end - start + 1;
		} else if (map_start > start && map_start < end) {
			/* total eclipse of the mapping */
			busy += nd_mapping->size;
			blk_start = map_start;
		}
	}

	*overlap = map_end + 1 - blk_start;
	available = blk_start - map_start;
	if (busy < available)
		return ALIGN_DOWN(available - busy, align);
	return 0;

 err:
	nd_dbg_dpa(nd_region, ndd, res, "%s\n", reason);
	return 0;
}

void nvdimm_free_dpa(struct nvdimm_drvdata *ndd, struct resource *res)
{
	WARN_ON_ONCE(!is_nvdimm_bus_locked(ndd->dev));
	kfree(res->name);
	__release_region(&ndd->dpa, res->start, resource_size(res));
}

struct resource *nvdimm_allocate_dpa(struct nvdimm_drvdata *ndd,
		struct nd_label_id *label_id, resource_size_t start,
		resource_size_t n)
{
	char *name = kmemdup(label_id, sizeof(*label_id), GFP_KERNEL);
	struct resource *res;

	if (!name)
		return NULL;

	WARN_ON_ONCE(!is_nvdimm_bus_locked(ndd->dev));
	res = __request_region(&ndd->dpa, start, n, name, 0);
	if (!res)
		kfree(name);
	return res;
}

/**
 * nvdimm_allocated_dpa - sum up the dpa currently allocated to this label_id
 * @nvdimm: container of dpa-resource-root + labels
 * @label_id: dpa resource name of the form {pmem|blk}-<human readable uuid>
 */
resource_size_t nvdimm_allocated_dpa(struct nvdimm_drvdata *ndd,
		struct nd_label_id *label_id)
{
	resource_size_t allocated = 0;
	struct resource *res;

	for_each_dpa_resource(ndd, res)
		if (strcmp(res->name, label_id->id) == 0)
			allocated += resource_size(res);

	return allocated;
}

static int count_dimms(struct device *dev, void *c)
{
	int *count = c;

	if (is_nvdimm(dev))
		(*count)++;
	return 0;
}

int nvdimm_bus_check_dimm_count(struct nvdimm_bus *nvdimm_bus, int dimm_count)
{
	int count = 0;
	/* Flush any possible dimm registration failures */
	nd_synchronize();

	device_for_each_child(&nvdimm_bus->dev, &count, count_dimms);
	dev_dbg(&nvdimm_bus->dev, "count: %d\n", count);
	if (count != dimm_count)
		return -ENXIO;
	return 0;
}
EXPORT_SYMBOL_GPL(nvdimm_bus_check_dimm_count);

void __exit nvdimm_devs_exit(void)
{
	ida_destroy(&dimm_ida);
}<|MERGE_RESOLUTION|>--- conflicted
+++ resolved
@@ -529,10 +529,7 @@
 static struct attribute *nvdimm_firmware_attributes[] = {
 	&dev_attr_activate.attr,
 	&dev_attr_result.attr,
-<<<<<<< HEAD
-=======
 	NULL,
->>>>>>> 976bc5e2
 };
 
 static umode_t nvdimm_firmware_visible(struct kobject *kobj, struct attribute *a, int n)
