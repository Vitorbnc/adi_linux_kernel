// SPDX-License-Identifier: GPL-2.0
/**
 * debugfs.c - DesignWare USB3 DRD Controller DebugFS file
 *
 * Copyright (C) 2010-2011 Texas Instruments Incorporated - http://www.ti.com
 *
 * Authors: Felipe Balbi <balbi@ti.com>,
 *	    Sebastian Andrzej Siewior <bigeasy@linutronix.de>
 */

#include <linux/kernel.h>
#include <linux/slab.h>
#include <linux/ptrace.h>
#include <linux/types.h>
#include <linux/spinlock.h>
#include <linux/debugfs.h>
#include <linux/seq_file.h>
#include <linux/delay.h>
#include <linux/uaccess.h>

#include <linux/usb/ch9.h>

#include "core.h"
#include "gadget.h"
#include "io.h"
#include "debug.h"

#define dump_register(nm)				\
{							\
	.name	= __stringify(nm),			\
	.offset	= DWC3_ ##nm,				\
}

#define dump_ep_register_set(n)			\
	{					\
		.name = "DEPCMDPAR2("__stringify(n)")",	\
		.offset = DWC3_DEP_BASE(n) +	\
			DWC3_DEPCMDPAR2,	\
	},					\
	{					\
		.name = "DEPCMDPAR1("__stringify(n)")",	\
		.offset = DWC3_DEP_BASE(n) +	\
			DWC3_DEPCMDPAR1,	\
	},					\
	{					\
		.name = "DEPCMDPAR0("__stringify(n)")",	\
		.offset = DWC3_DEP_BASE(n) +	\
			DWC3_DEPCMDPAR0,	\
	},					\
	{					\
		.name = "DEPCMD("__stringify(n)")",	\
		.offset = DWC3_DEP_BASE(n) +	\
			DWC3_DEPCMD,		\
	}


static const struct debugfs_reg32 dwc3_regs[] = {
	dump_register(GSBUSCFG0),
	dump_register(GSBUSCFG1),
	dump_register(GTXTHRCFG),
	dump_register(GRXTHRCFG),
	dump_register(GCTL),
	dump_register(GEVTEN),
	dump_register(GSTS),
	dump_register(GUCTL1),
	dump_register(GSNPSID),
	dump_register(GGPIO),
	dump_register(GUID),
	dump_register(GUCTL),
	dump_register(GBUSERRADDR0),
	dump_register(GBUSERRADDR1),
	dump_register(GPRTBIMAP0),
	dump_register(GPRTBIMAP1),
	dump_register(GHWPARAMS0),
	dump_register(GHWPARAMS1),
	dump_register(GHWPARAMS2),
	dump_register(GHWPARAMS3),
	dump_register(GHWPARAMS4),
	dump_register(GHWPARAMS5),
	dump_register(GHWPARAMS6),
	dump_register(GHWPARAMS7),
	dump_register(GDBGFIFOSPACE),
	dump_register(GDBGLTSSM),
	dump_register(GDBGBMU),
	dump_register(GDBGLSPMUX),
	dump_register(GDBGLSP),
	dump_register(GDBGEPINFO0),
	dump_register(GDBGEPINFO1),
	dump_register(GPRTBIMAP_HS0),
	dump_register(GPRTBIMAP_HS1),
	dump_register(GPRTBIMAP_FS0),
	dump_register(GPRTBIMAP_FS1),

	dump_register(GUSB2PHYCFG(0)),
	dump_register(GUSB2PHYCFG(1)),
	dump_register(GUSB2PHYCFG(2)),
	dump_register(GUSB2PHYCFG(3)),
	dump_register(GUSB2PHYCFG(4)),
	dump_register(GUSB2PHYCFG(5)),
	dump_register(GUSB2PHYCFG(6)),
	dump_register(GUSB2PHYCFG(7)),
	dump_register(GUSB2PHYCFG(8)),
	dump_register(GUSB2PHYCFG(9)),
	dump_register(GUSB2PHYCFG(10)),
	dump_register(GUSB2PHYCFG(11)),
	dump_register(GUSB2PHYCFG(12)),
	dump_register(GUSB2PHYCFG(13)),
	dump_register(GUSB2PHYCFG(14)),
	dump_register(GUSB2PHYCFG(15)),

	dump_register(GUSB2I2CCTL(0)),
	dump_register(GUSB2I2CCTL(1)),
	dump_register(GUSB2I2CCTL(2)),
	dump_register(GUSB2I2CCTL(3)),
	dump_register(GUSB2I2CCTL(4)),
	dump_register(GUSB2I2CCTL(5)),
	dump_register(GUSB2I2CCTL(6)),
	dump_register(GUSB2I2CCTL(7)),
	dump_register(GUSB2I2CCTL(8)),
	dump_register(GUSB2I2CCTL(9)),
	dump_register(GUSB2I2CCTL(10)),
	dump_register(GUSB2I2CCTL(11)),
	dump_register(GUSB2I2CCTL(12)),
	dump_register(GUSB2I2CCTL(13)),
	dump_register(GUSB2I2CCTL(14)),
	dump_register(GUSB2I2CCTL(15)),

	dump_register(GUSB2PHYACC(0)),
	dump_register(GUSB2PHYACC(1)),
	dump_register(GUSB2PHYACC(2)),
	dump_register(GUSB2PHYACC(3)),
	dump_register(GUSB2PHYACC(4)),
	dump_register(GUSB2PHYACC(5)),
	dump_register(GUSB2PHYACC(6)),
	dump_register(GUSB2PHYACC(7)),
	dump_register(GUSB2PHYACC(8)),
	dump_register(GUSB2PHYACC(9)),
	dump_register(GUSB2PHYACC(10)),
	dump_register(GUSB2PHYACC(11)),
	dump_register(GUSB2PHYACC(12)),
	dump_register(GUSB2PHYACC(13)),
	dump_register(GUSB2PHYACC(14)),
	dump_register(GUSB2PHYACC(15)),

	dump_register(GUSB3PIPECTL(0)),
	dump_register(GUSB3PIPECTL(1)),
	dump_register(GUSB3PIPECTL(2)),
	dump_register(GUSB3PIPECTL(3)),
	dump_register(GUSB3PIPECTL(4)),
	dump_register(GUSB3PIPECTL(5)),
	dump_register(GUSB3PIPECTL(6)),
	dump_register(GUSB3PIPECTL(7)),
	dump_register(GUSB3PIPECTL(8)),
	dump_register(GUSB3PIPECTL(9)),
	dump_register(GUSB3PIPECTL(10)),
	dump_register(GUSB3PIPECTL(11)),
	dump_register(GUSB3PIPECTL(12)),
	dump_register(GUSB3PIPECTL(13)),
	dump_register(GUSB3PIPECTL(14)),
	dump_register(GUSB3PIPECTL(15)),

	dump_register(GTXFIFOSIZ(0)),
	dump_register(GTXFIFOSIZ(1)),
	dump_register(GTXFIFOSIZ(2)),
	dump_register(GTXFIFOSIZ(3)),
	dump_register(GTXFIFOSIZ(4)),
	dump_register(GTXFIFOSIZ(5)),
	dump_register(GTXFIFOSIZ(6)),
	dump_register(GTXFIFOSIZ(7)),
	dump_register(GTXFIFOSIZ(8)),
	dump_register(GTXFIFOSIZ(9)),
	dump_register(GTXFIFOSIZ(10)),
	dump_register(GTXFIFOSIZ(11)),
	dump_register(GTXFIFOSIZ(12)),
	dump_register(GTXFIFOSIZ(13)),
	dump_register(GTXFIFOSIZ(14)),
	dump_register(GTXFIFOSIZ(15)),
	dump_register(GTXFIFOSIZ(16)),
	dump_register(GTXFIFOSIZ(17)),
	dump_register(GTXFIFOSIZ(18)),
	dump_register(GTXFIFOSIZ(19)),
	dump_register(GTXFIFOSIZ(20)),
	dump_register(GTXFIFOSIZ(21)),
	dump_register(GTXFIFOSIZ(22)),
	dump_register(GTXFIFOSIZ(23)),
	dump_register(GTXFIFOSIZ(24)),
	dump_register(GTXFIFOSIZ(25)),
	dump_register(GTXFIFOSIZ(26)),
	dump_register(GTXFIFOSIZ(27)),
	dump_register(GTXFIFOSIZ(28)),
	dump_register(GTXFIFOSIZ(29)),
	dump_register(GTXFIFOSIZ(30)),
	dump_register(GTXFIFOSIZ(31)),

	dump_register(GRXFIFOSIZ(0)),
	dump_register(GRXFIFOSIZ(1)),
	dump_register(GRXFIFOSIZ(2)),
	dump_register(GRXFIFOSIZ(3)),
	dump_register(GRXFIFOSIZ(4)),
	dump_register(GRXFIFOSIZ(5)),
	dump_register(GRXFIFOSIZ(6)),
	dump_register(GRXFIFOSIZ(7)),
	dump_register(GRXFIFOSIZ(8)),
	dump_register(GRXFIFOSIZ(9)),
	dump_register(GRXFIFOSIZ(10)),
	dump_register(GRXFIFOSIZ(11)),
	dump_register(GRXFIFOSIZ(12)),
	dump_register(GRXFIFOSIZ(13)),
	dump_register(GRXFIFOSIZ(14)),
	dump_register(GRXFIFOSIZ(15)),
	dump_register(GRXFIFOSIZ(16)),
	dump_register(GRXFIFOSIZ(17)),
	dump_register(GRXFIFOSIZ(18)),
	dump_register(GRXFIFOSIZ(19)),
	dump_register(GRXFIFOSIZ(20)),
	dump_register(GRXFIFOSIZ(21)),
	dump_register(GRXFIFOSIZ(22)),
	dump_register(GRXFIFOSIZ(23)),
	dump_register(GRXFIFOSIZ(24)),
	dump_register(GRXFIFOSIZ(25)),
	dump_register(GRXFIFOSIZ(26)),
	dump_register(GRXFIFOSIZ(27)),
	dump_register(GRXFIFOSIZ(28)),
	dump_register(GRXFIFOSIZ(29)),
	dump_register(GRXFIFOSIZ(30)),
	dump_register(GRXFIFOSIZ(31)),

	dump_register(GEVNTADRLO(0)),
	dump_register(GEVNTADRHI(0)),
	dump_register(GEVNTSIZ(0)),
	dump_register(GEVNTCOUNT(0)),

	dump_register(GHWPARAMS8),
	dump_register(DCFG),
	dump_register(DCTL),
	dump_register(DEVTEN),
	dump_register(DSTS),
	dump_register(DGCMDPAR),
	dump_register(DGCMD),
	dump_register(DALEPENA),

	dump_ep_register_set(0),
	dump_ep_register_set(1),
	dump_ep_register_set(2),
	dump_ep_register_set(3),
	dump_ep_register_set(4),
	dump_ep_register_set(5),
	dump_ep_register_set(6),
	dump_ep_register_set(7),
	dump_ep_register_set(8),
	dump_ep_register_set(9),
	dump_ep_register_set(10),
	dump_ep_register_set(11),
	dump_ep_register_set(12),
	dump_ep_register_set(13),
	dump_ep_register_set(14),
	dump_ep_register_set(15),
	dump_ep_register_set(16),
	dump_ep_register_set(17),
	dump_ep_register_set(18),
	dump_ep_register_set(19),
	dump_ep_register_set(20),
	dump_ep_register_set(21),
	dump_ep_register_set(22),
	dump_ep_register_set(23),
	dump_ep_register_set(24),
	dump_ep_register_set(25),
	dump_ep_register_set(26),
	dump_ep_register_set(27),
	dump_ep_register_set(28),
	dump_ep_register_set(29),
	dump_ep_register_set(30),
	dump_ep_register_set(31),

	dump_register(OCFG),
	dump_register(OCTL),
	dump_register(OEVT),
	dump_register(OEVTEN),
	dump_register(OSTS),
};

static int dwc3_mode_show(struct seq_file *s, void *unused)
{
	struct dwc3		*dwc = s->private;
	unsigned long		flags;
	u32			reg;

	spin_lock_irqsave(&dwc->lock, flags);
	reg = dwc3_readl(dwc->regs, DWC3_GCTL);
	spin_unlock_irqrestore(&dwc->lock, flags);

	switch (DWC3_GCTL_PRTCAP(reg)) {
	case DWC3_GCTL_PRTCAP_HOST:
		seq_printf(s, "host\n");
		break;
	case DWC3_GCTL_PRTCAP_DEVICE:
		seq_printf(s, "device\n");
		break;
	case DWC3_GCTL_PRTCAP_OTG:
		seq_printf(s, "otg\n");
		break;
	default:
		seq_printf(s, "UNKNOWN %08x\n", DWC3_GCTL_PRTCAP(reg));
	}

	return 0;
}

static int dwc3_mode_open(struct inode *inode, struct file *file)
{
	return single_open(file, dwc3_mode_show, inode->i_private);
}

static ssize_t dwc3_mode_write(struct file *file,
		const char __user *ubuf, size_t count, loff_t *ppos)
{
	struct seq_file		*s = file->private_data;
	struct dwc3		*dwc = s->private;
	u32			mode = 0;
	char			buf[32];

	if (copy_from_user(&buf, ubuf, min_t(size_t, sizeof(buf) - 1, count)))
		return -EFAULT;

	if (!strncmp(buf, "host", 4))
		mode = DWC3_GCTL_PRTCAP_HOST;

	if (!strncmp(buf, "device", 6))
		mode = DWC3_GCTL_PRTCAP_DEVICE;

	if (!strncmp(buf, "otg", 3))
		mode = DWC3_GCTL_PRTCAP_OTG;

	dwc3_set_mode(dwc, mode);

	return count;
}

static const struct file_operations dwc3_mode_fops = {
	.open			= dwc3_mode_open,
	.write			= dwc3_mode_write,
	.read			= seq_read,
	.llseek			= seq_lseek,
	.release		= single_release,
};

static int dwc3_testmode_show(struct seq_file *s, void *unused)
{
	struct dwc3		*dwc = s->private;
	unsigned long		flags;
	u32			reg;

	spin_lock_irqsave(&dwc->lock, flags);
	reg = dwc3_readl(dwc->regs, DWC3_DCTL);
	reg &= DWC3_DCTL_TSTCTRL_MASK;
	reg >>= 1;
	spin_unlock_irqrestore(&dwc->lock, flags);

	switch (reg) {
	case 0:
		seq_printf(s, "no test\n");
		break;
	case TEST_J:
		seq_printf(s, "test_j\n");
		break;
	case TEST_K:
		seq_printf(s, "test_k\n");
		break;
	case TEST_SE0_NAK:
		seq_printf(s, "test_se0_nak\n");
		break;
	case TEST_PACKET:
		seq_printf(s, "test_packet\n");
		break;
	case TEST_FORCE_EN:
		seq_printf(s, "test_force_enable\n");
		break;
	default:
		seq_printf(s, "UNKNOWN %d\n", reg);
	}

	return 0;
}

static int dwc3_testmode_open(struct inode *inode, struct file *file)
{
	return single_open(file, dwc3_testmode_show, inode->i_private);
}

static ssize_t dwc3_testmode_write(struct file *file,
		const char __user *ubuf, size_t count, loff_t *ppos)
{
	struct seq_file		*s = file->private_data;
	struct dwc3		*dwc = s->private;
	unsigned long		flags;
	u32			testmode = 0;
	char			buf[32];

	if (copy_from_user(&buf, ubuf, min_t(size_t, sizeof(buf) - 1, count)))
		return -EFAULT;

	if (!strncmp(buf, "test_j", 6))
		testmode = TEST_J;
	else if (!strncmp(buf, "test_k", 6))
		testmode = TEST_K;
	else if (!strncmp(buf, "test_se0_nak", 12))
		testmode = TEST_SE0_NAK;
	else if (!strncmp(buf, "test_packet", 11))
		testmode = TEST_PACKET;
	else if (!strncmp(buf, "test_force_enable", 17))
		testmode = TEST_FORCE_EN;
	else
		testmode = 0;

	spin_lock_irqsave(&dwc->lock, flags);
	dwc3_gadget_set_test_mode(dwc, testmode);
	spin_unlock_irqrestore(&dwc->lock, flags);

	return count;
}

static const struct file_operations dwc3_testmode_fops = {
	.open			= dwc3_testmode_open,
	.write			= dwc3_testmode_write,
	.read			= seq_read,
	.llseek			= seq_lseek,
	.release		= single_release,
};

static int dwc3_link_state_show(struct seq_file *s, void *unused)
{
	struct dwc3		*dwc = s->private;
	unsigned long		flags;
	enum dwc3_link_state	state;
	u32			reg;

	spin_lock_irqsave(&dwc->lock, flags);
	reg = dwc3_readl(dwc->regs, DWC3_DSTS);
	state = DWC3_DSTS_USBLNKST(reg);
	spin_unlock_irqrestore(&dwc->lock, flags);

	seq_printf(s, "%s\n", dwc3_gadget_link_string(state));

	return 0;
}

static int dwc3_link_state_open(struct inode *inode, struct file *file)
{
	return single_open(file, dwc3_link_state_show, inode->i_private);
}

static ssize_t dwc3_link_state_write(struct file *file,
		const char __user *ubuf, size_t count, loff_t *ppos)
{
	struct seq_file		*s = file->private_data;
	struct dwc3		*dwc = s->private;
	unsigned long		flags;
	enum dwc3_link_state	state = 0;
	char			buf[32];

	if (copy_from_user(&buf, ubuf, min_t(size_t, sizeof(buf) - 1, count)))
		return -EFAULT;

	if (!strncmp(buf, "SS.Disabled", 11))
		state = DWC3_LINK_STATE_SS_DIS;
	else if (!strncmp(buf, "Rx.Detect", 9))
		state = DWC3_LINK_STATE_RX_DET;
	else if (!strncmp(buf, "SS.Inactive", 11))
		state = DWC3_LINK_STATE_SS_INACT;
	else if (!strncmp(buf, "Recovery", 8))
		state = DWC3_LINK_STATE_RECOV;
	else if (!strncmp(buf, "Compliance", 10))
		state = DWC3_LINK_STATE_CMPLY;
	else if (!strncmp(buf, "Loopback", 8))
		state = DWC3_LINK_STATE_LPBK;
	else
		return -EINVAL;

	spin_lock_irqsave(&dwc->lock, flags);
	dwc3_gadget_set_link_state(dwc, state);
	spin_unlock_irqrestore(&dwc->lock, flags);

	return count;
}

static const struct file_operations dwc3_link_state_fops = {
	.open			= dwc3_link_state_open,
	.write			= dwc3_link_state_write,
	.read			= seq_read,
	.llseek			= seq_lseek,
	.release		= single_release,
};

static int dwc3_hiber_enable_show(struct seq_file *s, void *unused)
{
	struct dwc3		*dwc = s->private;

	seq_printf(s, "%s\n", (dwc->has_hibernation ? "Enabled" : "Disabled"));

	return 0;
}

static int dwc3_hiber_enable_open(struct inode *inode, struct file *file)
{
	return single_open(file, dwc3_hiber_enable_show, inode->i_private);
}

static ssize_t dwc3_hiber_enable_write(struct file *file,
				       const char __user *ubuf,
				       size_t count, loff_t *ppos)
{
	struct seq_file		*s = file->private_data;
	struct dwc3		*dwc = s->private;
	char			buf[32];

	if (copy_from_user(&buf, ubuf, min_t(size_t, sizeof(buf) - 1, count)))
		return -EFAULT;

	/* Enable hibernation feature */
	if (!strncmp(buf, "Enable", 6)) {
		dwc3_gadget_exit(dwc);
		dwc->has_hibernation = 1;
		dwc3_gadget_init(dwc);
	} else if (!strncmp(buf, "Disable", 6)) {
		dwc3_gadget_exit(dwc);
		dwc->has_hibernation = 0;
		dwc3_gadget_init(dwc);
	} else {
		return -EINVAL;
	}

	return count;
}

static const struct file_operations dwc3_hiber_enable_fops = {
	.open			= dwc3_hiber_enable_open,
	.write			= dwc3_hiber_enable_write,
	.read			= seq_read,
};

struct dwc3_ep_file_map {
	const char name[25];
	const struct file_operations *const fops;
};

static int dwc3_tx_fifo_queue_show(struct seq_file *s, void *unused)
{
	struct dwc3_ep		*dep = s->private;
	struct dwc3		*dwc = dep->dwc;
	unsigned long		flags;
	u32			val;

	spin_lock_irqsave(&dwc->lock, flags);
	val = dwc3_core_fifo_space(dep, DWC3_TXFIFOQ);
	seq_printf(s, "%u\n", val);
	spin_unlock_irqrestore(&dwc->lock, flags);

	return 0;
}

static int dwc3_rx_fifo_queue_show(struct seq_file *s, void *unused)
{
	struct dwc3_ep		*dep = s->private;
	struct dwc3		*dwc = dep->dwc;
	unsigned long		flags;
	u32			val;

	spin_lock_irqsave(&dwc->lock, flags);
	val = dwc3_core_fifo_space(dep, DWC3_RXFIFOQ);
	seq_printf(s, "%u\n", val);
	spin_unlock_irqrestore(&dwc->lock, flags);

	return 0;
}

static int dwc3_tx_request_queue_show(struct seq_file *s, void *unused)
{
	struct dwc3_ep		*dep = s->private;
	struct dwc3		*dwc = dep->dwc;
	unsigned long		flags;
	u32			val;

	spin_lock_irqsave(&dwc->lock, flags);
	val = dwc3_core_fifo_space(dep, DWC3_TXREQQ);
	seq_printf(s, "%u\n", val);
	spin_unlock_irqrestore(&dwc->lock, flags);

	return 0;
}

static int dwc3_rx_request_queue_show(struct seq_file *s, void *unused)
{
	struct dwc3_ep		*dep = s->private;
	struct dwc3		*dwc = dep->dwc;
	unsigned long		flags;
	u32			val;

	spin_lock_irqsave(&dwc->lock, flags);
	val = dwc3_core_fifo_space(dep, DWC3_RXREQQ);
	seq_printf(s, "%u\n", val);
	spin_unlock_irqrestore(&dwc->lock, flags);

	return 0;
}

static int dwc3_rx_info_queue_show(struct seq_file *s, void *unused)
{
	struct dwc3_ep		*dep = s->private;
	struct dwc3		*dwc = dep->dwc;
	unsigned long		flags;
	u32			val;

	spin_lock_irqsave(&dwc->lock, flags);
	val = dwc3_core_fifo_space(dep, DWC3_RXINFOQ);
	seq_printf(s, "%u\n", val);
	spin_unlock_irqrestore(&dwc->lock, flags);

	return 0;
}

static int dwc3_descriptor_fetch_queue_show(struct seq_file *s, void *unused)
{
	struct dwc3_ep		*dep = s->private;
	struct dwc3		*dwc = dep->dwc;
	unsigned long		flags;
	u32			val;

	spin_lock_irqsave(&dwc->lock, flags);
	val = dwc3_core_fifo_space(dep, DWC3_DESCFETCHQ);
	seq_printf(s, "%u\n", val);
	spin_unlock_irqrestore(&dwc->lock, flags);

	return 0;
}

static int dwc3_event_queue_show(struct seq_file *s, void *unused)
{
	struct dwc3_ep		*dep = s->private;
	struct dwc3		*dwc = dep->dwc;
	unsigned long		flags;
	u32			val;

	spin_lock_irqsave(&dwc->lock, flags);
	val = dwc3_core_fifo_space(dep, DWC3_EVENTQ);
	seq_printf(s, "%u\n", val);
	spin_unlock_irqrestore(&dwc->lock, flags);

	return 0;
}

static int dwc3_transfer_type_show(struct seq_file *s, void *unused)
{
	struct dwc3_ep		*dep = s->private;
	struct dwc3		*dwc = dep->dwc;
	unsigned long		flags;

	spin_lock_irqsave(&dwc->lock, flags);
	if (!(dep->flags & DWC3_EP_ENABLED) ||
			!dep->endpoint.desc) {
		seq_printf(s, "--\n");
		goto out;
	}

	switch (usb_endpoint_type(dep->endpoint.desc)) {
	case USB_ENDPOINT_XFER_CONTROL:
		seq_printf(s, "control\n");
		break;
	case USB_ENDPOINT_XFER_ISOC:
		seq_printf(s, "isochronous\n");
		break;
	case USB_ENDPOINT_XFER_BULK:
		seq_printf(s, "bulk\n");
		break;
	case USB_ENDPOINT_XFER_INT:
		seq_printf(s, "interrupt\n");
		break;
	default:
		seq_printf(s, "--\n");
	}

out:
	spin_unlock_irqrestore(&dwc->lock, flags);

	return 0;
}

static int dwc3_trb_ring_show(struct seq_file *s, void *unused)
{
	struct dwc3_ep		*dep = s->private;
	struct dwc3		*dwc = dep->dwc;
	unsigned long		flags;
	int			i;

	spin_lock_irqsave(&dwc->lock, flags);
	if (dep->number <= 1) {
		seq_printf(s, "--\n");
		goto out;
	}

	seq_printf(s, "buffer_addr,size,type,ioc,isp_imi,csp,chn,lst,hwo\n");

	for (i = 0; i < DWC3_TRB_NUM; i++) {
		struct dwc3_trb *trb = &dep->trb_pool[i];
		unsigned int type = DWC3_TRBCTL_TYPE(trb->ctrl);

		seq_printf(s, "%08x%08x,%d,%s,%d,%d,%d,%d,%d,%d       %c%c\n",
				trb->bph, trb->bpl, trb->size,
				dwc3_trb_type_string(type),
				!!(trb->ctrl & DWC3_TRB_CTRL_IOC),
				!!(trb->ctrl & DWC3_TRB_CTRL_ISP_IMI),
				!!(trb->ctrl & DWC3_TRB_CTRL_CSP),
				!!(trb->ctrl & DWC3_TRB_CTRL_CHN),
				!!(trb->ctrl & DWC3_TRB_CTRL_LST),
				!!(trb->ctrl & DWC3_TRB_CTRL_HWO),
				dep->trb_enqueue == i ? 'E' : ' ',
				dep->trb_dequeue == i ? 'D' : ' ');
	}

out:
	spin_unlock_irqrestore(&dwc->lock, flags);

	return 0;
}

DEFINE_SHOW_ATTRIBUTE(dwc3_tx_fifo_queue);
DEFINE_SHOW_ATTRIBUTE(dwc3_rx_fifo_queue);
DEFINE_SHOW_ATTRIBUTE(dwc3_tx_request_queue);
DEFINE_SHOW_ATTRIBUTE(dwc3_rx_request_queue);
DEFINE_SHOW_ATTRIBUTE(dwc3_rx_info_queue);
DEFINE_SHOW_ATTRIBUTE(dwc3_descriptor_fetch_queue);
DEFINE_SHOW_ATTRIBUTE(dwc3_event_queue);
DEFINE_SHOW_ATTRIBUTE(dwc3_transfer_type);
DEFINE_SHOW_ATTRIBUTE(dwc3_trb_ring);

static const struct dwc3_ep_file_map dwc3_ep_file_map[] = {
	{ "tx_fifo_queue", &dwc3_tx_fifo_queue_fops, },
	{ "rx_fifo_queue", &dwc3_rx_fifo_queue_fops, },
	{ "tx_request_queue", &dwc3_tx_request_queue_fops, },
	{ "rx_request_queue", &dwc3_rx_request_queue_fops, },
	{ "rx_info_queue", &dwc3_rx_info_queue_fops, },
	{ "descriptor_fetch_queue", &dwc3_descriptor_fetch_queue_fops, },
	{ "event_queue", &dwc3_event_queue_fops, },
	{ "transfer_type", &dwc3_transfer_type_fops, },
	{ "trb_ring", &dwc3_trb_ring_fops, },
};

static void dwc3_debugfs_create_endpoint_files(struct dwc3_ep *dep,
		struct dentry *parent)
{
	int			i;

	for (i = 0; i < ARRAY_SIZE(dwc3_ep_file_map); i++) {
		const struct file_operations *fops = dwc3_ep_file_map[i].fops;
		const char *name = dwc3_ep_file_map[i].name;

		debugfs_create_file(name, S_IRUGO, parent, dep, fops);
	}
}

static void dwc3_debugfs_create_endpoint_dir(struct dwc3_ep *dep,
		struct dentry *parent)
{
	struct dentry		*dir;

	dir = debugfs_create_dir(dep->name, parent);
	dwc3_debugfs_create_endpoint_files(dep, dir);
}

static void dwc3_debugfs_create_endpoint_dirs(struct dwc3 *dwc,
		struct dentry *parent)
{
	int			i;

	for (i = 0; i < dwc->num_eps; i++) {
		struct dwc3_ep	*dep = dwc->eps[i];

		if (!dep)
			continue;

		dwc3_debugfs_create_endpoint_dir(dep, parent);
	}
}

void dwc3_debugfs_init(struct dwc3 *dwc)
{
	struct dentry		*root;

	dwc->regset = kzalloc(sizeof(*dwc->regset), GFP_KERNEL);
	if (!dwc->regset)
		return;

	dwc->regset->regs = dwc3_regs;
	dwc->regset->nregs = ARRAY_SIZE(dwc3_regs);
	dwc->regset->base = dwc->regs - DWC3_GLOBALS_REGS_START;

	root = debugfs_create_dir(dev_name(dwc->dev), NULL);
	dwc->root = root;

	debugfs_create_regset32("regdump", S_IRUGO, root, dwc->regset);

	if (IS_ENABLED(CONFIG_USB_DWC3_DUAL_ROLE)) {
		debugfs_create_file("mode", S_IRUGO | S_IWUSR, root, dwc,
				    &dwc3_mode_fops);
	}

	if (IS_ENABLED(CONFIG_USB_DWC3_DUAL_ROLE) ||
			IS_ENABLED(CONFIG_USB_DWC3_GADGET)) {
<<<<<<< HEAD
		file = debugfs_create_file("testmode", S_IRUGO | S_IWUSR, root,
				dwc, &dwc3_testmode_fops);
		if (!file)
			dev_dbg(dwc->dev, "Can't create debugfs testmode\n");

		file = debugfs_create_file("link_state", S_IRUGO | S_IWUSR,
				root, dwc, &dwc3_link_state_fops);
		if (!file)
			dev_dbg(dwc->dev, "Can't create debugfs link_state\n");

		file = debugfs_create_file("hiber_enable", S_IRUGO | S_IWUSR,
					   root, dwc, &dwc3_hiber_enable_fops);
		if (!file)
			dev_dbg(dwc->dev,
				"Can't create debugfs hiber_enable\n");

=======
		debugfs_create_file("testmode", S_IRUGO | S_IWUSR, root, dwc,
				    &dwc3_testmode_fops);
		debugfs_create_file("link_state", S_IRUGO | S_IWUSR, root, dwc,
				    &dwc3_link_state_fops);
>>>>>>> 84df9525
		dwc3_debugfs_create_endpoint_dirs(dwc, root);
	}
}

void dwc3_debugfs_exit(struct dwc3 *dwc)
{
	debugfs_remove_recursive(dwc->root);
	kfree(dwc->regset);
}<|MERGE_RESOLUTION|>--- conflicted
+++ resolved
@@ -805,29 +805,13 @@
 
 	if (IS_ENABLED(CONFIG_USB_DWC3_DUAL_ROLE) ||
 			IS_ENABLED(CONFIG_USB_DWC3_GADGET)) {
-<<<<<<< HEAD
-		file = debugfs_create_file("testmode", S_IRUGO | S_IWUSR, root,
-				dwc, &dwc3_testmode_fops);
-		if (!file)
-			dev_dbg(dwc->dev, "Can't create debugfs testmode\n");
-
-		file = debugfs_create_file("link_state", S_IRUGO | S_IWUSR,
-				root, dwc, &dwc3_link_state_fops);
-		if (!file)
-			dev_dbg(dwc->dev, "Can't create debugfs link_state\n");
-
-		file = debugfs_create_file("hiber_enable", S_IRUGO | S_IWUSR,
-					   root, dwc, &dwc3_hiber_enable_fops);
-		if (!file)
-			dev_dbg(dwc->dev,
-				"Can't create debugfs hiber_enable\n");
-
-=======
 		debugfs_create_file("testmode", S_IRUGO | S_IWUSR, root, dwc,
 				    &dwc3_testmode_fops);
 		debugfs_create_file("link_state", S_IRUGO | S_IWUSR, root, dwc,
 				    &dwc3_link_state_fops);
->>>>>>> 84df9525
+		debugfs_create_file("hiber_enable", S_IRUGO | S_IWUSR, root,
+				    dwc, &dwc3_hiber_enable_fops);
+
 		dwc3_debugfs_create_endpoint_dirs(dwc, root);
 	}
 }
