--- conflicted
+++ resolved
@@ -32,10 +32,7 @@
 
 	return true;
 }
-<<<<<<< HEAD
-=======
 EXPORT_SYMBOL(update_stripe);
->>>>>>> a4adc2c2
 
 /**
  * spi_controller_dma_map_mem_op_data() - DMA-map the buffer attached to a
@@ -376,7 +373,6 @@
 		xfers[xferpos].tx_buf = tmpbuf + op->addr.nbytes + 1;
 		xfers[xferpos].len = op->dummy.nbytes;
 		xfers[xferpos].tx_nbits = op->dummy.buswidth;
-		xfers[xferpos].dummy = op->dummy.nbytes * 8;
 		spi_message_add_tail(&xfers[xferpos], &msg);
 		xferpos++;
 		totalxferlen += op->dummy.nbytes;
