--- conflicted
+++ resolved
@@ -1537,15 +1537,6 @@
 		&rtl2832u_props, "Crypto ReDi PC 50 A", NULL) },
 	{ DVB_USB_DEVICE(USB_VID_KYE, 0x707f,
 		&rtl2832u_props, "Genius TVGo DVB-T03", NULL) },
-<<<<<<< HEAD
-	{ DVB_USB_DEVICE(USB_VID_KWORLD_2, 0xd395,
-		&rtl2832u_props, "Peak DVB-T USB", NULL) },
-	{ DVB_USB_DEVICE(USB_VID_KWORLD_2, USB_PID_SVEON_STV20_RTL2832U,
-		&rtl2832u_props, "Sveon STV20", NULL) },
-	{ DVB_USB_DEVICE(USB_VID_KWORLD_2, USB_PID_SVEON_STV27,
-		&rtl2832u_props, "Sveon STV27", NULL) },
-=======
->>>>>>> 40dde7e2
 
 	/* RTL2832P devices: */
 	{ DVB_USB_DEVICE(USB_VID_HANFTEK, 0x0131,
