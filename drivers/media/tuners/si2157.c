/*
 * Silicon Labs Si2157/2158 silicon tuner driver
 *
 * Copyright (C) 2014 Antti Palosaari <crope@iki.fi>
 *
 *    This program is free software; you can redistribute it and/or modify
 *    it under the terms of the GNU General Public License as published by
 *    the Free Software Foundation; either version 2 of the License, or
 *    (at your option) any later version.
 *
 *    This program is distributed in the hope that it will be useful,
 *    but WITHOUT ANY WARRANTY; without even the implied warranty of
 *    MERCHANTABILITY or FITNESS FOR A PARTICULAR PURPOSE.  See the
 *    GNU General Public License for more details.
 */

#include "si2157_priv.h"

static const struct dvb_tuner_ops si2157_ops;

/* execute firmware command */
static int si2157_cmd_execute(struct si2157 *s, struct si2157_cmd *cmd)
{
	int ret;
	unsigned long timeout;

	mutex_lock(&s->i2c_mutex);

	if (cmd->wlen) {
		/* write cmd and args for firmware */
		ret = i2c_master_send(s->client, cmd->args, cmd->wlen);
		if (ret < 0) {
			goto err_mutex_unlock;
		} else if (ret != cmd->wlen) {
			ret = -EREMOTEIO;
			goto err_mutex_unlock;
		}
	}

	if (cmd->rlen) {
		/* wait cmd execution terminate */
		#define TIMEOUT 80
		timeout = jiffies + msecs_to_jiffies(TIMEOUT);
		while (!time_after(jiffies, timeout)) {
			ret = i2c_master_recv(s->client, cmd->args, cmd->rlen);
			if (ret < 0) {
				goto err_mutex_unlock;
			} else if (ret != cmd->rlen) {
				ret = -EREMOTEIO;
				goto err_mutex_unlock;
			}

			/* firmware ready? */
			if ((cmd->args[0] >> 7) & 0x01)
				break;
		}

		dev_dbg(&s->client->dev, "%s: cmd execution took %d ms\n",
				__func__,
				jiffies_to_msecs(jiffies) -
				(jiffies_to_msecs(timeout) - TIMEOUT));

<<<<<<< HEAD
	dev_dbg(&s->client->dev, "%s: cmd execution took %d ms\n", __func__,
			jiffies_to_msecs(jiffies) -
			(jiffies_to_msecs(timeout) - TIMEOUT));

	if (!((buf[0] >> 7) & 0x01)) {
		ret = -ETIMEDOUT;
		goto err_mutex_unlock;
	} else {
		ret = 0;
=======
		if (!((cmd->args[0] >> 7) & 0x01)) {
			ret = -ETIMEDOUT;
			goto err_mutex_unlock;
		}
>>>>>>> bfe01a5b
	}

	ret = 0;

err_mutex_unlock:
	mutex_unlock(&s->i2c_mutex);
	if (ret)
		goto err;

	return 0;
err:
	dev_dbg(&s->client->dev, "%s: failed=%d\n", __func__, ret);
	return ret;
}

static int si2157_init(struct dvb_frontend *fe)
{
	struct si2157 *s = fe->tuner_priv;
	int ret, len, remaining;
	struct si2157_cmd cmd;
	const struct firmware *fw = NULL;
	u8 *fw_file;
	unsigned int chip_id;

	dev_dbg(&s->client->dev, "%s:\n", __func__);

	/* configure? */
	memcpy(cmd.args, "\xc0\x00\x0c\x00\x00\x01\x01\x01\x01\x01\x01\x02\x00\x00\x01", 15);
	cmd.wlen = 15;
	cmd.rlen = 1;
	ret = si2157_cmd_execute(s, &cmd);
	if (ret)
		goto err;

	/* query chip revision */
	memcpy(cmd.args, "\x02", 1);
	cmd.wlen = 1;
	cmd.rlen = 13;
	ret = si2157_cmd_execute(s, &cmd);
	if (ret)
		goto err;

	chip_id = cmd.args[1] << 24 | cmd.args[2] << 16 | cmd.args[3] << 8 |
			cmd.args[4] << 0;

	#define SI2158_A20 ('A' << 24 | 58 << 16 | '2' << 8 | '0' << 0)
	#define SI2157_A30 ('A' << 24 | 57 << 16 | '3' << 8 | '0' << 0)

	switch (chip_id) {
	case SI2158_A20:
		fw_file = SI2158_A20_FIRMWARE;
		break;
	case SI2157_A30:
		goto skip_fw_download;
		break;
	default:
		dev_err(&s->client->dev,
				"%s: unkown chip version Si21%d-%c%c%c\n",
				KBUILD_MODNAME, cmd.args[2], cmd.args[1],
				cmd.args[3], cmd.args[4]);
		ret = -EINVAL;
		goto err;
	}

	/* cold state - try to download firmware */
	dev_info(&s->client->dev, "%s: found a '%s' in cold state\n",
			KBUILD_MODNAME, si2157_ops.info.name);

	/* request the firmware, this will block and timeout */
	ret = request_firmware(&fw, fw_file, &s->client->dev);
	if (ret) {
		dev_err(&s->client->dev, "%s: firmware file '%s' not found\n",
				KBUILD_MODNAME, fw_file);
		goto err;
	}

	/* firmware should be n chunks of 17 bytes */
	if (fw->size % 17 != 0) {
		dev_err(&s->client->dev, "%s: firmware file '%s' is invalid\n",
				KBUILD_MODNAME, fw_file);
		ret = -EINVAL;
		goto err;
	}

	dev_info(&s->client->dev, "%s: downloading firmware from file '%s'\n",
			KBUILD_MODNAME, fw_file);

	for (remaining = fw->size; remaining > 0; remaining -= 17) {
		len = fw->data[fw->size - remaining];
		memcpy(cmd.args, &fw->data[(fw->size - remaining) + 1], len);
		cmd.wlen = len;
		cmd.rlen = 1;
		ret = si2157_cmd_execute(s, &cmd);
		if (ret) {
			dev_err(&s->client->dev,
					"%s: firmware download failed=%d\n",
					KBUILD_MODNAME, ret);
			goto err;
		}
	}

	release_firmware(fw);
	fw = NULL;

skip_fw_download:
	/* reboot the tuner with new firmware? */
	memcpy(cmd.args, "\x01\x01", 2);
	cmd.wlen = 2;
	cmd.rlen = 1;
	ret = si2157_cmd_execute(s, &cmd);
	if (ret)
		goto err;

	s->active = true;

	return 0;
err:
	if (fw)
		release_firmware(fw);

	dev_dbg(&s->client->dev, "%s: failed=%d\n", __func__, ret);
	return ret;
}

static int si2157_sleep(struct dvb_frontend *fe)
{
	struct si2157 *s = fe->tuner_priv;
	int ret;
	struct si2157_cmd cmd;

	dev_dbg(&s->client->dev, "%s:\n", __func__);

	s->active = false;

	memcpy(cmd.args, "\x13", 1);
	cmd.wlen = 1;
	cmd.rlen = 0;
	ret = si2157_cmd_execute(s, &cmd);
	if (ret)
		goto err;

	return 0;
err:
	dev_dbg(&s->client->dev, "%s: failed=%d\n", __func__, ret);
	return ret;
}

static int si2157_set_params(struct dvb_frontend *fe)
{
	struct si2157 *s = fe->tuner_priv;
	struct dtv_frontend_properties *c = &fe->dtv_property_cache;
	int ret;
	struct si2157_cmd cmd;
	u8 bandwidth, delivery_system;

	dev_dbg(&s->client->dev,
			"%s: delivery_system=%d frequency=%u bandwidth_hz=%u\n",
			__func__, c->delivery_system, c->frequency,
			c->bandwidth_hz);

	if (!s->active) {
		ret = -EAGAIN;
		goto err;
	}

	if (c->bandwidth_hz <= 6000000)
		bandwidth = 0x06;
	else if (c->bandwidth_hz <= 7000000)
		bandwidth = 0x07;
	else if (c->bandwidth_hz <= 8000000)
		bandwidth = 0x08;
	else
		bandwidth = 0x0f;

	switch (c->delivery_system) {
	case SYS_DVBT:
	case SYS_DVBT2: /* it seems DVB-T and DVB-T2 both are 0x20 here */
			delivery_system = 0x20;
			break;
	case SYS_DVBC_ANNEX_A:
			delivery_system = 0x30;
			break;
	default:
			ret = -EINVAL;
			goto err;
	}

	memcpy(cmd.args, "\x14\x00\x03\x07\x00\x00", 6);
	cmd.args[4] = delivery_system | bandwidth;
	if (s->inversion)
		cmd.args[5] = 0x01;
	cmd.wlen = 6;
	cmd.rlen = 1;
	ret = si2157_cmd_execute(s, &cmd);
	if (ret)
		goto err;

	/* set frequency */
	memcpy(cmd.args, "\x41\x00\x00\x00\x00\x00\x00\x00", 8);
	cmd.args[4] = (c->frequency >>  0) & 0xff;
	cmd.args[5] = (c->frequency >>  8) & 0xff;
	cmd.args[6] = (c->frequency >> 16) & 0xff;
	cmd.args[7] = (c->frequency >> 24) & 0xff;
	cmd.wlen = 8;
	cmd.rlen = 1;
	ret = si2157_cmd_execute(s, &cmd);
	if (ret)
		goto err;

	return 0;
err:
	dev_dbg(&s->client->dev, "%s: failed=%d\n", __func__, ret);
	return ret;
}

static int si2157_get_if_frequency(struct dvb_frontend *fe, u32 *frequency)
{
	*frequency = 5000000; /* default value of property 0x0706 */
	return 0;
}

static const struct dvb_tuner_ops si2157_ops = {
	.info = {
		.name           = "Silicon Labs Si2157/Si2158",
		.frequency_min  = 110000000,
		.frequency_max  = 862000000,
	},

	.init = si2157_init,
	.sleep = si2157_sleep,
	.set_params = si2157_set_params,
	.get_if_frequency = si2157_get_if_frequency,
};

static int si2157_probe(struct i2c_client *client,
		const struct i2c_device_id *id)
{
	struct si2157_config *cfg = client->dev.platform_data;
	struct dvb_frontend *fe = cfg->fe;
	struct si2157 *s;
	struct si2157_cmd cmd;
	int ret;

	s = kzalloc(sizeof(struct si2157), GFP_KERNEL);
	if (!s) {
		ret = -ENOMEM;
		dev_err(&client->dev, "%s: kzalloc() failed\n", KBUILD_MODNAME);
		goto err;
	}

	s->client = client;
	s->fe = cfg->fe;
	s->inversion = cfg->inversion;
	mutex_init(&s->i2c_mutex);

	/* check if the tuner is there */
	cmd.wlen = 0;
	cmd.rlen = 1;
	ret = si2157_cmd_execute(s, &cmd);
	if (ret)
		goto err;

	fe->tuner_priv = s;
	memcpy(&fe->ops.tuner_ops, &si2157_ops,
			sizeof(struct dvb_tuner_ops));

	i2c_set_clientdata(client, s);

	dev_info(&s->client->dev,
			"%s: Silicon Labs Si2157/Si2158 successfully attached\n",
			KBUILD_MODNAME);
	return 0;
err:
	dev_dbg(&client->dev, "%s: failed=%d\n", __func__, ret);
	kfree(s);

	return ret;
}

static int si2157_remove(struct i2c_client *client)
{
	struct si2157 *s = i2c_get_clientdata(client);
	struct dvb_frontend *fe = s->fe;

	dev_dbg(&client->dev, "%s:\n", __func__);

	memset(&fe->ops.tuner_ops, 0, sizeof(struct dvb_tuner_ops));
	fe->tuner_priv = NULL;
	kfree(s);

	return 0;
}

static const struct i2c_device_id si2157_id[] = {
	{"si2157", 0},
	{}
};
MODULE_DEVICE_TABLE(i2c, si2157_id);

static struct i2c_driver si2157_driver = {
	.driver = {
		.owner	= THIS_MODULE,
		.name	= "si2157",
	},
	.probe		= si2157_probe,
	.remove		= si2157_remove,
	.id_table	= si2157_id,
};

module_i2c_driver(si2157_driver);

MODULE_DESCRIPTION("Silicon Labs Si2157/Si2158 silicon tuner driver");
MODULE_AUTHOR("Antti Palosaari <crope@iki.fi>");
MODULE_LICENSE("GPL");
MODULE_FIRMWARE(SI2158_A20_FIRMWARE);<|MERGE_RESOLUTION|>--- conflicted
+++ resolved
@@ -60,22 +60,10 @@
 				jiffies_to_msecs(jiffies) -
 				(jiffies_to_msecs(timeout) - TIMEOUT));
 
-<<<<<<< HEAD
-	dev_dbg(&s->client->dev, "%s: cmd execution took %d ms\n", __func__,
-			jiffies_to_msecs(jiffies) -
-			(jiffies_to_msecs(timeout) - TIMEOUT));
-
-	if (!((buf[0] >> 7) & 0x01)) {
-		ret = -ETIMEDOUT;
-		goto err_mutex_unlock;
-	} else {
-		ret = 0;
-=======
 		if (!((cmd->args[0] >> 7) & 0x01)) {
 			ret = -ETIMEDOUT;
 			goto err_mutex_unlock;
 		}
->>>>>>> bfe01a5b
 	}
 
 	ret = 0;
