--- conflicted
+++ resolved
@@ -915,11 +915,7 @@
 		code->code = csi2_input_fmts[code->index];
 	} else {
 		format = __csi2_get_format(csi2, cfg, CSI2_PAD_SINK,
-<<<<<<< HEAD
-					   V4L2_SUBDEV_FORMAT_TRY);
-=======
 					   code->which);
->>>>>>> 5c4698ac
 		switch (code->index) {
 		case 0:
 			/* Passthrough sink pad code */
@@ -954,11 +950,7 @@
 	format.code = fse->code;
 	format.width = 1;
 	format.height = 1;
-<<<<<<< HEAD
-	csi2_try_format(csi2, cfg, fse->pad, &format, V4L2_SUBDEV_FORMAT_TRY);
-=======
 	csi2_try_format(csi2, cfg, fse->pad, &format, fse->which);
->>>>>>> 5c4698ac
 	fse->min_width = format.width;
 	fse->min_height = format.height;
 
@@ -968,11 +960,7 @@
 	format.code = fse->code;
 	format.width = -1;
 	format.height = -1;
-<<<<<<< HEAD
-	csi2_try_format(csi2, cfg, fse->pad, &format, V4L2_SUBDEV_FORMAT_TRY);
-=======
 	csi2_try_format(csi2, cfg, fse->pad, &format, fse->which);
->>>>>>> 5c4698ac
 	fse->max_width = format.width;
 	fse->max_height = format.height;
 
