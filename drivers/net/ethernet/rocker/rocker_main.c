--- conflicted
+++ resolved
@@ -2210,13 +2210,10 @@
 				NL_SET_ERR_MSG_MOD(info->extack, "IPv6 gateway with IPv4 route is not supported");
 				return notifier_from_errno(-EINVAL);
 			}
-<<<<<<< HEAD
-=======
 			if (fen_info->fi->nh) {
 				NL_SET_ERR_MSG_MOD(info->extack, "IPv4 route with nexthop objects is not supported");
 				return notifier_from_errno(-EINVAL);
 			}
->>>>>>> 4ff96fb5
 		}
 
 		memcpy(&fib_work->fen_info, ptr, sizeof(fib_work->fen_info));
