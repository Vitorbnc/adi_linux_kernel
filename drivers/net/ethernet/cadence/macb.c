--- conflicted
+++ resolved
@@ -3145,12 +3145,9 @@
 	.init = at91ether_init,
 };
 
+
 static const struct macb_config zynqmp_config = {
-<<<<<<< HEAD
 	.caps = MACB_CAPS_GIGABIT_MODE_AVAILABLE | MACB_CAPS_JUMBO | MACB_CAPS_TSU,
-=======
-	.caps = MACB_CAPS_GIGABIT_MODE_AVAILABLE | MACB_CAPS_JUMBO,
->>>>>>> 6a13feb9
 	.dma_burst_length = 16,
 	.clk_init = macb_clk_init,
 	.init = macb_init,
