/******************************************************************************
 *
 * This file is provided under a dual BSD/GPLv2 license.  When using or
 * redistributing this file, you may do so under either license.
 *
 * GPL LICENSE SUMMARY
 *
 * Copyright(c) 2012 - 2014 Intel Corporation. All rights reserved.
 * Copyright(c) 2013 - 2014 Intel Mobile Communications GmbH
 * Copyright(c) 2015 - 2016 Intel Deutschland GmbH
 *
 * This program is free software; you can redistribute it and/or modify
 * it under the terms of version 2 of the GNU General Public License as
 * published by the Free Software Foundation.
 *
 * This program is distributed in the hope that it will be useful, but
 * WITHOUT ANY WARRANTY; without even the implied warranty of
 * MERCHANTABILITY or FITNESS FOR A PARTICULAR PURPOSE.  See the GNU
 * General Public License for more details.
 *
 * You should have received a copy of the GNU General Public License
 * along with this program; if not, write to the Free Software
 * Foundation, Inc., 51 Franklin Street, Fifth Floor, Boston, MA 02110,
 * USA
 *
 * The full GNU General Public License is included in this distribution
 * in the file called COPYING.
 *
 * Contact Information:
 *  Intel Linux Wireless <linuxwifi@intel.com>
 * Intel Corporation, 5200 N.E. Elam Young Parkway, Hillsboro, OR 97124-6497
 *
 * BSD LICENSE
 *
 * Copyright(c) 2012 - 2014 Intel Corporation. All rights reserved.
 * Copyright(c) 2013 - 2014 Intel Mobile Communications GmbH
 * Copyright(c) 2015 - 2016 Intel Deutschland GmbH
 * All rights reserved.
 *
 * Redistribution and use in source and binary forms, with or without
 * modification, are permitted provided that the following conditions
 * are met:
 *
 *  * Redistributions of source code must retain the above copyright
 *    notice, this list of conditions and the following disclaimer.
 *  * Redistributions in binary form must reproduce the above copyright
 *    notice, this list of conditions and the following disclaimer in
 *    the documentation and/or other materials provided with the
 *    distribution.
 *  * Neither the name Intel Corporation nor the names of its
 *    contributors may be used to endorse or promote products derived
 *    from this software without specific prior written permission.
 *
 * THIS SOFTWARE IS PROVIDED BY THE COPYRIGHT HOLDERS AND CONTRIBUTORS
 * "AS IS" AND ANY EXPRESS OR IMPLIED WARRANTIES, INCLUDING, BUT NOT
 * LIMITED TO, THE IMPLIED WARRANTIES OF MERCHANTABILITY AND FITNESS FOR
 * A PARTICULAR PURPOSE ARE DISCLAIMED. IN NO EVENT SHALL THE COPYRIGHT
 * OWNER OR CONTRIBUTORS BE LIABLE FOR ANY DIRECT, INDIRECT, INCIDENTAL,
 * SPECIAL, EXEMPLARY, OR CONSEQUENTIAL DAMAGES (INCLUDING, BUT NOT
 * LIMITED TO, PROCUREMENT OF SUBSTITUTE GOODS OR SERVICES; LOSS OF USE,
 * DATA, OR PROFITS; OR BUSINESS INTERRUPTION) HOWEVER CAUSED AND ON ANY
 * THEORY OF LIABILITY, WHETHER IN CONTRACT, STRICT LIABILITY, OR TORT
 * (INCLUDING NEGLIGENCE OR OTHERWISE) ARISING IN ANY WAY OUT OF THE USE
 * OF THIS SOFTWARE, EVEN IF ADVISED OF THE POSSIBILITY OF SUCH DAMAGE.
 *
 *****************************************************************************/

#include <linux/etherdevice.h>
#include <net/mac80211.h>
#include "iwl-io.h"
#include "iwl-prph.h"
#include "fw-api.h"
#include "mvm.h"
#include "time-event.h"
#include "fw-dbg.h"

const u8 iwl_mvm_ac_to_tx_fifo[] = {
	IWL_MVM_TX_FIFO_VO,
	IWL_MVM_TX_FIFO_VI,
	IWL_MVM_TX_FIFO_BE,
	IWL_MVM_TX_FIFO_BK,
};

struct iwl_mvm_mac_iface_iterator_data {
	struct iwl_mvm *mvm;
	struct ieee80211_vif *vif;
	unsigned long available_mac_ids[BITS_TO_LONGS(NUM_MAC_INDEX_DRIVER)];
	unsigned long available_tsf_ids[BITS_TO_LONGS(NUM_TSF_IDS)];
	enum iwl_tsf_id preferred_tsf;
	bool found_vif;
};

struct iwl_mvm_hw_queues_iface_iterator_data {
	struct ieee80211_vif *exclude_vif;
	unsigned long used_hw_queues;
};

static void iwl_mvm_mac_tsf_id_iter(void *_data, u8 *mac,
				    struct ieee80211_vif *vif)
{
	struct iwl_mvm_mac_iface_iterator_data *data = _data;
	struct iwl_mvm_vif *mvmvif = iwl_mvm_vif_from_mac80211(vif);
	u16 min_bi;

	/* Skip the interface for which we are trying to assign a tsf_id  */
	if (vif == data->vif)
		return;

	/*
	 * The TSF is a hardware/firmware resource, there are 4 and
	 * the driver should assign and free them as needed. However,
	 * there are cases where 2 MACs should share the same TSF ID
	 * for the purpose of clock sync, an optimization to avoid
	 * clock drift causing overlapping TBTTs/DTIMs for a GO and
	 * client in the system.
	 *
	 * The firmware will decide according to the MAC type which
	 * will be the master and slave. Clients that need to sync
	 * with a remote station will be the master, and an AP or GO
	 * will be the slave.
	 *
	 * Depending on the new interface type it can be slaved to
	 * or become the master of an existing interface.
	 */
	switch (data->vif->type) {
	case NL80211_IFTYPE_STATION:
		/*
		 * The new interface is a client, so if the one we're iterating
		 * is an AP, and the beacon interval of the AP is a multiple or
		 * divisor of the beacon interval of the client, the same TSF
		 * should be used to avoid drift between the new client and
		 * existing AP. The existing AP will get drift updates from the
		 * new client context in this case.
		 */
		if (vif->type != NL80211_IFTYPE_AP ||
		    data->preferred_tsf != NUM_TSF_IDS ||
		    !test_bit(mvmvif->tsf_id, data->available_tsf_ids))
			break;

		min_bi = min(data->vif->bss_conf.beacon_int,
			     vif->bss_conf.beacon_int);

		if (!min_bi)
			break;

		if ((data->vif->bss_conf.beacon_int -
		     vif->bss_conf.beacon_int) % min_bi == 0) {
			data->preferred_tsf = mvmvif->tsf_id;
			return;
		}
		break;

	case NL80211_IFTYPE_AP:
		/*
		 * The new interface is AP/GO, so if its beacon interval is a
		 * multiple or a divisor of the beacon interval of an existing
		 * interface, it should get drift updates from an existing
		 * client or use the same TSF as an existing GO. There's no
		 * drift between TSFs internally but if they used different
		 * TSFs then a new client MAC could update one of them and
		 * cause drift that way.
		 */
		if ((vif->type != NL80211_IFTYPE_AP &&
		     vif->type != NL80211_IFTYPE_STATION) ||
		    data->preferred_tsf != NUM_TSF_IDS ||
		    !test_bit(mvmvif->tsf_id, data->available_tsf_ids))
			break;

		min_bi = min(data->vif->bss_conf.beacon_int,
			     vif->bss_conf.beacon_int);

		if (!min_bi)
			break;

		if ((data->vif->bss_conf.beacon_int -
		     vif->bss_conf.beacon_int) % min_bi == 0) {
			data->preferred_tsf = mvmvif->tsf_id;
			return;
		}
		break;
	default:
		/*
		 * For all other interface types there's no need to
		 * take drift into account. Either they're exclusive
		 * like IBSS and monitor, or we don't care much about
		 * their TSF (like P2P Device), but we won't be able
		 * to share the TSF resource.
		 */
		break;
	}

	/*
	 * Unless we exited above, we can't share the TSF resource
	 * that the virtual interface we're iterating over is using
	 * with the new one, so clear the available bit and if this
	 * was the preferred one, reset that as well.
	 */
	__clear_bit(mvmvif->tsf_id, data->available_tsf_ids);

	if (data->preferred_tsf == mvmvif->tsf_id)
		data->preferred_tsf = NUM_TSF_IDS;
}

/*
 * Get the mask of the queues used by the vif
 */
u32 iwl_mvm_mac_get_queues_mask(struct ieee80211_vif *vif)
{
	u32 qmask = 0, ac;

	if (vif->type == NL80211_IFTYPE_P2P_DEVICE)
		return BIT(IWL_MVM_OFFCHANNEL_QUEUE);

	for (ac = 0; ac < IEEE80211_NUM_ACS; ac++) {
		if (vif->hw_queue[ac] != IEEE80211_INVAL_HW_QUEUE)
			qmask |= BIT(vif->hw_queue[ac]);
	}

	if (vif->type == NL80211_IFTYPE_AP)
		qmask |= BIT(vif->cab_queue);

	return qmask;
}

static void iwl_mvm_iface_hw_queues_iter(void *_data, u8 *mac,
					 struct ieee80211_vif *vif)
{
	struct iwl_mvm_hw_queues_iface_iterator_data *data = _data;

	/* exclude the given vif */
	if (vif == data->exclude_vif)
		return;

	data->used_hw_queues |= iwl_mvm_mac_get_queues_mask(vif);
}

static void iwl_mvm_mac_sta_hw_queues_iter(void *_data,
					   struct ieee80211_sta *sta)
{
	struct iwl_mvm_hw_queues_iface_iterator_data *data = _data;
	struct iwl_mvm_sta *mvmsta = iwl_mvm_sta_from_mac80211(sta);

	/* Mark the queues used by the sta */
	data->used_hw_queues |= mvmsta->tfd_queue_msk;
}

unsigned long iwl_mvm_get_used_hw_queues(struct iwl_mvm *mvm,
					 struct ieee80211_vif *exclude_vif)
{
	u8 sta_id;
	struct iwl_mvm_hw_queues_iface_iterator_data data = {
		.exclude_vif = exclude_vif,
		.used_hw_queues =
			BIT(IWL_MVM_OFFCHANNEL_QUEUE) |
			BIT(mvm->aux_queue) |
			BIT(IWL_MVM_CMD_QUEUE),
	};

	lockdep_assert_held(&mvm->mutex);

	/* mark all VIF used hw queues */
	ieee80211_iterate_active_interfaces_atomic(
		mvm->hw, IEEE80211_IFACE_ITER_RESUME_ALL,
		iwl_mvm_iface_hw_queues_iter, &data);

	/* don't assign the same hw queues as TDLS stations */
	ieee80211_iterate_stations_atomic(mvm->hw,
					  iwl_mvm_mac_sta_hw_queues_iter,
					  &data);

	/*
	 * Some TDLS stations may be removed but are in the process of being
	 * drained. Don't touch their queues.
	 */
	for_each_set_bit(sta_id, mvm->sta_drained, IWL_MVM_STATION_COUNT)
		data.used_hw_queues |= mvm->tfd_drained[sta_id];

	return data.used_hw_queues;
}

static void iwl_mvm_mac_iface_iterator(void *_data, u8 *mac,
				       struct ieee80211_vif *vif)
{
	struct iwl_mvm_mac_iface_iterator_data *data = _data;
	struct iwl_mvm_vif *mvmvif = iwl_mvm_vif_from_mac80211(vif);

	/* Iterator may already find the interface being added -- skip it */
	if (vif == data->vif) {
		data->found_vif = true;
		return;
	}

	/* Mark MAC IDs as used by clearing the available bit, and
	 * (below) mark TSFs as used if their existing use is not
	 * compatible with the new interface type.
	 * No locking or atomic bit operations are needed since the
	 * data is on the stack of the caller function.
	 */
	__clear_bit(mvmvif->id, data->available_mac_ids);

	/* find a suitable tsf_id */
	iwl_mvm_mac_tsf_id_iter(_data, mac, vif);
}

void iwl_mvm_mac_ctxt_recalc_tsf_id(struct iwl_mvm *mvm,
				    struct ieee80211_vif *vif)
{
	struct iwl_mvm_vif *mvmvif = iwl_mvm_vif_from_mac80211(vif);
	struct iwl_mvm_mac_iface_iterator_data data = {
		.mvm = mvm,
		.vif = vif,
		.available_tsf_ids = { (1 << NUM_TSF_IDS) - 1 },
		/* no preference yet */
		.preferred_tsf = NUM_TSF_IDS,
	};

	ieee80211_iterate_active_interfaces_atomic(
		mvm->hw, IEEE80211_IFACE_ITER_RESUME_ALL,
		iwl_mvm_mac_tsf_id_iter, &data);

	if (data.preferred_tsf != NUM_TSF_IDS)
		mvmvif->tsf_id = data.preferred_tsf;
	else if (!test_bit(mvmvif->tsf_id, data.available_tsf_ids))
		mvmvif->tsf_id = find_first_bit(data.available_tsf_ids,
						NUM_TSF_IDS);
}

static int iwl_mvm_mac_ctxt_allocate_resources(struct iwl_mvm *mvm,
					       struct ieee80211_vif *vif)
{
	struct iwl_mvm_vif *mvmvif = iwl_mvm_vif_from_mac80211(vif);
	struct iwl_mvm_mac_iface_iterator_data data = {
		.mvm = mvm,
		.vif = vif,
		.available_mac_ids = { (1 << NUM_MAC_INDEX_DRIVER) - 1 },
		.available_tsf_ids = { (1 << NUM_TSF_IDS) - 1 },
		/* no preference yet */
		.preferred_tsf = NUM_TSF_IDS,
		.found_vif = false,
	};
	u32 ac;
	int ret, i;
	unsigned long used_hw_queues;

	/*
	 * Allocate a MAC ID and a TSF for this MAC, along with the queues
	 * and other resources.
	 */

	/*
	 * Before the iterator, we start with all MAC IDs and TSFs available.
	 *
	 * During iteration, all MAC IDs are cleared that are in use by other
	 * virtual interfaces, and all TSF IDs are cleared that can't be used
	 * by this new virtual interface because they're used by an interface
	 * that can't share it with the new one.
	 * At the same time, we check if there's a preferred TSF in the case
	 * that we should share it with another interface.
	 */

	/* Currently, MAC ID 0 should be used only for the managed/IBSS vif */
	switch (vif->type) {
	case NL80211_IFTYPE_ADHOC:
		break;
	case NL80211_IFTYPE_STATION:
		if (!vif->p2p)
			break;
		/* fall through */
	default:
		__clear_bit(0, data.available_mac_ids);
	}

	ieee80211_iterate_active_interfaces_atomic(
		mvm->hw, IEEE80211_IFACE_ITER_RESUME_ALL,
		iwl_mvm_mac_iface_iterator, &data);

	used_hw_queues = iwl_mvm_get_used_hw_queues(mvm, vif);

	/*
	 * In the case we're getting here during resume, it's similar to
	 * firmware restart, and with RESUME_ALL the iterator will find
	 * the vif being added already.
	 * We don't want to reassign any IDs in either case since doing
	 * so would probably assign different IDs (as interfaces aren't
	 * necessarily added in the same order), but the old IDs were
	 * preserved anyway, so skip ID assignment for both resume and
	 * recovery.
	 */
	if (data.found_vif)
		return 0;

	/* Therefore, in recovery, we can't get here */
	if (WARN_ON_ONCE(test_bit(IWL_MVM_STATUS_IN_HW_RESTART, &mvm->status)))
		return -EBUSY;

	mvmvif->id = find_first_bit(data.available_mac_ids,
				    NUM_MAC_INDEX_DRIVER);
	if (mvmvif->id == NUM_MAC_INDEX_DRIVER) {
		IWL_ERR(mvm, "Failed to init MAC context - no free ID!\n");
		ret = -EIO;
		goto exit_fail;
	}

	if (data.preferred_tsf != NUM_TSF_IDS)
		mvmvif->tsf_id = data.preferred_tsf;
	else
		mvmvif->tsf_id = find_first_bit(data.available_tsf_ids,
						NUM_TSF_IDS);
	if (mvmvif->tsf_id == NUM_TSF_IDS) {
		IWL_ERR(mvm, "Failed to init MAC context - no free TSF!\n");
		ret = -EIO;
		goto exit_fail;
	}

	mvmvif->color = 0;

	INIT_LIST_HEAD(&mvmvif->time_event_data.list);
	mvmvif->time_event_data.id = TE_MAX;

	/* No need to allocate data queues to P2P Device MAC.*/
	if (vif->type == NL80211_IFTYPE_P2P_DEVICE) {
		for (ac = 0; ac < IEEE80211_NUM_ACS; ac++)
			vif->hw_queue[ac] = IEEE80211_INVAL_HW_QUEUE;

		return 0;
	}

	/* Find available queues, and allocate them to the ACs */
	for (ac = 0; ac < IEEE80211_NUM_ACS; ac++) {
		u8 queue = find_first_zero_bit(&used_hw_queues,
					       mvm->first_agg_queue);

		if (queue >= mvm->first_agg_queue) {
			IWL_ERR(mvm, "Failed to allocate queue\n");
			ret = -EIO;
			goto exit_fail;
		}

		__set_bit(queue, &used_hw_queues);
		vif->hw_queue[ac] = queue;
	}

	/* Allocate the CAB queue for softAP and GO interfaces */
	if (vif->type == NL80211_IFTYPE_AP) {
		u8 queue = find_first_zero_bit(&used_hw_queues,
					       mvm->first_agg_queue);

		if (queue >= mvm->first_agg_queue) {
			IWL_ERR(mvm, "Failed to allocate cab queue\n");
			ret = -EIO;
			goto exit_fail;
		}

		vif->cab_queue = queue;
	} else {
		vif->cab_queue = IEEE80211_INVAL_HW_QUEUE;
	}

	mvmvif->bcast_sta.sta_id = IWL_MVM_STATION_COUNT;
	mvmvif->ap_sta_id = IWL_MVM_STATION_COUNT;

	for (i = 0; i < NUM_IWL_MVM_SMPS_REQ; i++)
		mvmvif->smps_requests[i] = IEEE80211_SMPS_AUTOMATIC;

	return 0;

exit_fail:
	memset(mvmvif, 0, sizeof(struct iwl_mvm_vif));
	memset(vif->hw_queue, IEEE80211_INVAL_HW_QUEUE, sizeof(vif->hw_queue));
	vif->cab_queue = IEEE80211_INVAL_HW_QUEUE;
	return ret;
}

int iwl_mvm_mac_ctxt_init(struct iwl_mvm *mvm, struct ieee80211_vif *vif)
{
	unsigned int wdg_timeout =
		iwl_mvm_get_wd_timeout(mvm, vif, false, false);
	u32 ac;
	int ret;

	lockdep_assert_held(&mvm->mutex);

	ret = iwl_mvm_mac_ctxt_allocate_resources(mvm, vif);
	if (ret)
		return ret;

	switch (vif->type) {
	case NL80211_IFTYPE_P2P_DEVICE:
		iwl_mvm_enable_ac_txq(mvm, IWL_MVM_OFFCHANNEL_QUEUE,
				      IWL_MVM_OFFCHANNEL_QUEUE,
				      IWL_MVM_TX_FIFO_VO, 0, wdg_timeout);
		break;
	case NL80211_IFTYPE_AP:
		iwl_mvm_enable_ac_txq(mvm, vif->cab_queue, vif->cab_queue,
				      IWL_MVM_TX_FIFO_MCAST, 0, wdg_timeout);
		/* fall through */
	default:
		for (ac = 0; ac < IEEE80211_NUM_ACS; ac++)
			iwl_mvm_enable_ac_txq(mvm, vif->hw_queue[ac],
					      vif->hw_queue[ac],
					      iwl_mvm_ac_to_tx_fifo[ac], 0,
					      wdg_timeout);
		break;
	}

	return 0;
}

void iwl_mvm_mac_ctxt_release(struct iwl_mvm *mvm, struct ieee80211_vif *vif)
{
	int ac;

	lockdep_assert_held(&mvm->mutex);

	switch (vif->type) {
	case NL80211_IFTYPE_P2P_DEVICE:
		iwl_mvm_disable_txq(mvm, IWL_MVM_OFFCHANNEL_QUEUE,
				    IWL_MVM_OFFCHANNEL_QUEUE, IWL_MAX_TID_COUNT,
				    0);
		break;
	case NL80211_IFTYPE_AP:
		iwl_mvm_disable_txq(mvm, vif->cab_queue, vif->cab_queue,
				    IWL_MAX_TID_COUNT, 0);
		/* fall through */
	default:
		for (ac = 0; ac < IEEE80211_NUM_ACS; ac++)
			iwl_mvm_disable_txq(mvm, vif->hw_queue[ac],
					    vif->hw_queue[ac],
					    IWL_MAX_TID_COUNT, 0);
	}
}

static void iwl_mvm_ack_rates(struct iwl_mvm *mvm,
			      struct ieee80211_vif *vif,
			      enum ieee80211_band band,
			      u8 *cck_rates, u8 *ofdm_rates)
{
	struct ieee80211_supported_band *sband;
	unsigned long basic = vif->bss_conf.basic_rates;
	int lowest_present_ofdm = 100;
	int lowest_present_cck = 100;
	u8 cck = 0;
	u8 ofdm = 0;
	int i;

	sband = mvm->hw->wiphy->bands[band];

	for_each_set_bit(i, &basic, BITS_PER_LONG) {
		int hw = sband->bitrates[i].hw_value;
		if (hw >= IWL_FIRST_OFDM_RATE) {
			ofdm |= BIT(hw - IWL_FIRST_OFDM_RATE);
			if (lowest_present_ofdm > hw)
				lowest_present_ofdm = hw;
		} else {
			BUILD_BUG_ON(IWL_FIRST_CCK_RATE != 0);

			cck |= BIT(hw);
			if (lowest_present_cck > hw)
				lowest_present_cck = hw;
		}
	}

	/*
	 * Now we've got the basic rates as bitmaps in the ofdm and cck
	 * variables. This isn't sufficient though, as there might not
	 * be all the right rates in the bitmap. E.g. if the only basic
	 * rates are 5.5 Mbps and 11 Mbps, we still need to add 1 Mbps
	 * and 6 Mbps because the 802.11-2007 standard says in 9.6:
	 *
	 *    [...] a STA responding to a received frame shall transmit
	 *    its Control Response frame [...] at the highest rate in the
	 *    BSSBasicRateSet parameter that is less than or equal to the
	 *    rate of the immediately previous frame in the frame exchange
	 *    sequence ([...]) and that is of the same modulation class
	 *    ([...]) as the received frame. If no rate contained in the
	 *    BSSBasicRateSet parameter meets these conditions, then the
	 *    control frame sent in response to a received frame shall be
	 *    transmitted at the highest mandatory rate of the PHY that is
	 *    less than or equal to the rate of the received frame, and
	 *    that is of the same modulation class as the received frame.
	 *
	 * As a consequence, we need to add all mandatory rates that are
	 * lower than all of the basic rates to these bitmaps.
	 */

	if (IWL_RATE_24M_INDEX < lowest_present_ofdm)
		ofdm |= IWL_RATE_BIT_MSK(24) >> IWL_FIRST_OFDM_RATE;
	if (IWL_RATE_12M_INDEX < lowest_present_ofdm)
		ofdm |= IWL_RATE_BIT_MSK(12) >> IWL_FIRST_OFDM_RATE;
	/* 6M already there or needed so always add */
	ofdm |= IWL_RATE_BIT_MSK(6) >> IWL_FIRST_OFDM_RATE;

	/*
	 * CCK is a bit more complex with DSSS vs. HR/DSSS vs. ERP.
	 * Note, however:
	 *  - if no CCK rates are basic, it must be ERP since there must
	 *    be some basic rates at all, so they're OFDM => ERP PHY
	 *    (or we're in 5 GHz, and the cck bitmap will never be used)
	 *  - if 11M is a basic rate, it must be ERP as well, so add 5.5M
	 *  - if 5.5M is basic, 1M and 2M are mandatory
	 *  - if 2M is basic, 1M is mandatory
	 *  - if 1M is basic, that's the only valid ACK rate.
	 * As a consequence, it's not as complicated as it sounds, just add
	 * any lower rates to the ACK rate bitmap.
	 */
	if (IWL_RATE_11M_INDEX < lowest_present_cck)
		cck |= IWL_RATE_BIT_MSK(11) >> IWL_FIRST_CCK_RATE;
	if (IWL_RATE_5M_INDEX < lowest_present_cck)
		cck |= IWL_RATE_BIT_MSK(5) >> IWL_FIRST_CCK_RATE;
	if (IWL_RATE_2M_INDEX < lowest_present_cck)
		cck |= IWL_RATE_BIT_MSK(2) >> IWL_FIRST_CCK_RATE;
	/* 1M already there or needed so always add */
	cck |= IWL_RATE_BIT_MSK(1) >> IWL_FIRST_CCK_RATE;

	*cck_rates = cck;
	*ofdm_rates = ofdm;
}

static void iwl_mvm_mac_ctxt_set_ht_flags(struct iwl_mvm *mvm,
					 struct ieee80211_vif *vif,
					 struct iwl_mac_ctx_cmd *cmd)
{
	/* for both sta and ap, ht_operation_mode hold the protection_mode */
	u8 protection_mode = vif->bss_conf.ht_operation_mode &
				 IEEE80211_HT_OP_MODE_PROTECTION;
	/* The fw does not distinguish between ht and fat */
	u32 ht_flag = MAC_PROT_FLG_HT_PROT | MAC_PROT_FLG_FAT_PROT;

	IWL_DEBUG_RATE(mvm, "protection mode set to %d\n", protection_mode);
	/*
	 * See section 9.23.3.1 of IEEE 80211-2012.
	 * Nongreenfield HT STAs Present is not supported.
	 */
	switch (protection_mode) {
	case IEEE80211_HT_OP_MODE_PROTECTION_NONE:
		break;
	case IEEE80211_HT_OP_MODE_PROTECTION_NONMEMBER:
	case IEEE80211_HT_OP_MODE_PROTECTION_NONHT_MIXED:
		cmd->protection_flags |= cpu_to_le32(ht_flag);
		break;
	case IEEE80211_HT_OP_MODE_PROTECTION_20MHZ:
		/* Protect when channel wider than 20MHz */
		if (vif->bss_conf.chandef.width > NL80211_CHAN_WIDTH_20)
			cmd->protection_flags |= cpu_to_le32(ht_flag);
		break;
	default:
		IWL_ERR(mvm, "Illegal protection mode %d\n",
			protection_mode);
		break;
	}
}

static void iwl_mvm_mac_ctxt_cmd_common(struct iwl_mvm *mvm,
					struct ieee80211_vif *vif,
					struct iwl_mac_ctx_cmd *cmd,
					const u8 *bssid_override,
					u32 action)
{
	struct iwl_mvm_vif *mvmvif = iwl_mvm_vif_from_mac80211(vif);
	struct ieee80211_chanctx_conf *chanctx;
	bool ht_enabled = !!(vif->bss_conf.ht_operation_mode &
			     IEEE80211_HT_OP_MODE_PROTECTION);
	u8 cck_ack_rates, ofdm_ack_rates;
	const u8 *bssid = bssid_override ?: vif->bss_conf.bssid;
	int i;

	cmd->id_and_color = cpu_to_le32(FW_CMD_ID_AND_COLOR(mvmvif->id,
							    mvmvif->color));
	cmd->action = cpu_to_le32(action);

	switch (vif->type) {
	case NL80211_IFTYPE_STATION:
		if (vif->p2p)
			cmd->mac_type = cpu_to_le32(FW_MAC_TYPE_P2P_STA);
		else
			cmd->mac_type = cpu_to_le32(FW_MAC_TYPE_BSS_STA);
		break;
	case NL80211_IFTYPE_AP:
		cmd->mac_type = cpu_to_le32(FW_MAC_TYPE_GO);
		break;
	case NL80211_IFTYPE_MONITOR:
		cmd->mac_type = cpu_to_le32(FW_MAC_TYPE_LISTENER);
		break;
	case NL80211_IFTYPE_P2P_DEVICE:
		cmd->mac_type = cpu_to_le32(FW_MAC_TYPE_P2P_DEVICE);
		break;
	case NL80211_IFTYPE_ADHOC:
		cmd->mac_type = cpu_to_le32(FW_MAC_TYPE_IBSS);
		break;
	default:
		WARN_ON_ONCE(1);
	}

	cmd->tsf_id = cpu_to_le32(mvmvif->tsf_id);

	memcpy(cmd->node_addr, vif->addr, ETH_ALEN);

	if (bssid)
		memcpy(cmd->bssid_addr, bssid, ETH_ALEN);
	else
		eth_broadcast_addr(cmd->bssid_addr);

	rcu_read_lock();
	chanctx = rcu_dereference(vif->chanctx_conf);
	iwl_mvm_ack_rates(mvm, vif, chanctx ? chanctx->def.chan->band
					    : IEEE80211_BAND_2GHZ,
			  &cck_ack_rates, &ofdm_ack_rates);
	rcu_read_unlock();

	cmd->cck_rates = cpu_to_le32((u32)cck_ack_rates);
	cmd->ofdm_rates = cpu_to_le32((u32)ofdm_ack_rates);

	cmd->cck_short_preamble =
		cpu_to_le32(vif->bss_conf.use_short_preamble ?
			    MAC_FLG_SHORT_PREAMBLE : 0);
	cmd->short_slot =
		cpu_to_le32(vif->bss_conf.use_short_slot ?
			    MAC_FLG_SHORT_SLOT : 0);

	cmd->filter_flags = cpu_to_le32(MAC_FILTER_ACCEPT_GRP);

	for (i = 0; i < IEEE80211_NUM_ACS; i++) {
		u8 txf = iwl_mvm_ac_to_tx_fifo[i];

		cmd->ac[txf].cw_min =
			cpu_to_le16(mvmvif->queue_params[i].cw_min);
		cmd->ac[txf].cw_max =
			cpu_to_le16(mvmvif->queue_params[i].cw_max);
		cmd->ac[txf].edca_txop =
			cpu_to_le16(mvmvif->queue_params[i].txop * 32);
		cmd->ac[txf].aifsn = mvmvif->queue_params[i].aifs;
		cmd->ac[txf].fifos_mask = BIT(txf);
	}

	if (vif->type == NL80211_IFTYPE_AP) {
		/* in AP mode, the MCAST FIFO takes the EDCA params from VO */
		cmd->ac[IWL_MVM_TX_FIFO_VO].fifos_mask |=
			BIT(IWL_MVM_TX_FIFO_MCAST);

		/*
		 * in AP mode, pass probe requests and beacons from other APs
		 * (needed for ht protection); when there're no any associated
		 * station don't ask FW to pass beacons to prevent unnecessary
		 * wake-ups.
		 */
		cmd->filter_flags |= cpu_to_le32(MAC_FILTER_IN_PROBE_REQUEST);
		if (mvmvif->ap_assoc_sta_count || !mvm->drop_bcn_ap_mode) {
			cmd->filter_flags |= cpu_to_le32(MAC_FILTER_IN_BEACON);
			IWL_DEBUG_HC(mvm, "Asking FW to pass beacons\n");
		} else {
			IWL_DEBUG_HC(mvm, "No need to receive beacons\n");
		}
	}

	if (vif->bss_conf.qos)
		cmd->qos_flags |= cpu_to_le32(MAC_QOS_FLG_UPDATE_EDCA);

	if (vif->bss_conf.use_cts_prot)
		cmd->protection_flags |= cpu_to_le32(MAC_PROT_FLG_TGG_PROTECT);

	IWL_DEBUG_RATE(mvm, "use_cts_prot %d, ht_operation_mode %d\n",
		       vif->bss_conf.use_cts_prot,
		       vif->bss_conf.ht_operation_mode);
	if (vif->bss_conf.chandef.width != NL80211_CHAN_WIDTH_20_NOHT)
		cmd->qos_flags |= cpu_to_le32(MAC_QOS_FLG_TGN);
	if (ht_enabled)
		iwl_mvm_mac_ctxt_set_ht_flags(mvm, vif, cmd);
}

static int iwl_mvm_mac_ctxt_send_cmd(struct iwl_mvm *mvm,
				     struct iwl_mac_ctx_cmd *cmd)
{
	int ret = iwl_mvm_send_cmd_pdu(mvm, MAC_CONTEXT_CMD, 0,
				       sizeof(*cmd), cmd);
	if (ret)
		IWL_ERR(mvm, "Failed to send MAC context (action:%d): %d\n",
			le32_to_cpu(cmd->action), ret);
	return ret;
}

static int iwl_mvm_mac_ctxt_cmd_sta(struct iwl_mvm *mvm,
				    struct ieee80211_vif *vif,
				    u32 action, bool force_assoc_off,
				    const u8 *bssid_override)
{
	struct iwl_mac_ctx_cmd cmd = {};
	struct iwl_mac_data_sta *ctxt_sta;

	WARN_ON(vif->type != NL80211_IFTYPE_STATION);

	/* Fill the common data for all mac context types */
	iwl_mvm_mac_ctxt_cmd_common(mvm, vif, &cmd, bssid_override, action);

	if (vif->p2p) {
		struct ieee80211_p2p_noa_attr *noa =
			&vif->bss_conf.p2p_noa_attr;

		cmd.p2p_sta.ctwin = cpu_to_le32(noa->oppps_ctwindow &
					IEEE80211_P2P_OPPPS_CTWINDOW_MASK);
		ctxt_sta = &cmd.p2p_sta.sta;
	} else {
		ctxt_sta = &cmd.sta;
	}

	/* We need the dtim_period to set the MAC as associated */
	if (vif->bss_conf.assoc && vif->bss_conf.dtim_period &&
	    !force_assoc_off) {
		u32 dtim_offs;

		/*
		 * The DTIM count counts down, so when it is N that means N
		 * more beacon intervals happen until the DTIM TBTT. Therefore
		 * add this to the current time. If that ends up being in the
		 * future, the firmware will handle it.
		 *
		 * Also note that the system_timestamp (which we get here as
		 * "sync_device_ts") and TSF timestamp aren't at exactly the
		 * same offset in the frame -- the TSF is at the first symbol
		 * of the TSF, the system timestamp is at signal acquisition
		 * time. This means there's an offset between them of at most
		 * a few hundred microseconds (24 * 8 bits + PLCP time gives
		 * 384us in the longest case), this is currently not relevant
		 * as the firmware wakes up around 2ms before the TBTT.
		 */
		dtim_offs = vif->bss_conf.sync_dtim_count *
				vif->bss_conf.beacon_int;
		/* convert TU to usecs */
		dtim_offs *= 1024;

		ctxt_sta->dtim_tsf =
			cpu_to_le64(vif->bss_conf.sync_tsf + dtim_offs);
		ctxt_sta->dtim_time =
			cpu_to_le32(vif->bss_conf.sync_device_ts + dtim_offs);

		IWL_DEBUG_INFO(mvm, "DTIM TBTT is 0x%llx/0x%x, offset %d\n",
			       le64_to_cpu(ctxt_sta->dtim_tsf),
			       le32_to_cpu(ctxt_sta->dtim_time),
			       dtim_offs);

		ctxt_sta->is_assoc = cpu_to_le32(1);
	} else {
		ctxt_sta->is_assoc = cpu_to_le32(0);

		/* Allow beacons to pass through as long as we are not
		 * associated, or we do not have dtim period information.
		 */
		cmd.filter_flags |= cpu_to_le32(MAC_FILTER_IN_BEACON);
	}

	ctxt_sta->bi = cpu_to_le32(vif->bss_conf.beacon_int);
	ctxt_sta->bi_reciprocal =
		cpu_to_le32(iwl_mvm_reciprocal(vif->bss_conf.beacon_int));
	ctxt_sta->dtim_interval = cpu_to_le32(vif->bss_conf.beacon_int *
					      vif->bss_conf.dtim_period);
	ctxt_sta->dtim_reciprocal =
		cpu_to_le32(iwl_mvm_reciprocal(vif->bss_conf.beacon_int *
					       vif->bss_conf.dtim_period));

	ctxt_sta->listen_interval = cpu_to_le32(mvm->hw->conf.listen_interval);
	ctxt_sta->assoc_id = cpu_to_le32(vif->bss_conf.aid);

	if (vif->probe_req_reg && vif->bss_conf.assoc && vif->p2p)
		cmd.filter_flags |= cpu_to_le32(MAC_FILTER_IN_PROBE_REQUEST);

	return iwl_mvm_mac_ctxt_send_cmd(mvm, &cmd);
}

static int iwl_mvm_mac_ctxt_cmd_listener(struct iwl_mvm *mvm,
					 struct ieee80211_vif *vif,
					 u32 action)
{
	struct iwl_mac_ctx_cmd cmd = {};
	u32 tfd_queue_msk = 0;
	int ret, i;

	WARN_ON(vif->type != NL80211_IFTYPE_MONITOR);

	iwl_mvm_mac_ctxt_cmd_common(mvm, vif, &cmd, NULL, action);

	for (i = 0; i < IEEE80211_NUM_ACS; i++)
		if (vif->hw_queue[i] != IEEE80211_INVAL_HW_QUEUE)
			tfd_queue_msk |= BIT(vif->hw_queue[i]);

	cmd.filter_flags = cpu_to_le32(MAC_FILTER_IN_PROMISC |
				       MAC_FILTER_IN_CONTROL_AND_MGMT |
				       MAC_FILTER_IN_BEACON |
				       MAC_FILTER_IN_PROBE_REQUEST |
				       MAC_FILTER_IN_CRC32);
	ieee80211_hw_set(mvm->hw, RX_INCLUDES_FCS);

	/* Allocate sniffer station */
	ret = iwl_mvm_allocate_int_sta(mvm, &mvm->snif_sta, tfd_queue_msk,
				       vif->type);
	if (ret)
		return ret;

	return iwl_mvm_mac_ctxt_send_cmd(mvm, &cmd);
}

static int iwl_mvm_mac_ctxt_cmd_ibss(struct iwl_mvm *mvm,
				     struct ieee80211_vif *vif,
				     u32 action)
{
	struct iwl_mvm_vif *mvmvif = iwl_mvm_vif_from_mac80211(vif);
	struct iwl_mac_ctx_cmd cmd = {};

	WARN_ON(vif->type != NL80211_IFTYPE_ADHOC);

	iwl_mvm_mac_ctxt_cmd_common(mvm, vif, &cmd, NULL, action);

	cmd.filter_flags = cpu_to_le32(MAC_FILTER_IN_BEACON |
				       MAC_FILTER_IN_PROBE_REQUEST);

	/* cmd.ibss.beacon_time/cmd.ibss.beacon_tsf are curently ignored */
	cmd.ibss.bi = cpu_to_le32(vif->bss_conf.beacon_int);
	cmd.ibss.bi_reciprocal =
		cpu_to_le32(iwl_mvm_reciprocal(vif->bss_conf.beacon_int));

	/* TODO: Assumes that the beacon id == mac context id */
	cmd.ibss.beacon_template = cpu_to_le32(mvmvif->id);

	return iwl_mvm_mac_ctxt_send_cmd(mvm, &cmd);
}

struct iwl_mvm_go_iterator_data {
	bool go_active;
};

static void iwl_mvm_go_iterator(void *_data, u8 *mac, struct ieee80211_vif *vif)
{
	struct iwl_mvm_go_iterator_data *data = _data;
	struct iwl_mvm_vif *mvmvif = iwl_mvm_vif_from_mac80211(vif);

	if (vif->type == NL80211_IFTYPE_AP && vif->p2p &&
	    mvmvif->ap_ibss_active)
		data->go_active = true;
}

static int iwl_mvm_mac_ctxt_cmd_p2p_device(struct iwl_mvm *mvm,
					   struct ieee80211_vif *vif,
					   u32 action)
{
	struct iwl_mac_ctx_cmd cmd = {};
	struct iwl_mvm_go_iterator_data data = {};

	WARN_ON(vif->type != NL80211_IFTYPE_P2P_DEVICE);

	iwl_mvm_mac_ctxt_cmd_common(mvm, vif, &cmd, NULL, action);

	cmd.protection_flags |= cpu_to_le32(MAC_PROT_FLG_TGG_PROTECT);

	/* Override the filter flags to accept only probe requests */
	cmd.filter_flags = cpu_to_le32(MAC_FILTER_IN_PROBE_REQUEST);

	/*
	 * This flag should be set to true when the P2P Device is
	 * discoverable and there is at least another active P2P GO. Settings
	 * this flag will allow the P2P Device to be discoverable on other
	 * channels in addition to its listen channel.
	 * Note that this flag should not be set in other cases as it opens the
	 * Rx filters on all MAC and increases the number of interrupts.
	 */
	ieee80211_iterate_active_interfaces_atomic(
		mvm->hw, IEEE80211_IFACE_ITER_RESUME_ALL,
		iwl_mvm_go_iterator, &data);

	cmd.p2p_dev.is_disc_extended = cpu_to_le32(data.go_active ? 1 : 0);
	return iwl_mvm_mac_ctxt_send_cmd(mvm, &cmd);
}

static void iwl_mvm_mac_ctxt_set_tim(struct iwl_mvm *mvm,
				     struct iwl_mac_beacon_cmd *beacon_cmd,
				     u8 *beacon, u32 frame_size)
{
	u32 tim_idx;
	struct ieee80211_mgmt *mgmt = (struct ieee80211_mgmt *)beacon;

	/* The index is relative to frame start but we start looking at the
	 * variable-length part of the beacon. */
	tim_idx = mgmt->u.beacon.variable - beacon;

	/* Parse variable-length elements of beacon to find WLAN_EID_TIM */
	while ((tim_idx < (frame_size - 2)) &&
			(beacon[tim_idx] != WLAN_EID_TIM))
		tim_idx += beacon[tim_idx+1] + 2;

	/* If TIM field was found, set variables */
	if ((tim_idx < (frame_size - 1)) && (beacon[tim_idx] == WLAN_EID_TIM)) {
		beacon_cmd->tim_idx = cpu_to_le32(tim_idx);
		beacon_cmd->tim_size = cpu_to_le32((u32)beacon[tim_idx+1]);
	} else {
		IWL_WARN(mvm, "Unable to find TIM Element in beacon\n");
	}
}

static int iwl_mvm_mac_ctxt_send_beacon(struct iwl_mvm *mvm,
					struct ieee80211_vif *vif,
					struct sk_buff *beacon)
{
	struct iwl_mvm_vif *mvmvif = iwl_mvm_vif_from_mac80211(vif);
	struct iwl_host_cmd cmd = {
		.id = BEACON_TEMPLATE_CMD,
		.flags = CMD_ASYNC,
	};
	struct iwl_mac_beacon_cmd beacon_cmd = {};
	struct ieee80211_tx_info *info;
	u32 beacon_skb_len;
	u32 rate, tx_flags;

	if (WARN_ON(!beacon))
		return -EINVAL;

	beacon_skb_len = beacon->len;

	/* TODO: for now the beacon template id is set to be the mac context id.
	 * Might be better to handle it as another resource ... */
	beacon_cmd.template_id = cpu_to_le32((u32)mvmvif->id);
	info = IEEE80211_SKB_CB(beacon);

	/* Set up TX command fields */
	beacon_cmd.tx.len = cpu_to_le16((u16)beacon_skb_len);
	beacon_cmd.tx.sta_id = mvmvif->bcast_sta.sta_id;
	beacon_cmd.tx.life_time = cpu_to_le32(TX_CMD_LIFE_TIME_INFINITE);
	tx_flags = TX_CMD_FLG_SEQ_CTL | TX_CMD_FLG_TSF;
	tx_flags |=
		iwl_mvm_bt_coex_tx_prio(mvm, (void *)beacon->data, info, 0) <<
						TX_CMD_FLG_BT_PRIO_POS;
	beacon_cmd.tx.tx_flags = cpu_to_le32(tx_flags);

	if (!fw_has_capa(&mvm->fw->ucode_capa,
			 IWL_UCODE_TLV_CAPA_BEACON_ANT_SELECTION)) {
		mvm->mgmt_last_antenna_idx =
			iwl_mvm_next_antenna(mvm, iwl_mvm_get_valid_tx_ant(mvm),
					     mvm->mgmt_last_antenna_idx);
	}

	beacon_cmd.tx.rate_n_flags =
		cpu_to_le32(BIT(mvm->mgmt_last_antenna_idx) <<
			    RATE_MCS_ANT_POS);

	if (info->band == IEEE80211_BAND_5GHZ || vif->p2p) {
		rate = IWL_FIRST_OFDM_RATE;
	} else {
		rate = IWL_FIRST_CCK_RATE;
		beacon_cmd.tx.rate_n_flags |= cpu_to_le32(RATE_MCS_CCK_MSK);
	}
	beacon_cmd.tx.rate_n_flags |=
		cpu_to_le32(iwl_mvm_mac80211_idx_to_hwrate(rate));

	/* Set up TX beacon command fields */
	if (vif->type == NL80211_IFTYPE_AP)
		iwl_mvm_mac_ctxt_set_tim(mvm, &beacon_cmd,
					 beacon->data,
					 beacon_skb_len);

	/* Submit command */
	cmd.len[0] = sizeof(beacon_cmd);
	cmd.data[0] = &beacon_cmd;
	cmd.dataflags[0] = 0;
	cmd.len[1] = beacon_skb_len;
	cmd.data[1] = beacon->data;
	cmd.dataflags[1] = IWL_HCMD_DFL_DUP;

	return iwl_mvm_send_cmd(mvm, &cmd);
}

/* The beacon template for the AP/GO/IBSS has changed and needs update */
int iwl_mvm_mac_ctxt_beacon_changed(struct iwl_mvm *mvm,
				    struct ieee80211_vif *vif)
{
	struct sk_buff *beacon;
	int ret;

	WARN_ON(vif->type != NL80211_IFTYPE_AP &&
		vif->type != NL80211_IFTYPE_ADHOC);

	beacon = ieee80211_beacon_get_template(mvm->hw, vif, NULL);
	if (!beacon)
		return -ENOMEM;

	ret = iwl_mvm_mac_ctxt_send_beacon(mvm, vif, beacon);
	dev_kfree_skb(beacon);
	return ret;
}

struct iwl_mvm_mac_ap_iterator_data {
	struct iwl_mvm *mvm;
	struct ieee80211_vif *vif;
	u32 beacon_device_ts;
	u16 beacon_int;
};

/* Find the beacon_device_ts and beacon_int for a managed interface */
static void iwl_mvm_mac_ap_iterator(void *_data, u8 *mac,
				    struct ieee80211_vif *vif)
{
	struct iwl_mvm_mac_ap_iterator_data *data = _data;

	if (vif->type != NL80211_IFTYPE_STATION || !vif->bss_conf.assoc)
		return;

	/* Station client has higher priority over P2P client*/
	if (vif->p2p && data->beacon_device_ts)
		return;

	data->beacon_device_ts = vif->bss_conf.sync_device_ts;
	data->beacon_int = vif->bss_conf.beacon_int;
}

/*
 * Fill the specific data for mac context of type AP of P2P GO
 */
static void iwl_mvm_mac_ctxt_cmd_fill_ap(struct iwl_mvm *mvm,
					 struct ieee80211_vif *vif,
					 struct iwl_mac_data_ap *ctxt_ap,
					 bool add)
{
	struct iwl_mvm_vif *mvmvif = iwl_mvm_vif_from_mac80211(vif);
	struct iwl_mvm_mac_ap_iterator_data data = {
		.mvm = mvm,
		.vif = vif,
		.beacon_device_ts = 0
	};

	ctxt_ap->bi = cpu_to_le32(vif->bss_conf.beacon_int);
	ctxt_ap->bi_reciprocal =
		cpu_to_le32(iwl_mvm_reciprocal(vif->bss_conf.beacon_int));
	ctxt_ap->dtim_interval = cpu_to_le32(vif->bss_conf.beacon_int *
					     vif->bss_conf.dtim_period);
	ctxt_ap->dtim_reciprocal =
		cpu_to_le32(iwl_mvm_reciprocal(vif->bss_conf.beacon_int *
					       vif->bss_conf.dtim_period));

	ctxt_ap->mcast_qid = cpu_to_le32(vif->cab_queue);

	/*
	 * Only set the beacon time when the MAC is being added, when we
	 * just modify the MAC then we should keep the time -- the firmware
	 * can otherwise have a "jumping" TBTT.
	 */
	if (add) {
		/*
		 * If there is a station/P2P client interface which is
		 * associated, set the AP's TBTT far enough from the station's
		 * TBTT. Otherwise, set it to the current system time
		 */
		ieee80211_iterate_active_interfaces_atomic(
			mvm->hw, IEEE80211_IFACE_ITER_RESUME_ALL,
			iwl_mvm_mac_ap_iterator, &data);

		if (data.beacon_device_ts) {
			u32 rand = (prandom_u32() % (64 - 36)) + 36;
			mvmvif->ap_beacon_time = data.beacon_device_ts +
				ieee80211_tu_to_usec(data.beacon_int * rand /
						     100);
		} else {
			mvmvif->ap_beacon_time =
				iwl_read_prph(mvm->trans,
					      DEVICE_SYSTEM_TIME_REG);
		}
	}

	ctxt_ap->beacon_time = cpu_to_le32(mvmvif->ap_beacon_time);
	ctxt_ap->beacon_tsf = 0; /* unused */

	/* TODO: Assume that the beacon id == mac context id */
	ctxt_ap->beacon_template = cpu_to_le32(mvmvif->id);
}

static int iwl_mvm_mac_ctxt_cmd_ap(struct iwl_mvm *mvm,
				   struct ieee80211_vif *vif,
				   u32 action)
{
	struct iwl_mac_ctx_cmd cmd = {};

	WARN_ON(vif->type != NL80211_IFTYPE_AP || vif->p2p);

	/* Fill the common data for all mac context types */
	iwl_mvm_mac_ctxt_cmd_common(mvm, vif, &cmd, NULL, action);

	/* Fill the data specific for ap mode */
	iwl_mvm_mac_ctxt_cmd_fill_ap(mvm, vif, &cmd.ap,
				     action == FW_CTXT_ACTION_ADD);

	return iwl_mvm_mac_ctxt_send_cmd(mvm, &cmd);
}

static int iwl_mvm_mac_ctxt_cmd_go(struct iwl_mvm *mvm,
				   struct ieee80211_vif *vif,
				   u32 action)
{
	struct iwl_mac_ctx_cmd cmd = {};
	struct ieee80211_p2p_noa_attr *noa = &vif->bss_conf.p2p_noa_attr;

	WARN_ON(vif->type != NL80211_IFTYPE_AP || !vif->p2p);

	/* Fill the common data for all mac context types */
	iwl_mvm_mac_ctxt_cmd_common(mvm, vif, &cmd, NULL, action);

	/* Fill the data specific for GO mode */
	iwl_mvm_mac_ctxt_cmd_fill_ap(mvm, vif, &cmd.go.ap,
				     action == FW_CTXT_ACTION_ADD);

	cmd.go.ctwin = cpu_to_le32(noa->oppps_ctwindow &
					IEEE80211_P2P_OPPPS_CTWINDOW_MASK);
	cmd.go.opp_ps_enabled =
			cpu_to_le32(!!(noa->oppps_ctwindow &
					IEEE80211_P2P_OPPPS_ENABLE_BIT));

	return iwl_mvm_mac_ctxt_send_cmd(mvm, &cmd);
}

static int iwl_mvm_mac_ctx_send(struct iwl_mvm *mvm, struct ieee80211_vif *vif,
				u32 action, bool force_assoc_off,
				const u8 *bssid_override)
{
	switch (vif->type) {
	case NL80211_IFTYPE_STATION:
		return iwl_mvm_mac_ctxt_cmd_sta(mvm, vif, action,
						force_assoc_off,
						bssid_override);
		break;
	case NL80211_IFTYPE_AP:
		if (!vif->p2p)
			return iwl_mvm_mac_ctxt_cmd_ap(mvm, vif, action);
		else
			return iwl_mvm_mac_ctxt_cmd_go(mvm, vif, action);
		break;
	case NL80211_IFTYPE_MONITOR:
		return iwl_mvm_mac_ctxt_cmd_listener(mvm, vif, action);
	case NL80211_IFTYPE_P2P_DEVICE:
		return iwl_mvm_mac_ctxt_cmd_p2p_device(mvm, vif, action);
	case NL80211_IFTYPE_ADHOC:
		return iwl_mvm_mac_ctxt_cmd_ibss(mvm, vif, action);
	default:
		break;
	}

	return -EOPNOTSUPP;
}

int iwl_mvm_mac_ctxt_add(struct iwl_mvm *mvm, struct ieee80211_vif *vif)
{
	struct iwl_mvm_vif *mvmvif = iwl_mvm_vif_from_mac80211(vif);
	int ret;

	if (WARN_ONCE(mvmvif->uploaded, "Adding active MAC %pM/%d\n",
		      vif->addr, ieee80211_vif_type_p2p(vif)))
		return -EIO;

	ret = iwl_mvm_mac_ctx_send(mvm, vif, FW_CTXT_ACTION_ADD,
				   true, NULL);
	if (ret)
		return ret;

	/* will only do anything at resume from D3 time */
	iwl_mvm_set_last_nonqos_seq(mvm, vif);

	mvmvif->uploaded = true;
	return 0;
}

int iwl_mvm_mac_ctxt_changed(struct iwl_mvm *mvm, struct ieee80211_vif *vif,
			     bool force_assoc_off, const u8 *bssid_override)
{
	struct iwl_mvm_vif *mvmvif = iwl_mvm_vif_from_mac80211(vif);

	if (WARN_ONCE(!mvmvif->uploaded, "Changing inactive MAC %pM/%d\n",
		      vif->addr, ieee80211_vif_type_p2p(vif)))
		return -EIO;

	return iwl_mvm_mac_ctx_send(mvm, vif, FW_CTXT_ACTION_MODIFY,
				    force_assoc_off, bssid_override);
}

int iwl_mvm_mac_ctxt_remove(struct iwl_mvm *mvm, struct ieee80211_vif *vif)
{
	struct iwl_mvm_vif *mvmvif = iwl_mvm_vif_from_mac80211(vif);
	struct iwl_mac_ctx_cmd cmd;
	int ret;

	if (WARN_ONCE(!mvmvif->uploaded, "Removing inactive MAC %pM/%d\n",
		      vif->addr, ieee80211_vif_type_p2p(vif)))
		return -EIO;

	memset(&cmd, 0, sizeof(cmd));

	cmd.id_and_color = cpu_to_le32(FW_CMD_ID_AND_COLOR(mvmvif->id,
							   mvmvif->color));
	cmd.action = cpu_to_le32(FW_CTXT_ACTION_REMOVE);

	ret = iwl_mvm_send_cmd_pdu(mvm, MAC_CONTEXT_CMD, 0,
				   sizeof(cmd), &cmd);
	if (ret) {
		IWL_ERR(mvm, "Failed to remove MAC context: %d\n", ret);
		return ret;
	}

	mvmvif->uploaded = false;

	if (vif->type == NL80211_IFTYPE_MONITOR) {
		__clear_bit(IEEE80211_HW_RX_INCLUDES_FCS, mvm->hw->flags);
		iwl_mvm_dealloc_snif_sta(mvm);
	}

	return 0;
}

static void iwl_mvm_csa_count_down(struct iwl_mvm *mvm,
				   struct ieee80211_vif *csa_vif, u32 gp2,
				   bool tx_success)
{
	struct iwl_mvm_vif *mvmvif =
			iwl_mvm_vif_from_mac80211(csa_vif);

	/* Don't start to countdown from a failed beacon */
	if (!tx_success && !mvmvif->csa_countdown)
		return;

	mvmvif->csa_countdown = true;

	if (!ieee80211_csa_is_complete(csa_vif)) {
		int c = ieee80211_csa_update_counter(csa_vif);

		iwl_mvm_mac_ctxt_beacon_changed(mvm, csa_vif);
		if (csa_vif->p2p &&
		    !iwl_mvm_te_scheduled(&mvmvif->time_event_data) && gp2 &&
		    tx_success) {
			u32 rel_time = (c + 1) *
				       csa_vif->bss_conf.beacon_int -
				       IWL_MVM_CHANNEL_SWITCH_TIME_GO;
			u32 apply_time = gp2 + rel_time * 1024;

			iwl_mvm_schedule_csa_period(mvm, csa_vif,
					 IWL_MVM_CHANNEL_SWITCH_TIME_GO -
					 IWL_MVM_CHANNEL_SWITCH_MARGIN,
					 apply_time);
		}
	} else if (!iwl_mvm_te_scheduled(&mvmvif->time_event_data)) {
		/* we don't have CSA NoA scheduled yet, switch now */
		ieee80211_csa_finish(csa_vif);
		RCU_INIT_POINTER(mvm->csa_vif, NULL);
	}
}

void iwl_mvm_rx_beacon_notif(struct iwl_mvm *mvm,
			     struct iwl_rx_cmd_buffer *rxb)
{
	struct iwl_rx_packet *pkt = rxb_addr(rxb);
	struct iwl_extended_beacon_notif *beacon = (void *)pkt->data;
	struct iwl_mvm_tx_resp *beacon_notify_hdr;
	struct ieee80211_vif *csa_vif;
	struct ieee80211_vif *tx_blocked_vif;
	u16 status;

	lockdep_assert_held(&mvm->mutex);

	beacon_notify_hdr = &beacon->beacon_notify_hdr;
	mvm->ap_last_beacon_gp2 = le32_to_cpu(beacon->gp2);

	status = le16_to_cpu(beacon_notify_hdr->status.status) & TX_STATUS_MSK;
	IWL_DEBUG_RX(mvm,
		     "beacon status %#x retries:%d tsf:0x%16llX gp2:0x%X rate:%d\n",
		     status, beacon_notify_hdr->failure_frame,
		     le64_to_cpu(beacon->tsf),
		     mvm->ap_last_beacon_gp2,
		     le32_to_cpu(beacon_notify_hdr->initial_rate));

	csa_vif = rcu_dereference_protected(mvm->csa_vif,
					    lockdep_is_held(&mvm->mutex));
	if (unlikely(csa_vif && csa_vif->csa_active))
		iwl_mvm_csa_count_down(mvm, csa_vif, mvm->ap_last_beacon_gp2,
				       (status == TX_STATUS_SUCCESS));

	tx_blocked_vif = rcu_dereference_protected(mvm->csa_tx_blocked_vif,
						lockdep_is_held(&mvm->mutex));
	if (unlikely(tx_blocked_vif)) {
		struct iwl_mvm_vif *mvmvif =
			iwl_mvm_vif_from_mac80211(tx_blocked_vif);

		/*
		 * The channel switch is started and we have blocked the
		 * stations. If this is the first beacon (the timeout wasn't
		 * set), set the unblock timeout, otherwise countdown
		 */
		if (!mvm->csa_tx_block_bcn_timeout)
			mvm->csa_tx_block_bcn_timeout =
				IWL_MVM_CS_UNBLOCK_TX_TIMEOUT;
		else
			mvm->csa_tx_block_bcn_timeout--;

		/* Check if the timeout is expired, and unblock tx */
		if (mvm->csa_tx_block_bcn_timeout == 0) {
			iwl_mvm_modify_all_sta_disable_tx(mvm, mvmvif, false);
			RCU_INIT_POINTER(mvm->csa_tx_blocked_vif, NULL);
		}
	}
}

static void iwl_mvm_beacon_loss_iterator(void *_data, u8 *mac,
					 struct ieee80211_vif *vif)
{
	struct iwl_missed_beacons_notif *missed_beacons = _data;
	struct iwl_mvm_vif *mvmvif = iwl_mvm_vif_from_mac80211(vif);
	struct iwl_mvm *mvm = mvmvif->mvm;
	struct iwl_fw_dbg_trigger_missed_bcon *bcon_trig;
	struct iwl_fw_dbg_trigger_tlv *trigger;
	u32 stop_trig_missed_bcon, stop_trig_missed_bcon_since_rx;
	u32 rx_missed_bcon, rx_missed_bcon_since_rx;

	if (mvmvif->id != (u16)le32_to_cpu(missed_beacons->mac_id))
		return;

	rx_missed_bcon = le32_to_cpu(missed_beacons->consec_missed_beacons);
	rx_missed_bcon_since_rx =
		le32_to_cpu(missed_beacons->consec_missed_beacons_since_last_rx);
	/*
	 * TODO: the threshold should be adjusted based on latency conditions,
	 * and/or in case of a CS flow on one of the other AP vifs.
	 */
	if (le32_to_cpu(missed_beacons->consec_missed_beacons_since_last_rx) >
	     IWL_MVM_MISSED_BEACONS_THRESHOLD)
		ieee80211_beacon_loss(vif);

	if (!iwl_fw_dbg_trigger_enabled(mvm->fw,
					FW_DBG_TRIGGER_MISSED_BEACONS))
		return;

	trigger = iwl_fw_dbg_get_trigger(mvm->fw,
					 FW_DBG_TRIGGER_MISSED_BEACONS);
	bcon_trig = (void *)trigger->data;
	stop_trig_missed_bcon = le32_to_cpu(bcon_trig->stop_consec_missed_bcon);
	stop_trig_missed_bcon_since_rx =
		le32_to_cpu(bcon_trig->stop_consec_missed_bcon_since_rx);

	/* TODO: implement start trigger */

	if (!iwl_fw_dbg_trigger_check_stop(mvm, vif, trigger))
		return;

	if (rx_missed_bcon_since_rx >= stop_trig_missed_bcon_since_rx ||
	    rx_missed_bcon >= stop_trig_missed_bcon)
		iwl_mvm_fw_dbg_collect_trig(mvm, trigger, NULL);
}

void iwl_mvm_rx_missed_beacons_notif(struct iwl_mvm *mvm,
				     struct iwl_rx_cmd_buffer *rxb)
{
	struct iwl_rx_packet *pkt = rxb_addr(rxb);
	struct iwl_missed_beacons_notif *mb = (void *)pkt->data;

	IWL_DEBUG_INFO(mvm,
		       "missed bcn mac_id=%u, consecutive=%u (%u, %u, %u)\n",
		       le32_to_cpu(mb->mac_id),
		       le32_to_cpu(mb->consec_missed_beacons),
		       le32_to_cpu(mb->consec_missed_beacons_since_last_rx),
		       le32_to_cpu(mb->num_recvd_beacons),
		       le32_to_cpu(mb->num_expected_beacons));

	ieee80211_iterate_active_interfaces_atomic(mvm->hw,
						   IEEE80211_IFACE_ITER_NORMAL,
						   iwl_mvm_beacon_loss_iterator,
						   mb);
}

void iwl_mvm_rx_stored_beacon_notif(struct iwl_mvm *mvm,
				    struct iwl_rx_cmd_buffer *rxb)
{
	struct iwl_rx_packet *pkt = rxb_addr(rxb);
	struct iwl_stored_beacon_notif *sb = (void *)pkt->data;
	struct ieee80211_rx_status rx_status;
	struct sk_buff *skb;
	u32 size = le32_to_cpu(sb->byte_count);

	if (size == 0)
		return;

	skb = alloc_skb(size, GFP_ATOMIC);
	if (!skb) {
		IWL_ERR(mvm, "alloc_skb failed\n");
		return;
	}

	/* update rx_status according to the notification's metadata */
	memset(&rx_status, 0, sizeof(rx_status));
	rx_status.mactime = le64_to_cpu(sb->tsf);
<<<<<<< HEAD
=======
	/* TSF as indicated by the firmware  is at INA time */
	rx_status.flag |= RX_FLAG_MACTIME_PLCP_START;
>>>>>>> 53f09e74
	rx_status.device_timestamp = le32_to_cpu(sb->system_time);
	rx_status.band =
		(sb->phy_flags & cpu_to_le16(RX_RES_PHY_FLAGS_BAND_24)) ?
				IEEE80211_BAND_2GHZ : IEEE80211_BAND_5GHZ;
	rx_status.freq =
		ieee80211_channel_to_frequency(le16_to_cpu(sb->channel),
					       rx_status.band);

	/* copy the data */
	memcpy(skb_put(skb, size), sb->data, size);
	memcpy(IEEE80211_SKB_RXCB(skb), &rx_status, sizeof(rx_status));

	/* pass it as regular rx to mac80211 */
	ieee80211_rx_napi(mvm->hw, skb, NULL);
}<|MERGE_RESOLUTION|>--- conflicted
+++ resolved
@@ -1484,11 +1484,8 @@
 	/* update rx_status according to the notification's metadata */
 	memset(&rx_status, 0, sizeof(rx_status));
 	rx_status.mactime = le64_to_cpu(sb->tsf);
-<<<<<<< HEAD
-=======
 	/* TSF as indicated by the firmware  is at INA time */
 	rx_status.flag |= RX_FLAG_MACTIME_PLCP_START;
->>>>>>> 53f09e74
 	rx_status.device_timestamp = le32_to_cpu(sb->system_time);
 	rx_status.band =
 		(sb->phy_flags & cpu_to_le16(RX_RES_PHY_FLAGS_BAND_24)) ?
