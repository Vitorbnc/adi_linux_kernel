--- conflicted
+++ resolved
@@ -73,10 +73,6 @@
 		list_for_each_entry_safe(cmd_node, tmp_node,
 					 &adapter->scan_pending_q, list) {
 			list_del(&cmd_node->list);
-<<<<<<< HEAD
-			cmd_node->wait_q_enabled = false;
-=======
->>>>>>> 7a5f799b
 			mwifiex_insert_cmd_to_free_q(adapter, cmd_node);
 		}
 		spin_unlock_irqrestore(&adapter->scan_pending_q_lock, flags);
@@ -95,14 +91,11 @@
 			kfree(priv->user_scan_cfg);
 			priv->user_scan_cfg = NULL;
 		}
-<<<<<<< HEAD
-=======
 
 		if (priv->scan_pending_on_block) {
 			priv->scan_pending_on_block = false;
 			up(&priv->async_sem);
 		}
->>>>>>> 7a5f799b
 		goto done;
 	}
 
