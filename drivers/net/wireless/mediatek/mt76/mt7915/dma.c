// SPDX-License-Identifier: ISC
/* Copyright (C) 2020 MediaTek Inc. */

#include "mt7915.h"
#include "../dma.h"
#include "mac.h"

<<<<<<< HEAD
int mt7915_init_tx_queues(struct mt7915_phy *phy, int idx, int n_desc, int ring_base)
=======
static int
mt7915_init_tx_queues(struct mt7915_phy *phy, int idx, int n_desc, int ring_base)
>>>>>>> 88084a3d
{
	struct mt7915_dev *dev = phy->dev;
	int i, err;

<<<<<<< HEAD
	err = mt76_init_tx_queue(phy->mt76, 0, idx, n_desc, ring_base);
=======
	if (mtk_wed_device_active(&phy->dev->mt76.mmio.wed)) {
		ring_base = MT_WED_TX_RING_BASE;
		idx -= MT_TXQ_ID(0);
	}

	err = mt76_init_tx_queue(phy->mt76, 0, idx, n_desc, ring_base,
				 MT_WED_Q_TX(idx));
>>>>>>> 88084a3d
	if (err < 0)
		return err;

	for (i = 0; i <= MT_TXQ_PSD; i++)
		phy->mt76->q_tx[i] = phy->mt76->q_tx[0];

	return 0;
}

static void
mt7915_tx_cleanup(struct mt7915_dev *dev)
{
	mt76_queue_tx_cleanup(dev, dev->mt76.q_mcu[MT_MCUQ_WM], false);
	mt76_queue_tx_cleanup(dev, dev->mt76.q_mcu[MT_MCUQ_WA], false);
}

static int mt7915_poll_tx(struct napi_struct *napi, int budget)
{
	struct mt7915_dev *dev;

	dev = container_of(napi, struct mt7915_dev, mt76.tx_napi);

	mt7915_tx_cleanup(dev);

	if (napi_complete_done(napi, 0))
		mt7915_irq_enable(dev, MT_INT_TX_DONE_MCU);

	return 0;
}

static void mt7915_dma_config(struct mt7915_dev *dev)
{
#define Q_CONFIG(q, wfdma, int, id) do {		\
		if (wfdma)				\
			dev->wfdma_mask |= (1 << (q));	\
		dev->q_int_mask[(q)] = int;		\
		dev->q_id[(q)] = id;			\
	} while (0)

#define MCUQ_CONFIG(q, wfdma, int, id)	Q_CONFIG(q, (wfdma), (int), (id))
#define RXQ_CONFIG(q, wfdma, int, id)	Q_CONFIG(__RXQ(q), (wfdma), (int), (id))
#define TXQ_CONFIG(q, wfdma, int, id)	Q_CONFIG(__TXQ(q), (wfdma), (int), (id))

	if (is_mt7915(&dev->mt76)) {
		RXQ_CONFIG(MT_RXQ_MAIN, WFDMA0, MT_INT_RX_DONE_BAND0, MT7915_RXQ_BAND0);
		RXQ_CONFIG(MT_RXQ_MCU, WFDMA1, MT_INT_RX_DONE_WM, MT7915_RXQ_MCU_WM);
		RXQ_CONFIG(MT_RXQ_MCU_WA, WFDMA1, MT_INT_RX_DONE_WA, MT7915_RXQ_MCU_WA);
		RXQ_CONFIG(MT_RXQ_EXT, WFDMA0, MT_INT_RX_DONE_BAND1, MT7915_RXQ_BAND1);
		RXQ_CONFIG(MT_RXQ_EXT_WA, WFDMA1, MT_INT_RX_DONE_WA_EXT, MT7915_RXQ_MCU_WA_EXT);
		RXQ_CONFIG(MT_RXQ_MAIN_WA, WFDMA1, MT_INT_RX_DONE_WA_MAIN, MT7915_RXQ_MCU_WA);
		TXQ_CONFIG(0, WFDMA1, MT_INT_TX_DONE_BAND0, MT7915_TXQ_BAND0);
		TXQ_CONFIG(1, WFDMA1, MT_INT_TX_DONE_BAND1, MT7915_TXQ_BAND1);
		MCUQ_CONFIG(MT_MCUQ_WM, WFDMA1, MT_INT_TX_DONE_MCU_WM, MT7915_TXQ_MCU_WM);
		MCUQ_CONFIG(MT_MCUQ_WA, WFDMA1, MT_INT_TX_DONE_MCU_WA, MT7915_TXQ_MCU_WA);
		MCUQ_CONFIG(MT_MCUQ_FWDL, WFDMA1, MT_INT_TX_DONE_FWDL, MT7915_TXQ_FWDL);
	} else {
		RXQ_CONFIG(MT_RXQ_MAIN, WFDMA0, MT_INT_RX_DONE_BAND0_MT7916, MT7916_RXQ_BAND0);
		RXQ_CONFIG(MT_RXQ_MCU, WFDMA0, MT_INT_RX_DONE_WM, MT7916_RXQ_MCU_WM);
		RXQ_CONFIG(MT_RXQ_MCU_WA, WFDMA0, MT_INT_RX_DONE_WA, MT7916_RXQ_MCU_WA);
		RXQ_CONFIG(MT_RXQ_EXT, WFDMA0, MT_INT_RX_DONE_BAND1_MT7916, MT7916_RXQ_BAND1);
		RXQ_CONFIG(MT_RXQ_EXT_WA, WFDMA0, MT_INT_RX_DONE_WA_EXT_MT7916, MT7916_RXQ_MCU_WA_EXT);
		RXQ_CONFIG(MT_RXQ_MAIN_WA, WFDMA0, MT_INT_RX_DONE_WA_MAIN_MT7916, MT7916_RXQ_MCU_WA_MAIN);
		TXQ_CONFIG(0, WFDMA0, MT_INT_TX_DONE_BAND0, MT7915_TXQ_BAND0);
		TXQ_CONFIG(1, WFDMA0, MT_INT_TX_DONE_BAND1, MT7915_TXQ_BAND1);
		MCUQ_CONFIG(MT_MCUQ_WM, WFDMA0, MT_INT_TX_DONE_MCU_WM, MT7915_TXQ_MCU_WM);
		MCUQ_CONFIG(MT_MCUQ_WA, WFDMA0, MT_INT_TX_DONE_MCU_WA_MT7916, MT7915_TXQ_MCU_WA);
		MCUQ_CONFIG(MT_MCUQ_FWDL, WFDMA0, MT_INT_TX_DONE_FWDL, MT7915_TXQ_FWDL);
	}
}

static void __mt7915_dma_prefetch(struct mt7915_dev *dev, u32 ofs)
{
#define PREFETCH(_base, _depth)	((_base) << 16 | (_depth))
	u32 base = 0;

	/* prefetch SRAM wrapping boundary for tx/rx ring. */
	mt76_wr(dev, MT_MCUQ_EXT_CTRL(MT_MCUQ_FWDL) + ofs, PREFETCH(0x0, 0x4));
	mt76_wr(dev, MT_MCUQ_EXT_CTRL(MT_MCUQ_WM) + ofs, PREFETCH(0x40, 0x4));
	mt76_wr(dev, MT_TXQ_EXT_CTRL(0) + ofs, PREFETCH(0x80, 0x4));
	mt76_wr(dev, MT_TXQ_EXT_CTRL(1) + ofs, PREFETCH(0xc0, 0x4));
	mt76_wr(dev, MT_MCUQ_EXT_CTRL(MT_MCUQ_WA) + ofs, PREFETCH(0x100, 0x4));

	mt76_wr(dev, MT_RXQ_EXT_CTRL(MT_RXQ_MCU) + ofs, PREFETCH(0x140, 0x4));
	mt76_wr(dev, MT_RXQ_EXT_CTRL(MT_RXQ_MCU_WA) + ofs, PREFETCH(0x180, 0x4));
	if (!is_mt7915(&dev->mt76)) {
		mt76_wr(dev, MT_RXQ_EXT_CTRL(MT_RXQ_MAIN_WA) + ofs, PREFETCH(0x1c0, 0x4));
		base = 0x40;
	}
	mt76_wr(dev, MT_RXQ_EXT_CTRL(MT_RXQ_EXT_WA) + ofs, PREFETCH(0x1c0 + base, 0x4));
	mt76_wr(dev, MT_RXQ_EXT_CTRL(MT_RXQ_MAIN) + ofs, PREFETCH(0x200 + base, 0x4));
	mt76_wr(dev, MT_RXQ_EXT_CTRL(MT_RXQ_EXT) + ofs, PREFETCH(0x240 + base, 0x4));

	/* for mt7915, the ring which is next the last
	 * used ring must be initialized.
	 */
	if (is_mt7915(&dev->mt76)) {
		ofs += 0x4;
		mt76_wr(dev, MT_MCUQ_EXT_CTRL(MT_MCUQ_WA) + ofs, PREFETCH(0x140, 0x0));
		mt76_wr(dev, MT_RXQ_EXT_CTRL(MT_RXQ_EXT_WA) + ofs, PREFETCH(0x200 + base, 0x0));
		mt76_wr(dev, MT_RXQ_EXT_CTRL(MT_RXQ_EXT) + ofs, PREFETCH(0x280 + base, 0x0));
	}
}

void mt7915_dma_prefetch(struct mt7915_dev *dev)
{
	__mt7915_dma_prefetch(dev, 0);
	if (dev->hif2)
		__mt7915_dma_prefetch(dev, MT_WFDMA0_PCIE1(0) - MT_WFDMA0(0));
}

static void mt7915_dma_disable(struct mt7915_dev *dev, bool rst)
{
	struct mt76_dev *mdev = &dev->mt76;
	u32 hif1_ofs = 0;

	if (dev->hif2)
		hif1_ofs = MT_WFDMA0_PCIE1(0) - MT_WFDMA0(0);

	/* reset */
	if (rst) {
		mt76_clear(dev, MT_WFDMA0_RST,
			   MT_WFDMA0_RST_DMASHDL_ALL_RST |
			   MT_WFDMA0_RST_LOGIC_RST);

		mt76_set(dev, MT_WFDMA0_RST,
			 MT_WFDMA0_RST_DMASHDL_ALL_RST |
			 MT_WFDMA0_RST_LOGIC_RST);

		if (is_mt7915(mdev)) {
			mt76_clear(dev, MT_WFDMA1_RST,
				   MT_WFDMA1_RST_DMASHDL_ALL_RST |
				   MT_WFDMA1_RST_LOGIC_RST);

			mt76_set(dev, MT_WFDMA1_RST,
				 MT_WFDMA1_RST_DMASHDL_ALL_RST |
				 MT_WFDMA1_RST_LOGIC_RST);
		}

		if (dev->hif2) {
			mt76_clear(dev, MT_WFDMA0_RST + hif1_ofs,
				   MT_WFDMA0_RST_DMASHDL_ALL_RST |
				   MT_WFDMA0_RST_LOGIC_RST);

			mt76_set(dev, MT_WFDMA0_RST + hif1_ofs,
				 MT_WFDMA0_RST_DMASHDL_ALL_RST |
				 MT_WFDMA0_RST_LOGIC_RST);

			if (is_mt7915(mdev)) {
				mt76_clear(dev, MT_WFDMA1_RST + hif1_ofs,
					   MT_WFDMA1_RST_DMASHDL_ALL_RST |
					   MT_WFDMA1_RST_LOGIC_RST);

				mt76_set(dev, MT_WFDMA1_RST + hif1_ofs,
					 MT_WFDMA1_RST_DMASHDL_ALL_RST |
					 MT_WFDMA1_RST_LOGIC_RST);
			}
		}
	}
<<<<<<< HEAD

	/* disable */
	mt76_clear(dev, MT_WFDMA0_GLO_CFG,
		   MT_WFDMA0_GLO_CFG_TX_DMA_EN |
		   MT_WFDMA0_GLO_CFG_RX_DMA_EN |
		   MT_WFDMA0_GLO_CFG_OMIT_TX_INFO |
		   MT_WFDMA0_GLO_CFG_OMIT_RX_INFO |
		   MT_WFDMA0_GLO_CFG_OMIT_RX_INFO_PFET2);

	if (is_mt7915(mdev))
		mt76_clear(dev, MT_WFDMA1_GLO_CFG,
			   MT_WFDMA1_GLO_CFG_TX_DMA_EN |
			   MT_WFDMA1_GLO_CFG_RX_DMA_EN |
			   MT_WFDMA1_GLO_CFG_OMIT_TX_INFO |
			   MT_WFDMA1_GLO_CFG_OMIT_RX_INFO |
			   MT_WFDMA1_GLO_CFG_OMIT_RX_INFO_PFET2);

	if (dev->hif2) {
		mt76_clear(dev, MT_WFDMA0_GLO_CFG + hif1_ofs,
			   MT_WFDMA0_GLO_CFG_TX_DMA_EN |
			   MT_WFDMA0_GLO_CFG_RX_DMA_EN |
			   MT_WFDMA0_GLO_CFG_OMIT_TX_INFO |
			   MT_WFDMA0_GLO_CFG_OMIT_RX_INFO |
			   MT_WFDMA0_GLO_CFG_OMIT_RX_INFO_PFET2);

		if (is_mt7915(mdev))
			mt76_clear(dev, MT_WFDMA1_GLO_CFG + hif1_ofs,
				   MT_WFDMA1_GLO_CFG_TX_DMA_EN |
				   MT_WFDMA1_GLO_CFG_RX_DMA_EN |
				   MT_WFDMA1_GLO_CFG_OMIT_TX_INFO |
				   MT_WFDMA1_GLO_CFG_OMIT_RX_INFO |
				   MT_WFDMA1_GLO_CFG_OMIT_RX_INFO_PFET2);
	}
}

=======

	/* disable */
	mt76_clear(dev, MT_WFDMA0_GLO_CFG,
		   MT_WFDMA0_GLO_CFG_TX_DMA_EN |
		   MT_WFDMA0_GLO_CFG_RX_DMA_EN |
		   MT_WFDMA0_GLO_CFG_OMIT_TX_INFO |
		   MT_WFDMA0_GLO_CFG_OMIT_RX_INFO |
		   MT_WFDMA0_GLO_CFG_OMIT_RX_INFO_PFET2);

	if (is_mt7915(mdev))
		mt76_clear(dev, MT_WFDMA1_GLO_CFG,
			   MT_WFDMA1_GLO_CFG_TX_DMA_EN |
			   MT_WFDMA1_GLO_CFG_RX_DMA_EN |
			   MT_WFDMA1_GLO_CFG_OMIT_TX_INFO |
			   MT_WFDMA1_GLO_CFG_OMIT_RX_INFO |
			   MT_WFDMA1_GLO_CFG_OMIT_RX_INFO_PFET2);

	if (dev->hif2) {
		mt76_clear(dev, MT_WFDMA0_GLO_CFG + hif1_ofs,
			   MT_WFDMA0_GLO_CFG_TX_DMA_EN |
			   MT_WFDMA0_GLO_CFG_RX_DMA_EN |
			   MT_WFDMA0_GLO_CFG_OMIT_TX_INFO |
			   MT_WFDMA0_GLO_CFG_OMIT_RX_INFO |
			   MT_WFDMA0_GLO_CFG_OMIT_RX_INFO_PFET2);

		if (is_mt7915(mdev))
			mt76_clear(dev, MT_WFDMA1_GLO_CFG + hif1_ofs,
				   MT_WFDMA1_GLO_CFG_TX_DMA_EN |
				   MT_WFDMA1_GLO_CFG_RX_DMA_EN |
				   MT_WFDMA1_GLO_CFG_OMIT_TX_INFO |
				   MT_WFDMA1_GLO_CFG_OMIT_RX_INFO |
				   MT_WFDMA1_GLO_CFG_OMIT_RX_INFO_PFET2);
	}
}

>>>>>>> 88084a3d
static int mt7915_dma_enable(struct mt7915_dev *dev)
{
	struct mt76_dev *mdev = &dev->mt76;
	u32 hif1_ofs = 0;
	u32 irq_mask;

	if (dev->hif2)
		hif1_ofs = MT_WFDMA0_PCIE1(0) - MT_WFDMA0(0);

	/* reset dma idx */
	mt76_wr(dev, MT_WFDMA0_RST_DTX_PTR, ~0);
	if (is_mt7915(mdev))
		mt76_wr(dev, MT_WFDMA1_RST_DTX_PTR, ~0);
	if (dev->hif2) {
		mt76_wr(dev, MT_WFDMA0_RST_DTX_PTR + hif1_ofs, ~0);
		if (is_mt7915(mdev))
			mt76_wr(dev, MT_WFDMA1_RST_DTX_PTR + hif1_ofs, ~0);
	}

	/* configure delay interrupt off */
	mt76_wr(dev, MT_WFDMA0_PRI_DLY_INT_CFG0, 0);
	if (is_mt7915(mdev)) {
		mt76_wr(dev, MT_WFDMA1_PRI_DLY_INT_CFG0, 0);
	} else {
		mt76_wr(dev, MT_WFDMA0_PRI_DLY_INT_CFG1, 0);
		mt76_wr(dev, MT_WFDMA0_PRI_DLY_INT_CFG2, 0);
	}

	if (dev->hif2) {
		mt76_wr(dev, MT_WFDMA0_PRI_DLY_INT_CFG0 + hif1_ofs, 0);
		if (is_mt7915(mdev)) {
			mt76_wr(dev, MT_WFDMA1_PRI_DLY_INT_CFG0 +
				hif1_ofs, 0);
		} else {
			mt76_wr(dev, MT_WFDMA0_PRI_DLY_INT_CFG1 +
				hif1_ofs, 0);
			mt76_wr(dev, MT_WFDMA0_PRI_DLY_INT_CFG2 +
				hif1_ofs, 0);
		}
	}

	/* configure perfetch settings */
	mt7915_dma_prefetch(dev);

	/* hif wait WFDMA idle */
	mt76_set(dev, MT_WFDMA0_BUSY_ENA,
		 MT_WFDMA0_BUSY_ENA_TX_FIFO0 |
		 MT_WFDMA0_BUSY_ENA_TX_FIFO1 |
		 MT_WFDMA0_BUSY_ENA_RX_FIFO);

	if (is_mt7915(mdev))
		mt76_set(dev, MT_WFDMA1_BUSY_ENA,
			 MT_WFDMA1_BUSY_ENA_TX_FIFO0 |
			 MT_WFDMA1_BUSY_ENA_TX_FIFO1 |
			 MT_WFDMA1_BUSY_ENA_RX_FIFO);

	if (dev->hif2) {
		mt76_set(dev, MT_WFDMA0_BUSY_ENA + hif1_ofs,
			 MT_WFDMA0_PCIE1_BUSY_ENA_TX_FIFO0 |
			 MT_WFDMA0_PCIE1_BUSY_ENA_TX_FIFO1 |
			 MT_WFDMA0_PCIE1_BUSY_ENA_RX_FIFO);

		if (is_mt7915(mdev))
			mt76_set(dev, MT_WFDMA1_BUSY_ENA + hif1_ofs,
				 MT_WFDMA1_PCIE1_BUSY_ENA_TX_FIFO0 |
				 MT_WFDMA1_PCIE1_BUSY_ENA_TX_FIFO1 |
				 MT_WFDMA1_PCIE1_BUSY_ENA_RX_FIFO);
	}

	mt76_poll(dev, MT_WFDMA_EXT_CSR_HIF_MISC,
		  MT_WFDMA_EXT_CSR_HIF_MISC_BUSY, 0, 1000);

	/* set WFDMA Tx/Rx */
	mt76_set(dev, MT_WFDMA0_GLO_CFG,
		 MT_WFDMA0_GLO_CFG_TX_DMA_EN |
		 MT_WFDMA0_GLO_CFG_RX_DMA_EN |
		 MT_WFDMA0_GLO_CFG_OMIT_TX_INFO |
		 MT_WFDMA0_GLO_CFG_OMIT_RX_INFO_PFET2);

	if (is_mt7915(mdev))
		mt76_set(dev, MT_WFDMA1_GLO_CFG,
			 MT_WFDMA1_GLO_CFG_TX_DMA_EN |
			 MT_WFDMA1_GLO_CFG_RX_DMA_EN |
			 MT_WFDMA1_GLO_CFG_OMIT_TX_INFO |
			 MT_WFDMA1_GLO_CFG_OMIT_RX_INFO);

	if (dev->hif2) {
		mt76_set(dev, MT_WFDMA0_GLO_CFG + hif1_ofs,
			 MT_WFDMA0_GLO_CFG_TX_DMA_EN |
			 MT_WFDMA0_GLO_CFG_RX_DMA_EN |
			 MT_WFDMA0_GLO_CFG_OMIT_TX_INFO |
			 MT_WFDMA0_GLO_CFG_OMIT_RX_INFO_PFET2);

		if (is_mt7915(mdev))
			mt76_set(dev, MT_WFDMA1_GLO_CFG + hif1_ofs,
				 MT_WFDMA1_GLO_CFG_TX_DMA_EN |
				 MT_WFDMA1_GLO_CFG_RX_DMA_EN |
				 MT_WFDMA1_GLO_CFG_OMIT_TX_INFO |
				 MT_WFDMA1_GLO_CFG_OMIT_RX_INFO);

		mt76_set(dev, MT_WFDMA_HOST_CONFIG,
			 MT_WFDMA_HOST_CONFIG_PDMA_BAND);
	}

	/* enable interrupts for TX/RX rings */
	irq_mask = MT_INT_RX_DONE_MCU |
		   MT_INT_TX_DONE_MCU |
		   MT_INT_MCU_CMD;

	if (!dev->phy.band_idx)
		irq_mask |= MT_INT_BAND0_RX_DONE;

	if (dev->dbdc_support || dev->phy.band_idx)
		irq_mask |= MT_INT_BAND1_RX_DONE;

<<<<<<< HEAD
=======
	if (mtk_wed_device_active(&dev->mt76.mmio.wed)) {
		u32 wed_irq_mask = irq_mask;

		wed_irq_mask |= MT_INT_TX_DONE_BAND0 | MT_INT_TX_DONE_BAND1;
		mt76_wr(dev, MT_INT_WED_MASK_CSR, wed_irq_mask);
		mtk_wed_device_start(&dev->mt76.mmio.wed, wed_irq_mask);
	}

>>>>>>> 88084a3d
	mt7915_irq_enable(dev, irq_mask);

	return 0;
}

<<<<<<< HEAD
int mt7915_dma_init(struct mt7915_dev *dev)
{
	struct mt76_dev *mdev = &dev->mt76;
=======
int mt7915_dma_init(struct mt7915_dev *dev, struct mt7915_phy *phy2)
{
	struct mt76_dev *mdev = &dev->mt76;
	u32 wa_rx_base, wa_rx_idx;
>>>>>>> 88084a3d
	u32 hif1_ofs = 0;
	int ret;

	mt7915_dma_config(dev);

	mt76_dma_attach(&dev->mt76);

	if (dev->hif2)
		hif1_ofs = MT_WFDMA0_PCIE1(0) - MT_WFDMA0(0);

	mt7915_dma_disable(dev, true);
<<<<<<< HEAD
=======

	if (mtk_wed_device_active(&dev->mt76.mmio.wed)) {
		mt76_set(dev, MT_WFDMA_HOST_CONFIG, MT_WFDMA_HOST_CONFIG_WED);

		mt76_wr(dev, MT_WFDMA_WED_RING_CONTROL,
			FIELD_PREP(MT_WFDMA_WED_RING_CONTROL_TX0, 18) |
			FIELD_PREP(MT_WFDMA_WED_RING_CONTROL_TX1, 19) |
			FIELD_PREP(MT_WFDMA_WED_RING_CONTROL_RX1, 1));
	} else {
		mt76_clear(dev, MT_WFDMA_HOST_CONFIG, MT_WFDMA_HOST_CONFIG_WED);
	}
>>>>>>> 88084a3d

	/* init tx queue */
	ret = mt7915_init_tx_queues(&dev->phy,
				    MT_TXQ_ID(dev->phy.band_idx),
				    MT7915_TX_RING_SIZE,
				    MT_TXQ_RING_BASE(0));
	if (ret)
		return ret;

	if (phy2) {
		ret = mt7915_init_tx_queues(phy2,
					    MT_TXQ_ID(phy2->band_idx),
					    MT7915_TX_RING_SIZE,
					    MT_TXQ_RING_BASE(1));
		if (ret)
			return ret;
	}

	/* command to WM */
	ret = mt76_init_mcu_queue(&dev->mt76, MT_MCUQ_WM,
				  MT_MCUQ_ID(MT_MCUQ_WM),
				  MT7915_TX_MCU_RING_SIZE,
				  MT_MCUQ_RING_BASE(MT_MCUQ_WM));
	if (ret)
		return ret;

	/* command to WA */
	ret = mt76_init_mcu_queue(&dev->mt76, MT_MCUQ_WA,
				  MT_MCUQ_ID(MT_MCUQ_WA),
				  MT7915_TX_MCU_RING_SIZE,
				  MT_MCUQ_RING_BASE(MT_MCUQ_WA));
	if (ret)
		return ret;

	/* firmware download */
	ret = mt76_init_mcu_queue(&dev->mt76, MT_MCUQ_FWDL,
				  MT_MCUQ_ID(MT_MCUQ_FWDL),
				  MT7915_TX_FWDL_RING_SIZE,
				  MT_MCUQ_RING_BASE(MT_MCUQ_FWDL));
	if (ret)
		return ret;

	/* event from WM */
	ret = mt76_queue_alloc(dev, &dev->mt76.q_rx[MT_RXQ_MCU],
			       MT_RXQ_ID(MT_RXQ_MCU),
			       MT7915_RX_MCU_RING_SIZE,
			       MT_RX_BUF_SIZE,
			       MT_RXQ_RING_BASE(MT_RXQ_MCU));
	if (ret)
		return ret;

	/* event from WA */
	if (mtk_wed_device_active(&dev->mt76.mmio.wed)) {
		wa_rx_base = MT_WED_RX_RING_BASE;
		wa_rx_idx = MT7915_RXQ_MCU_WA;
		dev->mt76.q_rx[MT_RXQ_MCU_WA].flags = MT_WED_Q_TXFREE;
	} else {
		wa_rx_base = MT_RXQ_RING_BASE(MT_RXQ_MCU_WA);
		wa_rx_idx = MT_RXQ_ID(MT_RXQ_MCU_WA);
	}
	ret = mt76_queue_alloc(dev, &dev->mt76.q_rx[MT_RXQ_MCU_WA],
<<<<<<< HEAD
			       MT_RXQ_ID(MT_RXQ_MCU_WA),
			       MT7915_RX_MCU_RING_SIZE,
			       MT_RX_BUF_SIZE,
			       MT_RXQ_RING_BASE(MT_RXQ_MCU_WA));
=======
			       wa_rx_idx, MT7915_RX_MCU_RING_SIZE,
			       MT_RX_BUF_SIZE, wa_rx_base);
>>>>>>> 88084a3d
	if (ret)
		return ret;

	/* rx data queue for band0 */
	if (!dev->phy.band_idx) {
		ret = mt76_queue_alloc(dev, &dev->mt76.q_rx[MT_RXQ_MAIN],
				       MT_RXQ_ID(MT_RXQ_MAIN),
				       MT7915_RX_RING_SIZE,
				       MT_RX_BUF_SIZE,
				       MT_RXQ_RING_BASE(MT_RXQ_MAIN));
		if (ret)
			return ret;
	}
<<<<<<< HEAD

	/* tx free notify event from WA for band0 */
	if (!is_mt7915(mdev)) {
		ret = mt76_queue_alloc(dev, &dev->mt76.q_rx[MT_RXQ_MAIN_WA],
				       MT_RXQ_ID(MT_RXQ_MAIN_WA),
				       MT7915_RX_MCU_RING_SIZE,
				       MT_RX_BUF_SIZE,
				       MT_RXQ_RING_BASE(MT_RXQ_MAIN_WA));
		if (ret)
			return ret;
	}

=======

	/* tx free notify event from WA for band0 */
	if (!is_mt7915(mdev)) {
		ret = mt76_queue_alloc(dev, &dev->mt76.q_rx[MT_RXQ_MAIN_WA],
				       MT_RXQ_ID(MT_RXQ_MAIN_WA),
				       MT7915_RX_MCU_RING_SIZE,
				       MT_RX_BUF_SIZE,
				       MT_RXQ_RING_BASE(MT_RXQ_MAIN_WA));
		if (ret)
			return ret;
	}

>>>>>>> 88084a3d
	if (dev->dbdc_support || dev->phy.band_idx) {
		/* rx data queue for band1 */
		ret = mt76_queue_alloc(dev, &dev->mt76.q_rx[MT_RXQ_EXT],
				       MT_RXQ_ID(MT_RXQ_EXT),
				       MT7915_RX_RING_SIZE,
				       MT_RX_BUF_SIZE,
				       MT_RXQ_RING_BASE(MT_RXQ_EXT) + hif1_ofs);
		if (ret)
			return ret;

		/* tx free notify event from WA for band1 */
		ret = mt76_queue_alloc(dev, &dev->mt76.q_rx[MT_RXQ_EXT_WA],
				       MT_RXQ_ID(MT_RXQ_EXT_WA),
				       MT7915_RX_MCU_RING_SIZE,
				       MT_RX_BUF_SIZE,
				       MT_RXQ_RING_BASE(MT_RXQ_EXT_WA) + hif1_ofs);
		if (ret)
			return ret;
	}

	ret = mt76_init_queues(dev, mt76_dma_rx_poll);
	if (ret < 0)
		return ret;

	netif_napi_add_tx(&dev->mt76.tx_napi_dev, &dev->mt76.tx_napi,
			  mt7915_poll_tx);
	napi_enable(&dev->mt76.tx_napi);

	mt7915_dma_enable(dev);

	return 0;
}

void mt7915_dma_cleanup(struct mt7915_dev *dev)
{
	mt7915_dma_disable(dev, true);

	mt76_dma_cleanup(&dev->mt76);
}<|MERGE_RESOLUTION|>--- conflicted
+++ resolved
@@ -5,19 +5,12 @@
 #include "../dma.h"
 #include "mac.h"
 
-<<<<<<< HEAD
-int mt7915_init_tx_queues(struct mt7915_phy *phy, int idx, int n_desc, int ring_base)
-=======
 static int
 mt7915_init_tx_queues(struct mt7915_phy *phy, int idx, int n_desc, int ring_base)
->>>>>>> 88084a3d
 {
 	struct mt7915_dev *dev = phy->dev;
 	int i, err;
 
-<<<<<<< HEAD
-	err = mt76_init_tx_queue(phy->mt76, 0, idx, n_desc, ring_base);
-=======
 	if (mtk_wed_device_active(&phy->dev->mt76.mmio.wed)) {
 		ring_base = MT_WED_TX_RING_BASE;
 		idx -= MT_TXQ_ID(0);
@@ -25,7 +18,6 @@
 
 	err = mt76_init_tx_queue(phy->mt76, 0, idx, n_desc, ring_base,
 				 MT_WED_Q_TX(idx));
->>>>>>> 88084a3d
 	if (err < 0)
 		return err;
 
@@ -184,7 +176,6 @@
 			}
 		}
 	}
-<<<<<<< HEAD
 
 	/* disable */
 	mt76_clear(dev, MT_WFDMA0_GLO_CFG,
@@ -220,43 +211,6 @@
 	}
 }
 
-=======
-
-	/* disable */
-	mt76_clear(dev, MT_WFDMA0_GLO_CFG,
-		   MT_WFDMA0_GLO_CFG_TX_DMA_EN |
-		   MT_WFDMA0_GLO_CFG_RX_DMA_EN |
-		   MT_WFDMA0_GLO_CFG_OMIT_TX_INFO |
-		   MT_WFDMA0_GLO_CFG_OMIT_RX_INFO |
-		   MT_WFDMA0_GLO_CFG_OMIT_RX_INFO_PFET2);
-
-	if (is_mt7915(mdev))
-		mt76_clear(dev, MT_WFDMA1_GLO_CFG,
-			   MT_WFDMA1_GLO_CFG_TX_DMA_EN |
-			   MT_WFDMA1_GLO_CFG_RX_DMA_EN |
-			   MT_WFDMA1_GLO_CFG_OMIT_TX_INFO |
-			   MT_WFDMA1_GLO_CFG_OMIT_RX_INFO |
-			   MT_WFDMA1_GLO_CFG_OMIT_RX_INFO_PFET2);
-
-	if (dev->hif2) {
-		mt76_clear(dev, MT_WFDMA0_GLO_CFG + hif1_ofs,
-			   MT_WFDMA0_GLO_CFG_TX_DMA_EN |
-			   MT_WFDMA0_GLO_CFG_RX_DMA_EN |
-			   MT_WFDMA0_GLO_CFG_OMIT_TX_INFO |
-			   MT_WFDMA0_GLO_CFG_OMIT_RX_INFO |
-			   MT_WFDMA0_GLO_CFG_OMIT_RX_INFO_PFET2);
-
-		if (is_mt7915(mdev))
-			mt76_clear(dev, MT_WFDMA1_GLO_CFG + hif1_ofs,
-				   MT_WFDMA1_GLO_CFG_TX_DMA_EN |
-				   MT_WFDMA1_GLO_CFG_RX_DMA_EN |
-				   MT_WFDMA1_GLO_CFG_OMIT_TX_INFO |
-				   MT_WFDMA1_GLO_CFG_OMIT_RX_INFO |
-				   MT_WFDMA1_GLO_CFG_OMIT_RX_INFO_PFET2);
-	}
-}
-
->>>>>>> 88084a3d
 static int mt7915_dma_enable(struct mt7915_dev *dev)
 {
 	struct mt76_dev *mdev = &dev->mt76;
@@ -372,8 +326,6 @@
 	if (dev->dbdc_support || dev->phy.band_idx)
 		irq_mask |= MT_INT_BAND1_RX_DONE;
 
-<<<<<<< HEAD
-=======
 	if (mtk_wed_device_active(&dev->mt76.mmio.wed)) {
 		u32 wed_irq_mask = irq_mask;
 
@@ -382,22 +334,15 @@
 		mtk_wed_device_start(&dev->mt76.mmio.wed, wed_irq_mask);
 	}
 
->>>>>>> 88084a3d
 	mt7915_irq_enable(dev, irq_mask);
 
 	return 0;
 }
 
-<<<<<<< HEAD
-int mt7915_dma_init(struct mt7915_dev *dev)
-{
-	struct mt76_dev *mdev = &dev->mt76;
-=======
 int mt7915_dma_init(struct mt7915_dev *dev, struct mt7915_phy *phy2)
 {
 	struct mt76_dev *mdev = &dev->mt76;
 	u32 wa_rx_base, wa_rx_idx;
->>>>>>> 88084a3d
 	u32 hif1_ofs = 0;
 	int ret;
 
@@ -409,8 +354,6 @@
 		hif1_ofs = MT_WFDMA0_PCIE1(0) - MT_WFDMA0(0);
 
 	mt7915_dma_disable(dev, true);
-<<<<<<< HEAD
-=======
 
 	if (mtk_wed_device_active(&dev->mt76.mmio.wed)) {
 		mt76_set(dev, MT_WFDMA_HOST_CONFIG, MT_WFDMA_HOST_CONFIG_WED);
@@ -422,7 +365,6 @@
 	} else {
 		mt76_clear(dev, MT_WFDMA_HOST_CONFIG, MT_WFDMA_HOST_CONFIG_WED);
 	}
->>>>>>> 88084a3d
 
 	/* init tx queue */
 	ret = mt7915_init_tx_queues(&dev->phy,
@@ -484,15 +426,8 @@
 		wa_rx_idx = MT_RXQ_ID(MT_RXQ_MCU_WA);
 	}
 	ret = mt76_queue_alloc(dev, &dev->mt76.q_rx[MT_RXQ_MCU_WA],
-<<<<<<< HEAD
-			       MT_RXQ_ID(MT_RXQ_MCU_WA),
-			       MT7915_RX_MCU_RING_SIZE,
-			       MT_RX_BUF_SIZE,
-			       MT_RXQ_RING_BASE(MT_RXQ_MCU_WA));
-=======
 			       wa_rx_idx, MT7915_RX_MCU_RING_SIZE,
 			       MT_RX_BUF_SIZE, wa_rx_base);
->>>>>>> 88084a3d
 	if (ret)
 		return ret;
 
@@ -506,7 +441,6 @@
 		if (ret)
 			return ret;
 	}
-<<<<<<< HEAD
 
 	/* tx free notify event from WA for band0 */
 	if (!is_mt7915(mdev)) {
@@ -519,20 +453,6 @@
 			return ret;
 	}
 
-=======
-
-	/* tx free notify event from WA for band0 */
-	if (!is_mt7915(mdev)) {
-		ret = mt76_queue_alloc(dev, &dev->mt76.q_rx[MT_RXQ_MAIN_WA],
-				       MT_RXQ_ID(MT_RXQ_MAIN_WA),
-				       MT7915_RX_MCU_RING_SIZE,
-				       MT_RX_BUF_SIZE,
-				       MT_RXQ_RING_BASE(MT_RXQ_MAIN_WA));
-		if (ret)
-			return ret;
-	}
-
->>>>>>> 88084a3d
 	if (dev->dbdc_support || dev->phy.band_idx) {
 		/* rx data queue for band1 */
 		ret = mt76_queue_alloc(dev, &dev->mt76.q_rx[MT_RXQ_EXT],
