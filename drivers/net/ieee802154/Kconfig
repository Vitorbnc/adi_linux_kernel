--- conflicted
+++ resolved
@@ -42,22 +42,6 @@
 	  the module will be called 'at86rf230'.
 
 config IEEE802154_MRF24J40
-<<<<<<< HEAD
-       tristate "Microchip MRF24J40 transceiver driver"
-       depends on IEEE802154_DRIVERS && MAC802154
-       depends on SPI
-       ---help---
-         Say Y here to enable the MRF24J20 SPI 802.15.4 wireless
-         controller.
-
-         This driver can also be built as a module. To do so, say M here.
-         the module will be called 'mrf24j40'.
-
-config IEEE802154_ADF7242
-       tristate "ADF7242 transceiver driver"
-       depends on IEEE802154_DRIVERS && MAC802154
-       depends on SPI
-=======
 	tristate "Microchip MRF24J40 transceiver driver"
 	depends on IEEE802154_DRIVERS && MAC802154
 	depends on SPI
@@ -67,4 +51,8 @@
 
 	  This driver can also be built as a module. To do so, say M here.
 	  the module will be called 'mrf24j40'.
->>>>>>> 40dde7e2
+
+config IEEE802154_ADF7242
+       tristate "ADF7242 transceiver driver"
+       depends on IEEE802154_DRIVERS && MAC802154
+       depends on SPI