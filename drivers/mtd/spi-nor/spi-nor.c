--- conflicted
+++ resolved
@@ -1347,10 +1347,7 @@
 
 	/* ISSI */
 	{ "is25lp256d", INFO(0x9d6019, 0, 64 * 1024, 512, SECT_4K | SPI_NOR_DUAL_READ | SPI_NOR_QUAD_READ | SPI_NOR_HAS_LOCK) },
-<<<<<<< HEAD
-=======
 	{ "is25wp256d", INFO(0x9d7019, 0, 64 * 1024, 512, SECT_4K | SPI_NOR_DUAL_READ | SPI_NOR_QUAD_READ | SPI_NOR_HAS_LOCK) },
->>>>>>> 125f1b10
 	{ "is25cd512", INFO(0x7f9d20, 0, 32 * 1024,   2, SECT_4K) },
 	{ "is25wp256d", INFO(0x9d7019, 0, 64 * 1024, 512, SECT_4K | SPI_NOR_DUAL_READ | SPI_NOR_QUAD_READ | SPI_NOR_HAS_LOCK) },
 
@@ -1384,17 +1381,6 @@
 	{ "n25q032a",	 INFO(0x20bb16, 0, 64 * 1024,   64, SPI_NOR_QUAD_READ) },
 	{ "n25q064",     INFO(0x20ba17, 0, 64 * 1024,  128, SECT_4K | SPI_NOR_QUAD_READ) },
 	{ "n25q064a",    INFO(0x20bb17, 0, 64 * 1024,  128, SECT_4K | SPI_NOR_QUAD_READ) },
-<<<<<<< HEAD
-	{ "n25q128a11",  INFO(0x20bb18, 0, 64 * 1024,  256, SECT_4K | SPI_NOR_QUAD_READ | USE_FSR) },
-	{ "n25q128a13",  INFO(0x20ba18, 0, 64 * 1024,  256, SECT_4K | SPI_NOR_QUAD_READ | USE_FSR) },
-	{ "n25q256a",    INFO(0x20bb19, 0, 64 * 1024,  512, SECT_4K | SPI_NOR_QUAD_READ | USE_FSR) },
-	{ "n25q256a13",  INFO(0x20ba19, 0, 64 * 1024,  512, SECT_4K | SPI_NOR_DUAL_READ | SPI_NOR_QUAD_READ | USE_FSR) },
-	{ "n25q512a",    INFO(0x20bb20, 0, 64 * 1024, 1024, SECT_4K | USE_FSR | SPI_NOR_QUAD_READ) },
-	{ "n25q512a13",  INFO(0x20ba20, 0, 64 * 1024, 1024, SECT_4K | SPI_NOR_DUAL_READ | SPI_NOR_QUAD_READ | USE_FSR) },
-	{ "n25q512ax3",  INFO(0x20ba20, 0, 64 * 1024, 1024, SECT_4K | USE_FSR | SPI_NOR_QUAD_READ) },
-	{ "n25q00",      INFO(0x20ba21, 0, 64 * 1024, 2048, SECT_4K | USE_FSR | SPI_NOR_QUAD_READ) },
-	{ "n25q00a",     INFO(0x20bb21, 0, 64 * 1024, 2048, SECT_4K | USE_FSR | SPI_NOR_QUAD_READ) },
-=======
 	{ "n25q128a11",  INFO(0x20bb18, 0, 64 * 1024,  256, SECT_4K | SPI_NOR_QUAD_READ | USE_FSR | SPI_NOR_HAS_LOCK) },
 	{ "n25q128a13",  INFO(0x20ba18, 0, 64 * 1024,  256, SECT_4K | SPI_NOR_QUAD_READ | USE_FSR | SPI_NOR_HAS_LOCK) },
 	{ "n25q256a",    INFO(0x20bb19, 0, 64 * 1024,  512, SECT_4K | SPI_NOR_QUAD_READ | USE_FSR| SPI_NOR_HAS_LOCK) },
@@ -1406,7 +1392,6 @@
 	{ "n25q00a",     INFO(0x20bb21, 0, 64 * 1024, 2048, SECT_4K | USE_FSR | SPI_NOR_QUAD_READ | SPI_NOR_HAS_LOCK | NO_CHIP_ERASE) },
 	{ "mt25ql02g",   INFO(0x20ba22, 0, 64 * 1024, 4096, SECT_4K | USE_FSR | SPI_NOR_QUAD_READ | SPI_NOR_HAS_LOCK | NO_CHIP_ERASE) },
 	{ "mt25ul02g",   INFO(0x20bb22, 0, 64 * 1024, 4096, SECT_4K | USE_FSR | SPI_NOR_QUAD_READ | SPI_NOR_HAS_LOCK | NO_CHIP_ERASE) },
->>>>>>> 125f1b10
 
 	/* PMC */
 	{ "pm25lv512",   INFO(0,        0, 32 * 1024,    2, SECT_4K_PMC) },
