--- conflicted
+++ resolved
@@ -176,68 +176,6 @@
 
 static const struct flash_info issi_nor_parts[] = {
 	/* ISSI */
-<<<<<<< HEAD
-	{ "is25wp080d", INFO(0x9d7014, 0, 64 * 1024, 32, SECT_4K |
-		SPI_NOR_DUAL_READ | SPI_NOR_QUAD_READ | SPI_NOR_HAS_LOCK) },
-	{ "is25wp016d", INFO(0x9d7015, 0, 64 * 1024, 32, SECT_4K |
-		SPI_NOR_DUAL_READ | SPI_NOR_QUAD_READ | SPI_NOR_HAS_LOCK) },
-	{ "is25cd512",  INFO(0x7f9d20, 0, 32 * 1024,   2, SECT_4K) },
-	{ "is25lq040b", INFO(0x9d4013, 0, 64 * 1024,   8,
-			     SECT_4K | SPI_NOR_DUAL_READ | SPI_NOR_QUAD_READ) },
-	{ "is25lp016d", INFO(0x9d6015, 0, 64 * 1024,  32,
-			     SECT_4K | SPI_NOR_DUAL_READ | SPI_NOR_QUAD_READ) },
-	{ "is25lp080d", INFO(0x9d6014, 0, 64 * 1024,  16,
-			SECT_4K | SPI_NOR_DUAL_READ | SPI_NOR_QUAD_READ |
-			SPI_NOR_HAS_LOCK) },
-	{ "is25lp032",  INFO(0x9d6016, 0, 64 * 1024,  64,
-			SECT_4K | SPI_NOR_DUAL_READ | SPI_NOR_HAS_LOCK) },
-	{ "is25lp064",  INFO(0x9d6017, 0, 64 * 1024, 128,
-			SECT_4K | SPI_NOR_DUAL_READ | SPI_NOR_HAS_LOCK) },
-	{ "is25lp128",  INFO(0x9d6018, 0, 64 * 1024, 256,
-			SECT_4K | SPI_NOR_DUAL_READ | SPI_NOR_HAS_LOCK) },
-	{ "is25lp256",  INFO(0x9d6019, 0, 64 * 1024, 512,
-			     SECT_4K | SPI_NOR_DUAL_READ | SPI_NOR_QUAD_READ |
-			SPI_NOR_4B_OPCODES | SPI_NOR_HAS_LOCK |
-			SNOR_F_HAS_SR_BP3_BIT5)
-		.fixups = &is25lp256_fixups },
-	{ "is25wp256d", INFO(0x9d7019, 0, 64 * 1024, 512,
-			SECT_4K | SPI_NOR_DUAL_READ |
-			SPI_NOR_QUAD_READ | SPI_NOR_HAS_LOCK |
-			SPI_NOR_4B_OPCODES | SNOR_F_HAS_SR_BP3_BIT5) },
-	{ "is25wp032",  INFO(0x9d7016, 0, 64 * 1024,  64,
-			SECT_4K | SPI_NOR_DUAL_READ | SPI_NOR_QUAD_READ |
-			SPI_NOR_HAS_LOCK) },
-	{ "is25wp064",  INFO(0x9d7017, 0, 64 * 1024, 128,
-			SECT_4K | SPI_NOR_DUAL_READ | SPI_NOR_QUAD_READ
-			 | SPI_NOR_HAS_LOCK) },
-	{ "is25wp128",  INFO(0x9d7018, 0, 64 * 1024, 256,
-			     SECT_4K | SPI_NOR_DUAL_READ | SPI_NOR_QUAD_READ) },
-	{ "is25wp256", INFO(0x9d7019, 0, 64 * 1024, 512,
-			    SECT_4K | SPI_NOR_DUAL_READ | SPI_NOR_QUAD_READ |
-			    SPI_NOR_4B_OPCODES | SNOR_F_HAS_SR_BP3_BIT5)
-		.fixups = &is25lp256_fixups },
-	{ "is25lp512m", INFO(0x9d601a, 0, 64 * 1024, 1024,
-			SECT_4K | SPI_NOR_DUAL_READ |
-			SPI_NOR_QUAD_READ | SPI_NOR_HAS_LOCK |
-			SNOR_F_HAS_SR_BP3_BIT5) },
-	{ "is25wp512m", INFO(0x9d701a, 0, 64 * 1024, 1024,
-			SECT_4K | SPI_NOR_DUAL_READ |
-			SPI_NOR_QUAD_READ | SPI_NOR_HAS_LOCK |
-			SPI_NOR_4B_OPCODES | SNOR_F_HAS_SR_BP3_BIT5) },
-	{ "is25lp01g", INFO(0x9d601b, 0, 64 * 1024, 2048,
-			SECT_4K | SPI_NOR_DUAL_READ |
-			SPI_NOR_QUAD_READ | SPI_NOR_HAS_LOCK |
-			SPI_NOR_4B_OPCODES | SNOR_F_HAS_SR_BP3_BIT5) },
-	{ "is25wp01g", INFO(0x9d701b, 0, 64 * 1024, 2048,
-			SECT_4K | SPI_NOR_DUAL_READ |
-			SPI_NOR_QUAD_READ | SPI_NOR_HAS_LOCK |
-			SPI_NOR_4B_OPCODES | SNOR_F_HAS_SR_BP3_BIT5) },
-	{ "is25wx256",  INFO(0x9d5b19, 0, 128 * 1024, 256,
-			     SECT_4K | USE_FSR | SPI_NOR_OCTAL_READ |
-			     SPI_NOR_4B_OPCODES | SPI_NOR_OCTAL_DTR_READ |
-			     SPI_NOR_OCTAL_DTR_PP |
-			     SPI_NOR_IO_MODE_EN_VOLATILE)
-=======
 	{ "is25cd512",  INFO(0x7f9d20, 0, 32 * 1024,   2)
 		NO_SFDP_FLAGS(SECT_4K) },
 	{ "is25lq040b", INFO(0x9d4013, 0, 64 * 1024,   8)
@@ -292,7 +230,6 @@
 			   SPI_NOR_OCTAL_DTR_READ | SPI_NOR_OCTAL_DTR_PP)
 		FIXUP_FLAGS(SPI_NOR_4B_OPCODES | SPI_NOR_IO_MODE_EN_VOLATILE)
 		MFR_FLAGS(USE_FSR)
->>>>>>> d82b0891
 		.fixups = &is25wx256_fixups },
 
 	/* PMC */
