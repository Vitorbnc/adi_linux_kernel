# SPDX-License-Identifier: GPL-2.0-only
#
# PMBus chip drivers configuration
#

menuconfig PMBUS
	tristate "PMBus support"
	depends on I2C
	help
	  Say yes here if you want to enable PMBus support.

	  This driver can also be built as a module. If so, the module will
	  be called pmbus_core.

if PMBUS

config SENSORS_PMBUS
	tristate "Generic PMBus devices"
	default y
	help
	  If you say yes here you get hardware monitoring support for generic
	  PMBus devices, including but not limited to ADP4000, BMR310, BMR453,
	  BMR454, BMR456, BMR457, BMR458, BMR480, BMR490, BMR491, BMR492,
	  MAX20796, MDT040, NCP4200, NCP4208, PDT003, PDT006, PDT012,
	  TPS40400, TPS544B20, TPS544B25, TPS544C20, TPS544C25, and UDT020.

	  This driver can also be built as a module. If so, the module will
	  be called pmbus.

config SENSORS_ADM1266
	tristate "Analog Devices ADM1266 Sequencer"
	select CRC8
	depends on GPIOLIB
	help
	  If you say yes here you get hardware monitoring support for Analog
	  Devices ADM1266 Cascadable Super Sequencer.

	  This driver can also be built as a module. If so, the module will
	  be called adm1266.

config SENSORS_ADM1275
	tristate "Analog Devices ADM1275 and compatibles"
	help
	  If you say yes here you get hardware monitoring support for Analog
	  Devices ADM1075, ADM1272, ADM1275, ADM1276, ADM1278, ADM1293,
	  and ADM1294 Hot-Swap Controller and Digital Power Monitors.

	  This driver can also be built as a module. If so, the module will
	  be called adm1275.

config SENSORS_BEL_PFE
	tristate "Bel PFE Compatible Power Supplies"
	help
	  If you say yes here you get hardware monitoring support for BEL
	  PFE1100 and PFE3000 Power Supplies.

	  This driver can also be built as a module. If so, the module will
	  be called bel-pfe.

config SENSORS_BPA_RS600
	tristate "BluTek BPA-RS600 Power Supplies"
	help
	  If you say yes here you get hardware monitoring support for BluTek
	  BPA-RS600 Power Supplies.

	  This driver can also be built as a module. If so, the module will
	  be called bpa-rs600.

config SENSORS_DELTA_AHE50DC_FAN
	tristate "Delta AHE-50DC fan control module"
	help
	  If you say yes here you get hardware monitoring support for
	  the integrated fan control module of the Delta AHE-50DC
	  Open19 power shelf.

	  This driver can also be built as a module. If so, the module
	  will be called delta-ahe50dc-fan.

config SENSORS_FSP_3Y
	tristate "FSP/3Y-Power power supplies"
	help
	  If you say yes here you get hardware monitoring support for
	  FSP/3Y-Power hot-swap power supplies.
	  Supported models: YH-5151E, YM-2151E

	  This driver can also be built as a module. If so, the module will
	  be called fsp-3y.

config SENSORS_IBM_CFFPS
	tristate "IBM Common Form Factor Power Supply"
	depends on LEDS_CLASS
	help
	  If you say yes here you get hardware monitoring support for the IBM
	  Common Form Factor power supply.

	  This driver can also be built as a module. If so, the module will
	  be called ibm-cffps.

config SENSORS_DPS920AB
	tristate "Delta DPS920AB Power Supply"
	help
	  If you say yes here you get hardware monitoring support for Delta
	  DPS920AB Power Supplies.

	  This driver can also be built as a module. If so, the module will
	  be called dps920ab.

config SENSORS_INSPUR_IPSPS
	tristate "INSPUR Power System Power Supply"
	help
	  If you say yes here you get hardware monitoring support for the INSPUR
	  Power System power supply.

	  This driver can also be built as a module. If so, the module will
	  be called inspur-ipsps.

config SENSORS_IR35221
	tristate "Infineon IR35221"
	help
	  If you say yes here you get hardware monitoring support for the
	  Infineon IR35221 controller.

	  This driver can also be built as a module. If so, the module will
	  be called ir35221.

config SENSORS_IR36021
	tristate "Infineon IR36021"
	help
	  If you say yes here you get hardware monitoring support for Infineon
	  IR36021.

	  This driver can also be built as a module. If so, the module will
	  be called ir36021.

config SENSORS_IR38064
	tristate "Infineon IR38064 and compatibles"
	help
	  If you say yes here you get hardware monitoring support for Infineon
	  IR38060, IR38064, IR38164 and IR38263.

	  This driver can also be built as a module. If so, the module will
	  be called ir38064.

config SENSORS_IR38064_REGULATOR
	bool "Regulator support for IR38064 and compatibles"
	depends on SENSORS_IR38064 && REGULATOR
	help
	  Uses the IR38064 or compatible as regulator.

config SENSORS_IRPS5401
	tristate "Infineon IRPS5401"
	help
	  If you say yes here you get hardware monitoring support for the
	  Infineon IRPS5401 controller.

	  This driver can also be built as a module. If so, the module will
	  be called irps5401.

config SENSORS_ISL68137
	tristate "Renesas Digital Multiphase Voltage Regulators"
	help
	  If you say yes here you get hardware monitoring support for Renesas
	  digital multiphase voltage regulators.

	  This driver can also be built as a module. If so, the module will
	  be called isl68137.

config SENSORS_LM25066
	tristate "National Semiconductor LM25066 and compatibles"
	help
	  If you say yes here you get hardware monitoring support for National
	  Semiconductor LM25056, LM25066, LM5064, and LM5066.

	  This driver can also be built as a module. If so, the module will
	  be called lm25066.

config SENSORS_LM25066_REGULATOR
	bool "Regulator support for LM25066 and compatibles"
	depends on SENSORS_LM25066 && REGULATOR
	help
	  If you say yes here you get regulator support for National
	  Semiconductor LM25066, LM5064, and LM5066.

config SENSORS_LT7182S
	tristate "Analog Devices LT7182S"
	help
	  If you say yes here you get hardware monitoring support for Analog
	  Devices LT7182S.

	  This driver can also be built as a module. If so, the module will
	  be called lt7182s.

config SENSORS_LTC2978
	tristate "Linear Technologies LTC2978 and compatibles"
	help
	  If you say yes here you get hardware monitoring support for Linear
	  Technology LTC2972, LTC2974, LTC2975, LTC2977, LTC2978, LTC2979,
	  LTC2980, and LTM2987.

	  This driver can also be built as a module. If so, the module will
	  be called ltc2978.

config SENSORS_LTC2978_REGULATOR
	bool "Regulator support for LTC2978 and compatibles"
	depends on SENSORS_LTC2978 && REGULATOR
	help
	  If you say yes here you get regulator support for Linear Technology
	  LTC3880, LTC3883, LTC3884, LTC3886, LTC3887, LTC3889, LTC7880,
	  LTM4644, LTM4675, LTM4676, LTM4677, LTM4678, LTM4680, LTM4686,
	  and LTM4700.

config SENSORS_LTC3815
	tristate "Linear Technologies LTC3815"
	help
	  If you say yes here you get hardware monitoring support for Linear
	  Technology LTC3815.

	  This driver can also be built as a module. If so, the module will
	  be called ltc3815.

config SENSORS_MAX15301
	tristate "Maxim MAX15301"
	help
	  If you say yes here you get hardware monitoring support for Maxim
	  MAX15301, as well as for Flex BMR461.

	  This driver can also be built as a module. If so, the module will
	  be called max15301.

config SENSORS_MAX16064
	tristate "Maxim MAX16064"
	help
	  If you say yes here you get hardware monitoring support for Maxim
	  MAX16064.

	  This driver can also be built as a module. If so, the module will
	  be called max16064.

config SENSORS_MAX16601
	tristate "Maxim MAX16508, MAX16601, MAX16602"
	help
	  If you say yes here you get hardware monitoring support for Maxim
	  MAX16508, MAX16601 and MAX16602.

	  This driver can also be built as a module. If so, the module will
	  be called max16601.

config SENSORS_MAX20730
	tristate "Maxim MAX20710, MAX20730, MAX20734, MAX20743"
	help
	  If you say yes here you get hardware monitoring support for Maxim
	  MAX20710, MAX20730, MAX20734, and MAX20743.

	  This driver can also be built as a module. If so, the module will
	  be called max20730.

config SENSORS_MAX20751
	tristate "Maxim MAX20751"
	help
	  If you say yes here you get hardware monitoring support for Maxim
	  MAX20751.

	  This driver can also be built as a module. If so, the module will
	  be called max20751.

config SENSORS_MAX31785
	tristate "Maxim MAX31785 and compatibles"
	help
	  If you say yes here you get hardware monitoring support for Maxim
	  MAX31785.

	  This driver can also be built as a module. If so, the module will
	  be called max31785.

config SENSORS_MAX34440
	tristate "Maxim MAX34440 and compatibles"
	help
	  If you say yes here you get hardware monitoring support for Maxim
	  MAX34440, MAX34441, MAX34446, MAX34451, MAX34460, and MAX34461.

	  This driver can also be built as a module. If so, the module will
	  be called max34440.

config SENSORS_MAX8688
	tristate "Maxim MAX8688"
	help
	  If you say yes here you get hardware monitoring support for Maxim
	  MAX8688.

	  This driver can also be built as a module. If so, the module will
	  be called max8688.

config SENSORS_MP2888
	tristate "MPS MP2888"
	help
	  If you say yes here you get hardware monitoring support for MPS
	  MP2888 Digital, Multi-Phase, Pulse-Width Modulation Controller.

	  This driver can also be built as a module. If so, the module will
	  be called mp2888.

config SENSORS_MP2975
	tristate "MPS MP2975"
	help
	  If you say yes here you get hardware monitoring support for MPS
	  MP2975 Dual Loop Digital Multi-Phase Controller.

	  This driver can also be built as a module. If so, the module will
	  be called mp2975.

config SENSORS_MP5023
	tristate "MPS MP5023"
	help
	  If you say yes here you get hardware monitoring support for MPS
	  MP5023.

	  This driver can also be built as a module. If so, the module will
	  be called mp5023.

config SENSORS_PIM4328
	tristate "Flex PIM4328 and compatibles"
	help
	  If you say yes here you get hardware monitoring support for Flex
	  PIM4328, PIM4820 and PIM4006 Power Interface Modules.

	  This driver can also be built as a module. If so, the module will
	  be called pim4328.

config SENSORS_PLI1209BC
	tristate "Vicor PLI1209BC"
	help
	  If you say yes here you get hardware monitoring support for Vicor
	  PLI1209BC Digital Supervisor.

	  This driver can also be built as a module. If so, the module will
	  be called pli1209bc.

config SENSORS_PLI1209BC_REGULATOR
	bool "Regulator support for PLI1209BC"
	depends on SENSORS_PLI1209BC && REGULATOR
	help
	  If you say yes here you get regulator support for Vicor PLI1209BC
	  Digital Supervisor.

config SENSORS_PM6764TR
	tristate "ST PM6764TR"
	help
	  If you say yes here you get hardware monitoring support for ST
	  PM6764TR.

	  This driver can also be built as a module. If so, the module will
	  be called pm6764tr.

config SENSORS_PXE1610
	tristate "Infineon PXE1610"
	help
	  If you say yes here you get hardware monitoring support for Infineon
	  PXE1610.

	  This driver can also be built as a module. If so, the module will
	  be called pxe1610.

config SENSORS_Q54SJ108A2
	tristate "Delta Power Supplies Q54SJ108A2"
	help
	  If you say yes here you get hardware monitoring support for Delta
	  Q54SJ108A2 series Power Supplies.

	  This driver can also be built as a module. If so, the module will
	  be called q54sj108a2.

config SENSORS_STPDDC60
	tristate "ST STPDDC60"
	help
	  If you say yes here you get hardware monitoring support for ST
	  STPDDC60 Universal Digital Multicell Controller, as well as for
	  Flex BMR481.

	  This driver can also be built as a module. If so, the module will
	  be called stpddc60.

config SENSORS_TPS40422
	tristate "TI TPS40422"
	help
	  If you say yes here you get hardware monitoring support for TI
	  TPS40422.

	  This driver can also be built as a module. If so, the module will
	  be called tps40422.

config SENSORS_TPS53679
	tristate "TI TPS53647, TPS53667, TPS53676, TPS53679, TPS53681, TPS53688"
	help
	  If you say yes here you get hardware monitoring support for TI
	  TPS53647, TPS53667, TPS53676, TPS53679, TPS53681, and TPS53688.

	  This driver can also be built as a module. If so, the module will
	  be called tps53679.

<<<<<<< HEAD
=======
config SENSORS_TPS546D24
	tristate "TPS546D24"
	help
	  If you say yes here you get hardware monitoring support for TEXAS
	  TPS546D24.

	  This driver can also be built as a module. If so, the module will
	  be called tps546d24

>>>>>>> d82b0891
config SENSORS_TPS544
	tristate "TI TPS544"
	help
	  If you say yes here you get hardware monitoring support for Texas
	  Instruments TPS544.

	  This driver can also be built as a module. If so, the module will
	  be called tps544.

config SENSORS_TPS544_REGULATOR
	bool "Regulator support for TPS544"
	depends on SENSORS_TPS544
	select REGULATOR
	help
	  If you say yes here you get regulator support for Texas Instruments
	  TPS544.

	  This driver is dependent on TPS544 sensor and it can also be built
	  as a module.

config SENSORS_UCD9000
	tristate "TI UCD90120, UCD90124, UCD90160, UCD90320, UCD9090, UCD90910"
	help
	  If you say yes here you get hardware monitoring support for TI
	  UCD90120, UCD90124, UCD90160, UCD90320, UCD9090, UCD90910, Sequencer
	  and System Health Controllers.

	  This driver can also be built as a module. If so, the module will
	  be called ucd9000.

config SENSORS_UCD9200
	tristate "TI UCD9220, UCD9222, UCD9224, UCD9240, UCD9244, UCD9246, UCD9248"
	help
	  If you say yes here you get hardware monitoring support for TI
	  UCD9220, UCD9222, UCD9224, UCD9240, UCD9244, UCD9246, and UCD9248
	  Digital PWM System Controllers.

	  This driver can also be built as a module. If so, the module will
	  be called ucd9200.

config SENSORS_XDPE152
	tristate "Infineon XDPE152 family"
	help
	  If you say yes here you get hardware monitoring support for Infineon
	  XDPE15284, XDPE152C4, device.

	  This driver can also be built as a module. If so, the module will
	  be called xdpe152c4.

config SENSORS_XDPE122
	tristate "Infineon XDPE122 family"
	help
	  If you say yes here you get hardware monitoring support for Infineon
	  XDPE12254, XDPE12284, device.

	  This driver can also be built as a module. If so, the module will
	  be called xdpe12284.

config SENSORS_XDPE122_REGULATOR
	bool "Regulator support for XDPE122 and compatibles"
	depends on SENSORS_XDPE122 && REGULATOR
	help
	  Uses the xdpe12284 or compatible as regulator.

config SENSORS_ZL6100
	tristate "Intersil ZL6100 and compatibles"
	help
	  If you say yes here you get hardware monitoring support for Intersil
	  ZL2004, ZL2005, ZL2006, ZL2008, ZL2105, ZL2106, ZL6100, ZL6105,
	  ZL9101M, and ZL9117M Digital DC/DC Controllers, as well as for
	  Ericsson BMR450, BMR451, BMR462, BMR463, and BMR464.

	  This driver can also be built as a module. If so, the module will
	  be called zl6100.

endif # PMBUS<|MERGE_RESOLUTION|>--- conflicted
+++ resolved
@@ -397,8 +397,6 @@
 	  This driver can also be built as a module. If so, the module will
 	  be called tps53679.
 
-<<<<<<< HEAD
-=======
 config SENSORS_TPS546D24
 	tristate "TPS546D24"
 	help
@@ -408,7 +406,6 @@
 	  This driver can also be built as a module. If so, the module will
 	  be called tps546d24
 
->>>>>>> d82b0891
 config SENSORS_TPS544
 	tristate "TI TPS544"
 	help
