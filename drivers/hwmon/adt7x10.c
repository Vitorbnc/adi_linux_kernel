// SPDX-License-Identifier: GPL-2.0-or-later
/*
 * adt7x10.c - Part of lm_sensors, Linux kernel modules for hardware
 *	 monitoring
 * This driver handles the ADT7410 and compatible digital temperature sensors.
 * Hartmut Knaack <knaack.h@gmx.de> 2012-07-22
 * based on lm75.c by Frodo Looijaard <frodol@dds.nl>
 * and adt7410.c from iio-staging by Sonic Zhang <sonic.zhang@analog.com>
 */

#include <linux/device.h>
#include <linux/module.h>
#include <linux/init.h>
#include <linux/slab.h>
#include <linux/jiffies.h>
#include <linux/hwmon.h>
#include <linux/err.h>
#include <linux/mutex.h>
#include <linux/delay.h>
#include <linux/interrupt.h>
#include <linux/regmap.h>

#include "adt7x10.h"

/*
 * ADT7X10 status
 */
#define ADT7X10_STAT_T_LOW		(1 << 4)
#define ADT7X10_STAT_T_HIGH		(1 << 5)
#define ADT7X10_STAT_T_CRIT		(1 << 6)
#define ADT7X10_STAT_NOT_RDY		(1 << 7)

/*
 * ADT7X10 config
 */
#define ADT7X10_FAULT_QUEUE_MASK	(1 << 0 | 1 << 1)
#define ADT7X10_CT_POLARITY		(1 << 2)
#define ADT7X10_INT_POLARITY		(1 << 3)
#define ADT7X10_EVENT_MODE		(1 << 4)
#define ADT7X10_MODE_MASK		(1 << 5 | 1 << 6)
#define ADT7X10_FULL			(0 << 5 | 0 << 6)
#define ADT7X10_PD			(1 << 5 | 1 << 6)
#define ADT7X10_RESOLUTION		(1 << 7)

/*
 * ADT7X10 masks
 */
#define ADT7X10_T13_VALUE_MASK		0xFFF8
#define ADT7X10_T_HYST_MASK		0xF

/* straight from the datasheet */
#define ADT7X10_TEMP_MIN (-55000)
#define ADT7X10_TEMP_MAX 150000

/* Each client has this additional data */
struct adt7x10_data {
	struct regmap		*regmap;
	struct mutex		update_lock;
	u8			config;
	u8			oldconfig;
	bool			valid;		/* true if temperature valid */
};

enum {
	adt7x10_temperature = 0,
	adt7x10_t_alarm_high,
	adt7x10_t_alarm_low,
	adt7x10_t_crit,
};

static const u8 ADT7X10_REG_TEMP[] = {
	[adt7x10_temperature] = ADT7X10_TEMPERATURE,		/* input */
	[adt7x10_t_alarm_high] = ADT7X10_T_ALARM_HIGH,		/* high */
	[adt7x10_t_alarm_low] = ADT7X10_T_ALARM_LOW,		/* low */
	[adt7x10_t_crit] = ADT7X10_T_CRIT,			/* critical */
};

static irqreturn_t adt7x10_irq_handler(int irq, void *private)
{
	struct device *dev = private;
	struct adt7x10_data *d = dev_get_drvdata(dev);
	unsigned int status;
	int ret;

	ret = regmap_read(d->regmap, ADT7X10_STATUS, &status);
	if (ret < 0)
		return IRQ_HANDLED;

	if (status & ADT7X10_STAT_T_HIGH)
		hwmon_notify_event(dev, hwmon_temp, hwmon_temp_max_alarm, 0);
	if (status & ADT7X10_STAT_T_LOW)
		hwmon_notify_event(dev, hwmon_temp, hwmon_temp_min_alarm, 0);
	if (status & ADT7X10_STAT_T_CRIT)
		hwmon_notify_event(dev, hwmon_temp, hwmon_temp_crit_alarm, 0);

	return IRQ_HANDLED;
}

static int adt7x10_temp_ready(struct regmap *regmap)
{
	unsigned int status;
	int i, ret;

	for (i = 0; i < 6; i++) {
		ret = regmap_read(regmap, ADT7X10_STATUS, &status);
		if (ret < 0)
			return ret;
		if (!(status & ADT7X10_STAT_NOT_RDY))
			return 0;
		msleep(60);
	}
	return -ETIMEDOUT;
}

static s16 ADT7X10_TEMP_TO_REG(long temp)
{
	return DIV_ROUND_CLOSEST(clamp_val(temp, ADT7X10_TEMP_MIN,
					   ADT7X10_TEMP_MAX) * 128, 1000);
}

static int ADT7X10_REG_TO_TEMP(struct adt7x10_data *data, s16 reg)
{
	/* in 13 bit mode, bits 0-2 are status flags - mask them out */
	if (!(data->config & ADT7X10_RESOLUTION))
		reg &= ADT7X10_T13_VALUE_MASK;
	/*
	 * temperature is stored in twos complement format, in steps of
	 * 1/128°C
	 */
	return DIV_ROUND_CLOSEST(reg * 1000, 128);
}

/*-----------------------------------------------------------------------*/

static int adt7x10_temp_read(struct adt7x10_data *data, int index, long *val)
{
	unsigned int regval;
	int ret;

	mutex_lock(&data->update_lock);
	if (index == adt7x10_temperature && !data->valid) {
		/* wait for valid temperature */
		ret = adt7x10_temp_ready(data->regmap);
		if (ret) {
			mutex_unlock(&data->update_lock);
			return ret;
		}
		data->valid = true;
	}
	mutex_unlock(&data->update_lock);

	ret = regmap_read(data->regmap, ADT7X10_REG_TEMP[index], &regval);
	if (ret)
		return ret;

	*val = ADT7X10_REG_TO_TEMP(data, regval);
	return 0;
}

static int adt7x10_temp_write(struct adt7x10_data *data, int index, long temp)
{
	int ret;

	mutex_lock(&data->update_lock);
	ret = regmap_write(data->regmap, ADT7X10_REG_TEMP[index],
			   ADT7X10_TEMP_TO_REG(temp));
	mutex_unlock(&data->update_lock);
	return ret;
}

static int adt7x10_hyst_read(struct adt7x10_data *data, int index, long *val)
{
	int hyst, temp, ret;

	mutex_lock(&data->update_lock);
	ret = regmap_read(data->regmap, ADT7X10_T_HYST, &hyst);
	if (ret) {
		mutex_unlock(&data->update_lock);
		return ret;
	}

	ret = regmap_read(data->regmap, ADT7X10_REG_TEMP[index], &temp);
	mutex_unlock(&data->update_lock);
	if (ret)
		return ret;

	hyst = (hyst & ADT7X10_T_HYST_MASK) * 1000;

	/*
	 * hysteresis is stored as a 4 bit offset in the device, convert it
	 * to an absolute value
	 */
	/* min has positive offset, others have negative */
	if (index == adt7x10_t_alarm_low)
		hyst = -hyst;

	*val = ADT7X10_REG_TO_TEMP(data, temp) - hyst;
	return 0;
}

static int adt7x10_hyst_write(struct adt7x10_data *data, long hyst)
{
	unsigned int regval;
	int limit, ret;

	mutex_lock(&data->update_lock);

	/* convert absolute hysteresis value to a 4 bit delta value */
	ret = regmap_read(data->regmap, ADT7X10_T_ALARM_HIGH, &regval);
	if (ret < 0)
		goto abort;
<<<<<<< HEAD

	limit = ADT7X10_REG_TO_TEMP(data, regval);

=======

	limit = ADT7X10_REG_TO_TEMP(data, regval);

>>>>>>> cb1f2dbc
	hyst = clamp_val(hyst, ADT7X10_TEMP_MIN, ADT7X10_TEMP_MAX);
	regval = clamp_val(DIV_ROUND_CLOSEST(limit - hyst, 1000), 0,
			   ADT7X10_T_HYST_MASK);
	ret = regmap_write(data->regmap, ADT7X10_T_HYST, regval);
abort:
	mutex_unlock(&data->update_lock);
	return ret;
}

static int adt7x10_alarm_read(struct adt7x10_data *data, int index, long *val)
{
	unsigned int status;
	int ret;

	ret = regmap_read(data->regmap, ADT7X10_STATUS, &status);
	if (ret < 0)
		return ret;

	*val = !!(status & index);

	return 0;
<<<<<<< HEAD
}

static umode_t adt7x10_is_visible(const void *data,
				  enum hwmon_sensor_types type,
				  u32 attr, int channel)
{
	switch (attr) {
	case hwmon_temp_max:
	case hwmon_temp_min:
	case hwmon_temp_crit:
	case hwmon_temp_max_hyst:
		return 0644;
	case hwmon_temp_input:
	case hwmon_temp_min_alarm:
	case hwmon_temp_max_alarm:
	case hwmon_temp_crit_alarm:
	case hwmon_temp_min_hyst:
	case hwmon_temp_crit_hyst:
		return 0444;
	default:
		break;
	}

	return 0;
}

static int adt7x10_read(struct device *dev, enum hwmon_sensor_types type,
			u32 attr, int channel, long *val)
{
	struct adt7x10_data *data = dev_get_drvdata(dev);

	switch (attr) {
	case hwmon_temp_input:
		return adt7x10_temp_read(data, adt7x10_temperature, val);
	case hwmon_temp_max:
		return adt7x10_temp_read(data, adt7x10_t_alarm_high, val);
	case hwmon_temp_min:
		return adt7x10_temp_read(data, adt7x10_t_alarm_low, val);
	case hwmon_temp_crit:
		return adt7x10_temp_read(data, adt7x10_t_crit, val);
	case hwmon_temp_max_hyst:
		return adt7x10_hyst_read(data, adt7x10_t_alarm_high, val);
	case hwmon_temp_min_hyst:
		return adt7x10_hyst_read(data, adt7x10_t_alarm_low, val);
	case hwmon_temp_crit_hyst:
		return adt7x10_hyst_read(data, adt7x10_t_crit, val);
	case hwmon_temp_min_alarm:
		return adt7x10_alarm_read(data, ADT7X10_STAT_T_LOW, val);
	case hwmon_temp_max_alarm:
		return adt7x10_alarm_read(data, ADT7X10_STAT_T_HIGH, val);
	case hwmon_temp_crit_alarm:
		return adt7x10_alarm_read(data, ADT7X10_STAT_T_CRIT, val);
	default:
		return -EOPNOTSUPP;
	}
}

static int adt7x10_write(struct device *dev, enum hwmon_sensor_types type,
			 u32 attr, int channel, long val)
=======
}

static umode_t adt7x10_is_visible(const void *data,
				  enum hwmon_sensor_types type,
				  u32 attr, int channel)
{
	switch (attr) {
	case hwmon_temp_max:
	case hwmon_temp_min:
	case hwmon_temp_crit:
	case hwmon_temp_max_hyst:
		return 0644;
	case hwmon_temp_input:
	case hwmon_temp_min_alarm:
	case hwmon_temp_max_alarm:
	case hwmon_temp_crit_alarm:
	case hwmon_temp_min_hyst:
	case hwmon_temp_crit_hyst:
		return 0444;
	default:
		break;
	}

	return 0;
}

static int adt7x10_read(struct device *dev, enum hwmon_sensor_types type,
			u32 attr, int channel, long *val)
>>>>>>> cb1f2dbc
{
	struct adt7x10_data *data = dev_get_drvdata(dev);

	switch (attr) {
<<<<<<< HEAD
	case hwmon_temp_max:
		return adt7x10_temp_write(data, adt7x10_t_alarm_high, val);
	case hwmon_temp_min:
		return adt7x10_temp_write(data, adt7x10_t_alarm_low, val);
	case hwmon_temp_crit:
		return adt7x10_temp_write(data, adt7x10_t_crit, val);
	case hwmon_temp_max_hyst:
		return adt7x10_hyst_write(data, val);
=======
	case hwmon_temp_input:
		return adt7x10_temp_read(data, adt7x10_temperature, val);
	case hwmon_temp_max:
		return adt7x10_temp_read(data, adt7x10_t_alarm_high, val);
	case hwmon_temp_min:
		return adt7x10_temp_read(data, adt7x10_t_alarm_low, val);
	case hwmon_temp_crit:
		return adt7x10_temp_read(data, adt7x10_t_crit, val);
	case hwmon_temp_max_hyst:
		return adt7x10_hyst_read(data, adt7x10_t_alarm_high, val);
	case hwmon_temp_min_hyst:
		return adt7x10_hyst_read(data, adt7x10_t_alarm_low, val);
	case hwmon_temp_crit_hyst:
		return adt7x10_hyst_read(data, adt7x10_t_crit, val);
	case hwmon_temp_min_alarm:
		return adt7x10_alarm_read(data, ADT7X10_STAT_T_LOW, val);
	case hwmon_temp_max_alarm:
		return adt7x10_alarm_read(data, ADT7X10_STAT_T_HIGH, val);
	case hwmon_temp_crit_alarm:
		return adt7x10_alarm_read(data, ADT7X10_STAT_T_CRIT, val);
>>>>>>> cb1f2dbc
	default:
		return -EOPNOTSUPP;
	}
}

<<<<<<< HEAD
=======
static int adt7x10_write(struct device *dev, enum hwmon_sensor_types type,
			 u32 attr, int channel, long val)
{
	struct adt7x10_data *data = dev_get_drvdata(dev);

	switch (attr) {
	case hwmon_temp_max:
		return adt7x10_temp_write(data, adt7x10_t_alarm_high, val);
	case hwmon_temp_min:
		return adt7x10_temp_write(data, adt7x10_t_alarm_low, val);
	case hwmon_temp_crit:
		return adt7x10_temp_write(data, adt7x10_t_crit, val);
	case hwmon_temp_max_hyst:
		return adt7x10_hyst_write(data, val);
	default:
		return -EOPNOTSUPP;
	}
}

>>>>>>> cb1f2dbc
static const struct hwmon_channel_info *adt7x10_info[] = {
	HWMON_CHANNEL_INFO(temp, HWMON_T_INPUT | HWMON_T_MAX | HWMON_T_MIN |
			   HWMON_T_CRIT | HWMON_T_MAX_HYST | HWMON_T_MIN_HYST |
			   HWMON_T_CRIT_HYST | HWMON_T_MIN_ALARM |
			   HWMON_T_MAX_ALARM | HWMON_T_CRIT_ALARM),
	NULL,
<<<<<<< HEAD
};

static const struct hwmon_ops adt7x10_hwmon_ops = {
	.is_visible = adt7x10_is_visible,
	.read = adt7x10_read,
	.write = adt7x10_write,
};

static const struct hwmon_chip_info adt7x10_chip_info = {
	.ops = &adt7x10_hwmon_ops,
	.info = adt7x10_info,
};

=======
};

static const struct hwmon_ops adt7x10_hwmon_ops = {
	.is_visible = adt7x10_is_visible,
	.read = adt7x10_read,
	.write = adt7x10_write,
};

static const struct hwmon_chip_info adt7x10_chip_info = {
	.ops = &adt7x10_hwmon_ops,
	.info = adt7x10_info,
};

>>>>>>> cb1f2dbc
static void adt7x10_restore_config(void *private)
{
	struct adt7x10_data *data = private;

	regmap_write(data->regmap, ADT7X10_CONFIG, data->oldconfig);
}

int adt7x10_probe(struct device *dev, const char *name, int irq,
		  struct regmap *regmap)
{
	struct adt7x10_data *data;
	unsigned int config;
	struct device *hdev;
	int ret;

	data = devm_kzalloc(dev, sizeof(*data), GFP_KERNEL);
	if (!data)
		return -ENOMEM;

	data->regmap = regmap;

	dev_set_drvdata(dev, data);
	mutex_init(&data->update_lock);

	/* configure as specified */
	ret = regmap_read(regmap, ADT7X10_CONFIG, &config);
	if (ret < 0) {
		dev_dbg(dev, "Can't read config? %d\n", ret);
		return ret;
	}
	data->oldconfig = config;

	/*
	 * Set to 16 bit resolution, continous conversion and comparator mode.
	 */
	data->config = data->oldconfig;
	data->config &= ~(ADT7X10_MODE_MASK | ADT7X10_CT_POLARITY |
			ADT7X10_INT_POLARITY);
	data->config |= ADT7X10_FULL | ADT7X10_RESOLUTION | ADT7X10_EVENT_MODE;

	if (data->config != data->oldconfig) {
		ret = regmap_write(regmap, ADT7X10_CONFIG, data->config);
		if (ret)
			return ret;
		ret = devm_add_action_or_reset(dev, adt7x10_restore_config, data);
		if (ret)
			return ret;
	}
	dev_dbg(dev, "Config %02x\n", data->config);

	hdev = devm_hwmon_device_register_with_info(dev, name, data,
						    &adt7x10_chip_info, NULL);
	if (IS_ERR(hdev))
		return PTR_ERR(hdev);

	if (irq > 0) {
		ret = devm_request_threaded_irq(dev, irq, NULL,
						adt7x10_irq_handler,
						IRQF_TRIGGER_FALLING |
						IRQF_ONESHOT,
						dev_name(dev), hdev);
		if (ret)
			return ret;
	}

	return 0;
}
EXPORT_SYMBOL_GPL(adt7x10_probe);

<<<<<<< HEAD
#ifdef CONFIG_PM_SLEEP

=======
>>>>>>> cb1f2dbc
static int adt7x10_suspend(struct device *dev)
{
	struct adt7x10_data *data = dev_get_drvdata(dev);

	return regmap_write(data->regmap, ADT7X10_CONFIG,
			    data->config | ADT7X10_PD);
}

static int adt7x10_resume(struct device *dev)
{
	struct adt7x10_data *data = dev_get_drvdata(dev);

	return regmap_write(data->regmap, ADT7X10_CONFIG, data->config);
}

EXPORT_SIMPLE_DEV_PM_OPS(adt7x10_dev_pm_ops, adt7x10_suspend, adt7x10_resume);

MODULE_AUTHOR("Hartmut Knaack");
MODULE_DESCRIPTION("ADT7410/ADT7420, ADT7310/ADT7320 common code");
MODULE_LICENSE("GPL");<|MERGE_RESOLUTION|>--- conflicted
+++ resolved
@@ -209,15 +209,9 @@
 	ret = regmap_read(data->regmap, ADT7X10_T_ALARM_HIGH, &regval);
 	if (ret < 0)
 		goto abort;
-<<<<<<< HEAD
 
 	limit = ADT7X10_REG_TO_TEMP(data, regval);
 
-=======
-
-	limit = ADT7X10_REG_TO_TEMP(data, regval);
-
->>>>>>> cb1f2dbc
 	hyst = clamp_val(hyst, ADT7X10_TEMP_MIN, ADT7X10_TEMP_MAX);
 	regval = clamp_val(DIV_ROUND_CLOSEST(limit - hyst, 1000), 0,
 			   ADT7X10_T_HYST_MASK);
@@ -239,7 +233,6 @@
 	*val = !!(status & index);
 
 	return 0;
-<<<<<<< HEAD
 }
 
 static umode_t adt7x10_is_visible(const void *data,
@@ -299,80 +292,6 @@
 
 static int adt7x10_write(struct device *dev, enum hwmon_sensor_types type,
 			 u32 attr, int channel, long val)
-=======
-}
-
-static umode_t adt7x10_is_visible(const void *data,
-				  enum hwmon_sensor_types type,
-				  u32 attr, int channel)
-{
-	switch (attr) {
-	case hwmon_temp_max:
-	case hwmon_temp_min:
-	case hwmon_temp_crit:
-	case hwmon_temp_max_hyst:
-		return 0644;
-	case hwmon_temp_input:
-	case hwmon_temp_min_alarm:
-	case hwmon_temp_max_alarm:
-	case hwmon_temp_crit_alarm:
-	case hwmon_temp_min_hyst:
-	case hwmon_temp_crit_hyst:
-		return 0444;
-	default:
-		break;
-	}
-
-	return 0;
-}
-
-static int adt7x10_read(struct device *dev, enum hwmon_sensor_types type,
-			u32 attr, int channel, long *val)
->>>>>>> cb1f2dbc
-{
-	struct adt7x10_data *data = dev_get_drvdata(dev);
-
-	switch (attr) {
-<<<<<<< HEAD
-	case hwmon_temp_max:
-		return adt7x10_temp_write(data, adt7x10_t_alarm_high, val);
-	case hwmon_temp_min:
-		return adt7x10_temp_write(data, adt7x10_t_alarm_low, val);
-	case hwmon_temp_crit:
-		return adt7x10_temp_write(data, adt7x10_t_crit, val);
-	case hwmon_temp_max_hyst:
-		return adt7x10_hyst_write(data, val);
-=======
-	case hwmon_temp_input:
-		return adt7x10_temp_read(data, adt7x10_temperature, val);
-	case hwmon_temp_max:
-		return adt7x10_temp_read(data, adt7x10_t_alarm_high, val);
-	case hwmon_temp_min:
-		return adt7x10_temp_read(data, adt7x10_t_alarm_low, val);
-	case hwmon_temp_crit:
-		return adt7x10_temp_read(data, adt7x10_t_crit, val);
-	case hwmon_temp_max_hyst:
-		return adt7x10_hyst_read(data, adt7x10_t_alarm_high, val);
-	case hwmon_temp_min_hyst:
-		return adt7x10_hyst_read(data, adt7x10_t_alarm_low, val);
-	case hwmon_temp_crit_hyst:
-		return adt7x10_hyst_read(data, adt7x10_t_crit, val);
-	case hwmon_temp_min_alarm:
-		return adt7x10_alarm_read(data, ADT7X10_STAT_T_LOW, val);
-	case hwmon_temp_max_alarm:
-		return adt7x10_alarm_read(data, ADT7X10_STAT_T_HIGH, val);
-	case hwmon_temp_crit_alarm:
-		return adt7x10_alarm_read(data, ADT7X10_STAT_T_CRIT, val);
->>>>>>> cb1f2dbc
-	default:
-		return -EOPNOTSUPP;
-	}
-}
-
-<<<<<<< HEAD
-=======
-static int adt7x10_write(struct device *dev, enum hwmon_sensor_types type,
-			 u32 attr, int channel, long val)
 {
 	struct adt7x10_data *data = dev_get_drvdata(dev);
 
@@ -390,14 +309,12 @@
 	}
 }
 
->>>>>>> cb1f2dbc
 static const struct hwmon_channel_info *adt7x10_info[] = {
 	HWMON_CHANNEL_INFO(temp, HWMON_T_INPUT | HWMON_T_MAX | HWMON_T_MIN |
 			   HWMON_T_CRIT | HWMON_T_MAX_HYST | HWMON_T_MIN_HYST |
 			   HWMON_T_CRIT_HYST | HWMON_T_MIN_ALARM |
 			   HWMON_T_MAX_ALARM | HWMON_T_CRIT_ALARM),
 	NULL,
-<<<<<<< HEAD
 };
 
 static const struct hwmon_ops adt7x10_hwmon_ops = {
@@ -411,21 +328,6 @@
 	.info = adt7x10_info,
 };
 
-=======
-};
-
-static const struct hwmon_ops adt7x10_hwmon_ops = {
-	.is_visible = adt7x10_is_visible,
-	.read = adt7x10_read,
-	.write = adt7x10_write,
-};
-
-static const struct hwmon_chip_info adt7x10_chip_info = {
-	.ops = &adt7x10_hwmon_ops,
-	.info = adt7x10_info,
-};
-
->>>>>>> cb1f2dbc
 static void adt7x10_restore_config(void *private)
 {
 	struct adt7x10_data *data = private;
@@ -495,11 +397,6 @@
 }
 EXPORT_SYMBOL_GPL(adt7x10_probe);
 
-<<<<<<< HEAD
-#ifdef CONFIG_PM_SLEEP
-
-=======
->>>>>>> cb1f2dbc
 static int adt7x10_suspend(struct device *dev)
 {
 	struct adt7x10_data *data = dev_get_drvdata(dev);
