--- conflicted
+++ resolved
@@ -727,13 +727,12 @@
 	  This driver can also be built as a module.  If so, the module
 	  will be called i2c-versatile.
 
-<<<<<<< HEAD
 config I2C_ZYNQ
 	tristate "XILINX ZYNQ I2C Controller"
 	depends on ARCH_ZYNQ
 	help
 	  Say yes here to select Xilnx ZYNQ I2C Host Controller
-=======
+
 config I2C_WMT
 	tristate "Wondermedia WM8xxx SoC I2C bus support"
 	depends on ARCH_VT8500
@@ -743,7 +742,6 @@
 
 	  This driver can also be built as a module. If so, the module will be
 	  called i2c-wmt.
->>>>>>> 6e466452
 
 config I2C_OCTEON
 	tristate "Cavium OCTEON I2C bus support"
