#
# Sensor device configuration
#

menu "I2C Hardware Bus support"
	depends on HAS_IOMEM

comment "PC SMBus host controller drivers"
	depends on PCI

config I2C_ALI1535
	tristate "ALI 1535"
	depends on PCI
	help
	  If you say yes to this option, support will be included for the SMB
	  Host controller on Acer Labs Inc. (ALI) M1535 South Bridges.  The SMB
	  controller is part of the 7101 device, which is an ACPI-compliant
	  Power Management Unit (PMU).

	  This driver can also be built as a module.  If so, the module
	  will be called i2c-ali1535.

config I2C_ALI1563
	tristate "ALI 1563"
	depends on PCI
	help
	  If you say yes to this option, support will be included for the SMB
	  Host controller on Acer Labs Inc. (ALI) M1563 South Bridges.  The SMB
	  controller is part of the 7101 device, which is an ACPI-compliant
	  Power Management Unit (PMU).

	  This driver can also be built as a module.  If so, the module
	  will be called i2c-ali1563.

config I2C_ALI15X3
	tristate "ALI 15x3"
	depends on PCI
	help
	  If you say yes to this option, support will be included for the
	  Acer Labs Inc. (ALI) M1514 and M1543 motherboard I2C interfaces.

	  This driver can also be built as a module.  If so, the module
	  will be called i2c-ali15x3.

config I2C_AMD756
	tristate "AMD 756/766/768/8111 and nVidia nForce"
	depends on PCI
	help
	  If you say yes to this option, support will be included for the AMD
	  756/766/768 mainboard I2C interfaces.  The driver also includes
	  support for the first (SMBus 1.0) I2C interface of the AMD 8111 and
	  the nVidia nForce I2C interface.

	  This driver can also be built as a module.  If so, the module
	  will be called i2c-amd756.

config I2C_AMD756_S4882
	tristate "SMBus multiplexing on the Tyan S4882"
	depends on I2C_AMD756 && X86
	help
	  Enabling this option will add specific SMBus support for the Tyan
	  S4882 motherboard.  On this 4-CPU board, the SMBus is multiplexed
	  over 8 different channels, where the various memory module EEPROMs
	  and temperature sensors live.  Saying yes here will give you access
	  to these in addition to the trunk.

	  This driver can also be built as a module.  If so, the module
	  will be called i2c-amd756-s4882.

config I2C_AMD8111
	tristate "AMD 8111"
	depends on PCI
	help
	  If you say yes to this option, support will be included for the
	  second (SMBus 2.0) AMD 8111 mainboard I2C interface.

	  This driver can also be built as a module.  If so, the module
	  will be called i2c-amd8111.

config I2C_I801
	tristate "Intel 82801 (ICH/PCH)"
	depends on PCI
	select CHECK_SIGNATURE if X86 && DMI
	help
	  If you say yes to this option, support will be included for the Intel
	  801 family of mainboard I2C interfaces.  Specifically, the following
	  versions of the chipset are supported:
	    82801AA
	    82801AB
	    82801BA
	    82801CA/CAM
	    82801DB
	    82801EB/ER (ICH5/ICH5R)
	    6300ESB
	    ICH6
	    ICH7
	    ESB2
	    ICH8
	    ICH9
	    EP80579 (Tolapai)
	    ICH10
	    5/3400 Series (PCH)
	    6 Series (PCH)
	    Patsburg (PCH)
	    DH89xxCC (PCH)
	    Panther Point (PCH)
	    Lynx Point (PCH)
	    Lynx Point-LP (PCH)
	    Avoton (SOC)
	    Wellsburg (PCH)
	    Coleto Creek (PCH)
	    Wildcat Point (PCH)
	    Wildcat Point-LP (PCH)
	    BayTrail (SOC)

	  This driver can also be built as a module.  If so, the module
	  will be called i2c-i801.

config I2C_ISCH
	tristate "Intel SCH SMBus 1.0"
	depends on PCI
	select LPC_SCH
	help
	  Say Y here if you want to use SMBus controller on the Intel SCH
	  based systems.

	  This driver can also be built as a module. If so, the module
	  will be called i2c-isch.

config I2C_ISMT
	tristate "Intel iSMT SMBus Controller"
	depends on PCI && X86
	help
	  If you say yes to this option, support will be included for the Intel
	  iSMT SMBus host controller interface.

	  This driver can also be built as a module.  If so, the module will be
	  called i2c-ismt.

config I2C_PIIX4
	tristate "Intel PIIX4 and compatible (ATI/AMD/Serverworks/Broadcom/SMSC)"
	depends on PCI
	help
	  If you say yes to this option, support will be included for the Intel
	  PIIX4 family of mainboard I2C interfaces.  Specifically, the following
	  versions of the chipset are supported (note that Serverworks is part
	  of Broadcom):
	    Intel PIIX4
	    Intel 440MX
	    ATI IXP200
	    ATI IXP300
	    ATI IXP400
	    ATI SB600
	    ATI SB700/SP5100
	    ATI SB800
	    AMD Hudson-2
	    AMD ML
	    AMD CZ
	    Serverworks OSB4
	    Serverworks CSB5
	    Serverworks CSB6
	    Serverworks HT-1000
	    Serverworks HT-1100
	    SMSC Victory66

	  Some AMD chipsets contain two PIIX4-compatible SMBus
	  controllers. This driver will attempt to use both controllers
	  on the SB700/SP5100, if they have been initialized by the BIOS.

	  This driver can also be built as a module.  If so, the module
	  will be called i2c-piix4.

config I2C_NFORCE2
	tristate "Nvidia nForce2, nForce3 and nForce4"
	depends on PCI
	help
	  If you say yes to this option, support will be included for the Nvidia
	  nForce2, nForce3 and nForce4 families of mainboard I2C interfaces.

	  This driver can also be built as a module.  If so, the module
	  will be called i2c-nforce2.

config I2C_NFORCE2_S4985
	tristate "SMBus multiplexing on the Tyan S4985"
	depends on I2C_NFORCE2 && X86
	help
	  Enabling this option will add specific SMBus support for the Tyan
	  S4985 motherboard.  On this 4-CPU board, the SMBus is multiplexed
	  over 4 different channels, where the various memory module EEPROMs
	  live.  Saying yes here will give you access to these in addition
	  to the trunk.

	  This driver can also be built as a module.  If so, the module
	  will be called i2c-nforce2-s4985.

config I2C_SIS5595
	tristate "SiS 5595"
	depends on PCI
	help
	  If you say yes to this option, support will be included for the
	  SiS5595 SMBus (a subset of I2C) interface.

	  This driver can also be built as a module.  If so, the module
	  will be called i2c-sis5595.

config I2C_SIS630
	tristate "SiS 630/730/964"
	depends on PCI
	help
	  If you say yes to this option, support will be included for the
	  SiS630, SiS730 and SiS964 SMBus (a subset of I2C) interface.

	  This driver can also be built as a module.  If so, the module
	  will be called i2c-sis630.

config I2C_SIS96X
	tristate "SiS 96x"
	depends on PCI
	help
	  If you say yes to this option, support will be included for the SiS
	  96x SMBus (a subset of I2C) interfaces.  Specifically, the following
	  chipsets are supported:
	    645/961
	    645DX/961
	    645DX/962
	    648/961
	    650/961
	    735
	    745

	  This driver can also be built as a module.  If so, the module
	  will be called i2c-sis96x.

config I2C_VIA
	tristate "VIA VT82C586B"
	depends on PCI
	select I2C_ALGOBIT
	help
	  If you say yes to this option, support will be included for the VIA
          82C586B I2C interface

	  This driver can also be built as a module.  If so, the module
	  will be called i2c-via.

config I2C_VIAPRO
	tristate "VIA VT82C596/82C686/82xx and CX700/VX8xx/VX900"
	depends on PCI
	help
	  If you say yes to this option, support will be included for the VIA
	  VT82C596 and later SMBus interface.  Specifically, the following
	  chipsets are supported:
	    VT82C596A/B
	    VT82C686A/B
	    VT8231
	    VT8233/A
	    VT8235
	    VT8237R/A/S
	    VT8251
	    CX700
	    VX800/VX820
	    VX855/VX875
	    VX900

	  This driver can also be built as a module.  If so, the module
	  will be called i2c-viapro.

if ACPI

comment "ACPI drivers"

config I2C_SCMI
	tristate "SMBus Control Method Interface"
	help
	  This driver supports the SMBus Control Method Interface. It needs the
	  BIOS to declare ACPI control methods as described in the SMBus Control
	  Method Interface specification.

	  To compile this driver as a module, choose M here:
	  the module will be called i2c-scmi.

endif # ACPI

comment "Mac SMBus host controller drivers"
	depends on PPC_CHRP || PPC_PMAC

config I2C_HYDRA
	tristate "CHRP Apple Hydra Mac I/O I2C interface"
	depends on PCI && PPC_CHRP
	select I2C_ALGOBIT
	help
	  This supports the use of the I2C interface in the Apple Hydra Mac
	  I/O chip on some CHRP machines (e.g. the LongTrail).  Say Y if you
	  have such a machine.

	  This support is also available as a module.  If so, the module
	  will be called i2c-hydra.

config I2C_POWERMAC
	tristate "Powermac I2C interface"
	depends on PPC_PMAC
	default y
	help
	  This exposes the various PowerMac i2c interfaces to the linux i2c
	  layer and to userland. It is used by various drivers on the PowerMac
	  platform, and should generally be enabled.

	  This support is also available as a module.  If so, the module
	  will be called i2c-powermac.

comment "I2C system bus drivers (mostly embedded / system-on-chip)"

config I2C_AT91
	tristate "Atmel AT91 I2C Two-Wire interface (TWI)"
	depends on ARCH_AT91
	help
	  This supports the use of the I2C interface on Atmel AT91
	  processors.

	  A serious problem is that there is no documented way to issue
	  repeated START conditions for more than two messages, as needed
	  to support combined I2C messages.  Use the i2c-gpio driver
	  unless your system can cope with this limitation.

	  Caution! at91rm9200, at91sam9261, at91sam9260, at91sam9263 devices
	  don't have clock stretching in transmission mode. For that reason,
	  you can encounter underrun issues causing premature stop sendings if
	  the latency to fill the transmission register is too long. If you
	  are facing this situation, use the i2c-gpio driver.

config I2C_AU1550
	tristate "Au1550/Au1200/Au1300 SMBus interface"
	depends on MIPS_ALCHEMY
	help
	  If you say yes to this option, support will be included for the
	  Au1550/Au1200/Au1300 SMBus interface.

	  This driver can also be built as a module.  If so, the module
	  will be called i2c-au1550.

config I2C_BCM2835
	tristate "Broadcom BCM2835 I2C controller"
	depends on ARCH_BCM2835
	help
	  If you say yes to this option, support will be included for the
	  BCM2835 I2C controller.

	  If you don't know what to do here, say N.

	  This support is also available as a module.  If so, the module
	  will be called i2c-bcm2835.

config I2C_BCM_KONA
	tristate "BCM Kona I2C adapter"
	depends on ARCH_BCM_MOBILE
	default y
	help
	  If you say yes to this option, support will be included for the
	  I2C interface on the Broadcom Kona family of processors.

	  If you do not need KONA I2C inteface, say N.

config I2C_BLACKFIN_TWI
	tristate "Blackfin TWI I2C support"
	depends on BLACKFIN
	depends on !BF561 && !BF531 && !BF532 && !BF533
	help
	  This is the I2C bus driver for Blackfin on-chip TWI interface.

	  This driver can also be built as a module.  If so, the module
	  will be called i2c-bfin-twi.

config I2C_BLACKFIN_TWI_CLK_KHZ
	int "Blackfin TWI I2C clock (kHz)"
	depends on I2C_BLACKFIN_TWI
	range 21 400
	default 50
	help
	  The unit of the TWI clock is kHz.

config I2C_CADENCE
	tristate "Cadence I2C Controller"
<<<<<<< HEAD
	depends on COMMON_CLK
=======
	depends on ARCH_ZYNQ
>>>>>>> 9e82bf01
	help
	  Say yes here to select Cadence I2C Host Controller. This controller is
	  e.g. used by Xilinx Zynq.

config I2C_CBUS_GPIO
	tristate "CBUS I2C driver"
	depends on GPIOLIB
	help
	  Support for CBUS access using I2C API. Mostly relevant for Nokia
	  Internet Tablets (770, N800 and N810).

	  This driver can also be built as a module.  If so, the module
	  will be called i2c-cbus-gpio.

config I2C_CPM
	tristate "Freescale CPM1 or CPM2 (MPC8xx/826x)"
	depends on CPM1 || CPM2
	help
	  This supports the use of the I2C interface on Freescale
	  processors with CPM1 or CPM2.

	  This driver can also be built as a module.  If so, the module
	  will be called i2c-cpm.

config I2C_DAVINCI
	tristate "DaVinci I2C driver"
	depends on ARCH_DAVINCI || ARCH_KEYSTONE
	help
	  Support for TI DaVinci I2C controller driver.

	  This driver can also be built as a module.  If so, the module
	  will be called i2c-davinci.

	  Please note that this driver might be needed to bring up other
	  devices such as DaVinci NIC.
	  For details please see http://www.ti.com/davinci

config I2C_DESIGNWARE_CORE
	tristate

config I2C_DESIGNWARE_PLATFORM
	tristate "Synopsys DesignWare Platform"
	select I2C_DESIGNWARE_CORE
	help
	  If you say yes to this option, support will be included for the
	  Synopsys DesignWare I2C adapter. Only master mode is supported.

	  This driver can also be built as a module.  If so, the module
	  will be called i2c-designware-platform.

config I2C_DESIGNWARE_PCI
	tristate "Synopsys DesignWare PCI"
	depends on PCI
	select I2C_DESIGNWARE_CORE
	help
	  If you say yes to this option, support will be included for the
	  Synopsys DesignWare I2C adapter. Only master mode is supported.

	  This driver can also be built as a module.  If so, the module
	  will be called i2c-designware-pci.

config I2C_EFM32
	tristate "EFM32 I2C controller"
	depends on ARCH_EFM32 || COMPILE_TEST
	help
	  This driver supports the i2c block found in Energy Micro's EFM32
	  SoCs.

config I2C_EG20T
	tristate "Intel EG20T PCH/LAPIS Semicon IOH(ML7213/ML7223/ML7831) I2C"
	depends on PCI && (X86_32 || COMPILE_TEST)
	help
	  This driver is for PCH(Platform controller Hub) I2C of EG20T which
	  is an IOH(Input/Output Hub) for x86 embedded processor.
	  This driver can access PCH I2C bus device.

	  This driver also can be used for LAPIS Semiconductor IOH(Input/
	  Output Hub), ML7213, ML7223 and ML7831.
	  ML7213 IOH is for IVI(In-Vehicle Infotainment) use, ML7223 IOH is
	  for MP(Media Phone) use and ML7831 IOH is for general purpose use.
	  ML7213/ML7223/ML7831 is companion chip for Intel Atom E6xx series.
	  ML7213/ML7223/ML7831 is completely compatible for Intel EG20T PCH.

config I2C_EXYNOS5
	tristate "Exynos5 high-speed I2C driver"
	depends on ARCH_EXYNOS5 && OF
	default y
	help
	  High-speed I2C controller on Exynos5 based Samsung SoCs.

config I2C_GPIO
	tristate "GPIO-based bitbanging I2C"
	depends on GPIOLIB
	select I2C_ALGOBIT
	help
	  This is a very simple bitbanging I2C driver utilizing the
	  arch-neutral GPIO API to control the SCL and SDA lines.

config I2C_HIGHLANDER
	tristate "Highlander FPGA SMBus interface"
	depends on SH_HIGHLANDER
	help
	  If you say yes to this option, support will be included for
	  the SMBus interface located in the FPGA on various Highlander
	  boards, particularly the R0P7780LC0011RL and R0P7785LC0011RL
	  FPGAs. This is wholly unrelated to the SoC I2C.

	  This driver can also be built as a module.  If so, the module
	  will be called i2c-highlander.

config I2C_IBM_IIC
	tristate "IBM PPC 4xx on-chip I2C interface"
	depends on 4xx
	help
	  Say Y here if you want to use IIC peripheral found on
	  embedded IBM PPC 4xx based systems.

	  This driver can also be built as a module.  If so, the module
	  will be called i2c-ibm_iic.

config I2C_IMX
	tristate "IMX I2C interface"
	depends on ARCH_MXC
	help
	  Say Y here if you want to use the IIC bus controller on
	  the Freescale i.MX/MXC processors.

	  This driver can also be built as a module.  If so, the module
	  will be called i2c-imx.

config I2C_IOP3XX
	tristate "Intel IOPx3xx and IXP4xx on-chip I2C interface"
	depends on ARCH_IOP32X || ARCH_IOP33X || ARCH_IXP4XX || ARCH_IOP13XX
	help
	  Say Y here if you want to use the IIC bus controller on
	  the Intel IOPx3xx I/O Processors or IXP4xx Network Processors.

	  This driver can also be built as a module.  If so, the module
	  will be called i2c-iop3xx.

config I2C_KEMPLD
	tristate "Kontron COM I2C Controller"
	depends on MFD_KEMPLD
	help
	  This enables support for the I2C bus interface on some Kontron ETX
	  and COMexpress (ETXexpress) modules.

	  This driver can also be built as a module. If so, the module
	  will be called i2c-kempld.

config I2C_MPC
	tristate "MPC107/824x/85xx/512x/52xx/83xx/86xx"
	depends on PPC
	help
	  If you say yes to this option, support will be included for the
	  built-in I2C interface on the MPC107, Tsi107, MPC512x, MPC52xx,
	  MPC8240, MPC8245, MPC83xx, MPC85xx and MPC8641 family processors.

	  This driver can also be built as a module.  If so, the module
	  will be called i2c-mpc.

config I2C_MV64XXX
	tristate "Marvell mv64xxx I2C Controller"
	depends on MV64X60 || PLAT_ORION || ARCH_SUNXI
	help
	  If you say yes to this option, support will be included for the
	  built-in I2C interface on the Marvell 64xxx line of host bridges.
	  This driver is also used for Allwinner SoCs I2C controllers.

	  This driver can also be built as a module.  If so, the module
	  will be called i2c-mv64xxx.

config I2C_MXS
	tristate "Freescale i.MX28 I2C interface"
	depends on SOC_IMX28
	select STMP_DEVICE
	help
	  Say Y here if you want to use the I2C bus controller on
	  the Freescale i.MX28 processors.

	  This driver can also be built as a module.  If so, the module
	  will be called i2c-mxs.

config I2C_NOMADIK
	tristate "ST-Ericsson Nomadik/Ux500 I2C Controller"
	depends on ARM_AMBA
	help
	  If you say yes to this option, support will be included for the
	  I2C interface from ST-Ericsson's Nomadik and Ux500 architectures,
	  as well as the STA2X11 PCIe I/O HUB.

config I2C_OCORES
	tristate "OpenCores I2C Controller"
	help
	  If you say yes to this option, support will be included for the
	  OpenCores I2C controller. For details see
	  http://www.opencores.org/projects.cgi/web/i2c/overview

	  This driver can also be built as a module.  If so, the module
	  will be called i2c-ocores.

config I2C_OMAP
	tristate "OMAP I2C adapter"
	depends on ARCH_OMAP
	default y if MACH_OMAP_H3 || MACH_OMAP_OSK
	help
	  If you say yes to this option, support will be included for the
	  I2C interface on the Texas Instruments OMAP1/2 family of processors.
	  Like OMAP1510/1610/1710/5912 and OMAP242x.
	  For details see http://www.ti.com/omap.

config I2C_PASEMI
	tristate "PA Semi SMBus interface"
	depends on PPC_PASEMI && PCI
	help
	  Supports the PA Semi PWRficient on-chip SMBus interfaces.

config I2C_PCA_PLATFORM
	tristate "PCA9564/PCA9665 as platform device"
	select I2C_ALGOPCA
	default n
	help
	  This driver supports a memory mapped Philips PCA9564/PCA9665
	  parallel bus to I2C bus controller.

	  This driver can also be built as a module.  If so, the module
	  will be called i2c-pca-platform.

config I2C_PMCMSP
	tristate "PMC MSP I2C TWI Controller"
	depends on PMC_MSP
	help
	  This driver supports the PMC TWI controller on MSP devices.

	  This driver can also be built as module. If so, the module
	  will be called i2c-pmcmsp.

config I2C_PNX
	tristate "I2C bus support for Philips PNX and NXP LPC targets"
	depends on ARCH_LPC32XX
	help
	  This driver supports the Philips IP3204 I2C IP block master and/or
	  slave controller

	  This driver can also be built as a module.  If so, the module
	  will be called i2c-pnx.

config I2C_PUV3
	tristate "PKUnity v3 I2C bus support"
	depends on UNICORE32 && ARCH_PUV3
	select I2C_ALGOBIT
	help
	  This driver supports the I2C IP inside the PKUnity-v3 SoC.
	  This I2C bus controller is under AMBA/AXI bus.

	  This driver can also be built as a module.  If so, the module
	  will be called i2c-puv3.

config I2C_PXA
	tristate "Intel PXA2XX I2C adapter"
	depends on ARCH_PXA || ARCH_MMP || (X86_32 && PCI && OF)
	help
	  If you have devices in the PXA I2C bus, say yes to this option.
	  This driver can also be built as a module.  If so, the module
	  will be called i2c-pxa.

config I2C_PXA_PCI
	def_bool I2C_PXA && X86_32 && PCI && OF

config I2C_PXA_SLAVE
	bool "Intel PXA2XX I2C Slave comms support"
	depends on I2C_PXA && !X86_32
	help
	  Support I2C slave mode communications on the PXA I2C bus.  This
	  is necessary for systems where the PXA may be a target on the
	  I2C bus.

config I2C_QUP
	tristate "Qualcomm QUP based I2C controller"
	depends on ARCH_QCOM
	help
	  If you say yes to this option, support will be included for the
	  built-in I2C interface on the Qualcomm SoCs.

	  This driver can also be built as a module.  If so, the module
	  will be called i2c-qup.

config I2C_RIIC
	tristate "Renesas RIIC adapter"
	depends on ARCH_SHMOBILE || COMPILE_TEST
	help
	  If you say yes to this option, support will be included for the
	  Renesas RIIC I2C interface.

	  This driver can also be built as a module.  If so, the module
	  will be called i2c-riic.

config I2C_RK3X
	tristate "Rockchip RK3xxx I2C adapter"
	depends on OF
	help
	  Say Y here to include support for the I2C adapter in Rockchip RK3xxx
	  SoCs.

	  This driver can also be built as a module. If so, the module will
	  be called i2c-rk3x.

config HAVE_S3C2410_I2C
	bool
	help
	  This will include I2C support for Samsung SoCs. If you want to
	  include I2C support for any machine, kindly select this in the
	  respective Kconfig file.

config I2C_S3C2410
	tristate "S3C2410 I2C Driver"
	depends on HAVE_S3C2410_I2C
	help
	  Say Y here to include support for I2C controller in the
	  Samsung SoCs.

config I2C_SH7760
	tristate "Renesas SH7760 I2C Controller"
	depends on CPU_SUBTYPE_SH7760
	help
	  This driver supports the 2 I2C interfaces on the Renesas SH7760.

	  This driver can also be built as a module.  If so, the module
	  will be called i2c-sh7760.

config I2C_SH_MOBILE
	tristate "SuperH Mobile I2C Controller"
	depends on SUPERH || ARCH_SHMOBILE || COMPILE_TEST
	help
	  If you say yes to this option, support will be included for the
	  built-in I2C interface on the Renesas SH-Mobile processor.

	  This driver can also be built as a module.  If so, the module
	  will be called i2c-sh_mobile.

config I2C_SIMTEC
	tristate "Simtec Generic I2C interface"
	select I2C_ALGOBIT
	help
	  If you say yes to this option, support will be included for
	  the Simtec Generic I2C interface. This driver is for the
	  simple I2C bus used on newer Simtec products for general
	  I2C, such as DDC on the Simtec BBD2016A.

	  This driver can also be built as a module. If so, the module
	  will be called i2c-simtec.

config I2C_SIRF
	tristate "CSR SiRFprimaII I2C interface"
	depends on ARCH_SIRF
	help
	  If you say yes to this option, support will be included for the
	  CSR SiRFprimaII I2C interface.

	  This driver can also be built as a module.  If so, the module
	  will be called i2c-sirf.

config I2C_ST
	tristate "STMicroelectronics SSC I2C support"
	depends on ARCH_STI
	help
	  Enable this option to add support for STMicroelectronics SoCs
	  hardware SSC (Synchronous Serial Controller) as an I2C controller.

	  This driver can also be built as module. If so, the module
	  will be called i2c-st.

config I2C_STU300
	tristate "ST Microelectronics DDC I2C interface"
	depends on MACH_U300
	default y if MACH_U300
	help
	  If you say yes to this option, support will be included for the
	  I2C interface from ST Microelectronics simply called "DDC I2C"
	  supporting both I2C and DDC, used in e.g. the U300 series
	  mobile platforms.

	  This driver can also be built as a module. If so, the module
	  will be called i2c-stu300.

config I2C_SUN6I_P2WI
	tristate "Allwinner sun6i internal P2WI controller"
	depends on RESET_CONTROLLER
	depends on MACH_SUN6I || COMPILE_TEST
	help
	  If you say yes to this option, support will be included for the
	  P2WI (Push/Pull 2 Wire Interface) controller embedded in some sunxi
	  SOCs.
	  The P2WI looks like an SMBus controller (which supports only byte
	  accesses), except that it only supports one slave device.
	  This interface is used to connect to specific PMIC devices (like the
	  AXP221).

config I2C_TEGRA
	tristate "NVIDIA Tegra internal I2C controller"
	depends on ARCH_TEGRA
	help
	  If you say yes to this option, support will be included for the
	  I2C controller embedded in NVIDIA Tegra SOCs

config I2C_VERSATILE
	tristate "ARM Versatile/Realview I2C bus support"
	depends on ARCH_VERSATILE || ARCH_REALVIEW || ARCH_VEXPRESS
	select I2C_ALGOBIT
	help
	  Say yes if you want to support the I2C serial bus on ARMs Versatile
	  range of platforms.

	  This driver can also be built as a module.  If so, the module
	  will be called i2c-versatile.

config I2C_WMT
	tristate "Wondermedia WM8xxx SoC I2C bus support"
	depends on ARCH_VT8500
	help
	  Say yes if you want to support the I2C bus on Wondermedia 8xxx-series
	  SoCs.

	  This driver can also be built as a module. If so, the module will be
	  called i2c-wmt.

config I2C_OCTEON
	tristate "Cavium OCTEON I2C bus support"
	depends on CAVIUM_OCTEON_SOC
	help
	  Say yes if you want to support the I2C serial bus on Cavium
	  OCTEON SOC.

	  This driver can also be built as a module.  If so, the module
	  will be called i2c-octeon.

config I2C_XILINX
	tristate "Xilinx I2C Controller"
	depends on HAS_IOMEM
	help
	  If you say yes to this option, support will be included for the
	  Xilinx I2C controller.

	  This driver can also be built as a module.  If so, the module
	  will be called xilinx_i2c.

config I2C_XLR
	tristate "XLR I2C support"
	depends on CPU_XLR
	help
	  This driver enables support for the on-chip I2C interface of
	  the Netlogic XLR/XLS MIPS processors.

	  This driver can also be built as a module.  If so, the module
	  will be called i2c-xlr.

config I2C_RCAR
	tristate "Renesas R-Car I2C Controller"
	depends on ARCH_SHMOBILE || COMPILE_TEST
	help
	  If you say yes to this option, support will be included for the
	  R-Car I2C controller.

	  This driver can also be built as a module.  If so, the module
	  will be called i2c-rcar.

comment "External I2C/SMBus adapter drivers"

config I2C_DIOLAN_U2C
	tristate "Diolan U2C-12 USB adapter"
	depends on USB
	help
	  If you say yes to this option, support will be included for Diolan
	  U2C-12, a USB to I2C interface.

	  This driver can also be built as a module.  If so, the module
	  will be called i2c-diolan-u2c.

config I2C_PARPORT
	tristate "Parallel port adapter"
	depends on PARPORT
	select I2C_ALGOBIT
	select I2C_SMBUS
	help
	  This supports parallel port I2C adapters such as the ones made by
	  Philips or Velleman, Analog Devices evaluation boards, and more.
	  Basically any adapter using the parallel port as an I2C bus with
	  no extra chipset is supported by this driver, or could be.

	  This driver is a replacement for (and was inspired by) an older
	  driver named i2c-philips-par.  The new driver supports more devices,
	  and makes it easier to add support for new devices.

	  An adapter type parameter is now mandatory.  Please read the file
	  Documentation/i2c/busses/i2c-parport for details.

	  Another driver exists, named i2c-parport-light, which doesn't depend
	  on the parport driver.  This is meant for embedded systems. Don't say
	  Y here if you intend to say Y or M there.

	  This support is also available as a module.  If so, the module
	  will be called i2c-parport.

config I2C_PARPORT_LIGHT
	tristate "Parallel port adapter (light)"
	select I2C_ALGOBIT
	select I2C_SMBUS
	help
	  This supports parallel port I2C adapters such as the ones made by
	  Philips or Velleman, Analog Devices evaluation boards, and more.
	  Basically any adapter using the parallel port as an I2C bus with
	  no extra chipset is supported by this driver, or could be.

	  This driver is a light version of i2c-parport.  It doesn't depend
	  on the parport driver, and uses direct I/O access instead.  This
	  might be preferred on embedded systems where wasting memory for
	  the clean but heavy parport handling is not an option.  The
	  drawback is a reduced portability and the impossibility to
	  daisy-chain other parallel port devices.

	  Don't say Y here if you said Y or M to i2c-parport.  Saying M to
	  both is possible but both modules should not be loaded at the same
	  time.

	  This support is also available as a module.  If so, the module
	  will be called i2c-parport-light.

config I2C_ROBOTFUZZ_OSIF
	tristate "RobotFuzz Open Source InterFace USB adapter"
	depends on USB
	help
	  If you say yes to this option, support will be included for the
	  RobotFuzz Open Source InterFace USB to I2C interface.

	  This driver can also be built as a module.  If so, the module
	  will be called i2c-osif.

config I2C_TAOS_EVM
	tristate "TAOS evaluation module"
	depends on TTY
	select SERIO
	select SERIO_SERPORT
	default n
	help
	  This supports TAOS evaluation modules on serial port. In order to
	  use this driver, you will need the inputattach tool, which is part
	  of the input-utils package.

	  If unsure, say N.

	  This support is also available as a module.  If so, the module
	  will be called i2c-taos-evm.

config I2C_TINY_USB
	tristate "Tiny-USB adapter"
	depends on USB
	help
	  If you say yes to this option, support will be included for the
	  i2c-tiny-usb, a simple do-it-yourself USB to I2C interface. See
	  http://www.harbaum.org/till/i2c_tiny_usb for hardware details.

	  This driver can also be built as a module.  If so, the module
	  will be called i2c-tiny-usb.

config I2C_VIPERBOARD
	tristate "Viperboard I2C master support"
	depends on MFD_VIPERBOARD && USB
	help
	  Say yes here to access the I2C part of the Nano River
	  Technologies Viperboard as I2C master.
          See viperboard API specification and Nano
          River Tech's viperboard.h for detailed meaning
          of the module parameters.

comment "Other I2C/SMBus bus drivers"

config I2C_ACORN
	tristate "Acorn IOC/IOMD I2C bus support"
	depends on ARCH_ACORN
	default y
	select I2C_ALGOBIT
	help
	  Say yes if you want to support the I2C bus on Acorn platforms.

	  If you don't know, say Y.

config I2C_ELEKTOR
	tristate "Elektor ISA card"
	depends on ISA && HAS_IOPORT_MAP && BROKEN_ON_SMP
	select I2C_ALGOPCF
	help
	  This supports the PCF8584 ISA bus I2C adapter.  Say Y if you own
	  such an adapter.

	  This support is also available as a module.  If so, the module
	  will be called i2c-elektor.

config I2C_PCA_ISA
	tristate "PCA9564/PCA9665 on an ISA bus"
	depends on ISA
	select I2C_ALGOPCA
	default n
	help
	  This driver supports ISA boards using the Philips PCA9564/PCA9665
	  parallel bus to I2C bus controller.

	  This driver can also be built as a module.  If so, the module
	  will be called i2c-pca-isa.

	  This device is almost undetectable and using this driver on a
	  system which doesn't have this device will result in long
	  delays when I2C/SMBus chip drivers are loaded (e.g. at boot
	  time).  If unsure, say N.

config I2C_SIBYTE
	tristate "SiByte SMBus interface"
	depends on SIBYTE_SB1xxx_SOC
	help
	  Supports the SiByte SOC on-chip I2C interfaces (2 channels).

config I2C_CROS_EC_TUNNEL
	tristate "ChromeOS EC tunnel I2C bus"
	depends on MFD_CROS_EC
	help
	  If you say yes here you get an I2C bus that will tunnel i2c commands
	  through to the other side of the ChromeOS EC to the i2c bus
	  connected there. This will work whatever the interface used to
	  talk to the EC (SPI, I2C or LPC).

config SCx200_ACB
	tristate "Geode ACCESS.bus support"
	depends on X86_32 && PCI
	help
	  Enable the use of the ACCESS.bus controllers on the Geode SCx200 and
	  SC1100 processors and the CS5535 and CS5536 Geode companion devices.

	  If you don't know what to do here, say N.

	  This support is also available as a module.  If so, the module
	  will be called scx200_acb.

endmenu<|MERGE_RESOLUTION|>--- conflicted
+++ resolved
@@ -379,11 +379,7 @@
 
 config I2C_CADENCE
 	tristate "Cadence I2C Controller"
-<<<<<<< HEAD
-	depends on COMMON_CLK
-=======
 	depends on ARCH_ZYNQ
->>>>>>> 9e82bf01
 	help
 	  Say yes here to select Cadence I2C Host Controller. This controller is
 	  e.g. used by Xilinx Zynq.
