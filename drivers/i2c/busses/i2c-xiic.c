/*
 * i2c-xiic.c
 * Copyright (c) 2002-2007 Xilinx Inc.
 * Copyright (c) 2009-2010 Intel Corporation
 *
 * This program is free software; you can redistribute it and/or modify
 * it under the terms of the GNU General Public License version 2 as
 * published by the Free Software Foundation.
 *
 * This program is distributed in the hope that it will be useful,
 * but WITHOUT ANY WARRANTY; without even the implied warranty of
 * MERCHANTABILITY or FITNESS FOR A PARTICULAR PURPOSE.  See the
 * GNU General Public License for more details.
 *
 *
 * This code was implemented by Mocean Laboratories AB when porting linux
 * to the automotive development board Russellville. The copyright holder
 * as seen in the header is Intel corporation.
 * Mocean Laboratories forked off the GNU/Linux platform work into a
 * separate company called Pelagicore AB, which committed the code to the
 * kernel.
 */

/* Supports:
 * Xilinx IIC
 */
#include <linux/kernel.h>
#include <linux/module.h>
#include <linux/errno.h>
#include <linux/err.h>
#include <linux/delay.h>
#include <linux/platform_device.h>
#include <linux/i2c.h>
#include <linux/interrupt.h>
#include <linux/wait.h>
#include <linux/i2c-xiic.h>
#include <linux/io.h>
#include <linux/slab.h>
#include <linux/of.h>

#define DRIVER_NAME "xiic-i2c"

enum xilinx_i2c_state {
	STATE_DONE,
	STATE_ERROR,
	STATE_START
};

enum xiic_endian {
	LITTLE,
	BIG
};

/**
 * struct xiic_i2c - Internal representation of the XIIC I2C bus
 * @base:	Memory base of the HW registers
 * @wait:	Wait queue for callers
 * @adap:	Kernel adapter representation
 * @tx_msg:	Messages from above to be sent
 * @lock:	Mutual exclusion
 * @tx_pos:	Current pos in TX message
 * @nmsgs:	Number of messages in tx_msg
 * @state:	See STATE_
 * @rx_msg:	Current RX message
 * @rx_pos:	Position within current RX message
 * @endianness: big/little-endian byte order
 */
struct xiic_i2c {
	void __iomem		*base;
	wait_queue_head_t	wait;
	struct i2c_adapter	adap;
	struct i2c_msg		*tx_msg;
	spinlock_t		lock;
	unsigned int		tx_pos;
	unsigned int		nmsgs;
	enum xilinx_i2c_state	state;
	struct i2c_msg		*rx_msg;
	int			rx_pos;
	enum xiic_endian	endianness;
};


#define XIIC_MSB_OFFSET 0
#define XIIC_REG_OFFSET (0x100+XIIC_MSB_OFFSET)

/*
 * Register offsets in bytes from RegisterBase. Three is added to the
 * base offset to access LSB (IBM style) of the word
 */
#define XIIC_CR_REG_OFFSET   (0x00+XIIC_REG_OFFSET)	/* Control Register   */
#define XIIC_SR_REG_OFFSET   (0x04+XIIC_REG_OFFSET)	/* Status Register    */
#define XIIC_DTR_REG_OFFSET  (0x08+XIIC_REG_OFFSET)	/* Data Tx Register   */
#define XIIC_DRR_REG_OFFSET  (0x0C+XIIC_REG_OFFSET)	/* Data Rx Register   */
#define XIIC_ADR_REG_OFFSET  (0x10+XIIC_REG_OFFSET)	/* Address Register   */
#define XIIC_TFO_REG_OFFSET  (0x14+XIIC_REG_OFFSET)	/* Tx FIFO Occupancy  */
#define XIIC_RFO_REG_OFFSET  (0x18+XIIC_REG_OFFSET)	/* Rx FIFO Occupancy  */
#define XIIC_TBA_REG_OFFSET  (0x1C+XIIC_REG_OFFSET)	/* 10 Bit Address reg */
#define XIIC_RFD_REG_OFFSET  (0x20+XIIC_REG_OFFSET)	/* Rx FIFO Depth reg  */
#define XIIC_GPO_REG_OFFSET  (0x24+XIIC_REG_OFFSET)	/* Output Register    */

/* Control Register masks */
#define XIIC_CR_ENABLE_DEVICE_MASK        0x01	/* Device enable = 1      */
#define XIIC_CR_TX_FIFO_RESET_MASK        0x02	/* Transmit FIFO reset=1  */
#define XIIC_CR_MSMS_MASK                 0x04	/* Master starts Txing=1  */
#define XIIC_CR_DIR_IS_TX_MASK            0x08	/* Dir of tx. Txing=1     */
#define XIIC_CR_NO_ACK_MASK               0x10	/* Tx Ack. NO ack = 1     */
#define XIIC_CR_REPEATED_START_MASK       0x20	/* Repeated start = 1     */
#define XIIC_CR_GENERAL_CALL_MASK         0x40	/* Gen Call enabled = 1   */

/* Status Register masks */
#define XIIC_SR_GEN_CALL_MASK             0x01	/* 1=a mstr issued a GC   */
#define XIIC_SR_ADDR_AS_SLAVE_MASK        0x02	/* 1=when addr as slave   */
#define XIIC_SR_BUS_BUSY_MASK             0x04	/* 1 = bus is busy        */
#define XIIC_SR_MSTR_RDING_SLAVE_MASK     0x08	/* 1=Dir: mstr <-- slave  */
#define XIIC_SR_TX_FIFO_FULL_MASK         0x10	/* 1 = Tx FIFO full       */
#define XIIC_SR_RX_FIFO_FULL_MASK         0x20	/* 1 = Rx FIFO full       */
#define XIIC_SR_RX_FIFO_EMPTY_MASK        0x40	/* 1 = Rx FIFO empty      */
#define XIIC_SR_TX_FIFO_EMPTY_MASK        0x80	/* 1 = Tx FIFO empty      */

/* Interrupt Status Register masks    Interrupt occurs when...       */
#define XIIC_INTR_ARB_LOST_MASK           0x01	/* 1 = arbitration lost   */
#define XIIC_INTR_TX_ERROR_MASK           0x02	/* 1=Tx error/msg complete */
#define XIIC_INTR_TX_EMPTY_MASK           0x04	/* 1 = Tx FIFO/reg empty  */
#define XIIC_INTR_RX_FULL_MASK            0x08	/* 1=Rx FIFO/reg=OCY level */
#define XIIC_INTR_BNB_MASK                0x10	/* 1 = Bus not busy       */
#define XIIC_INTR_AAS_MASK                0x20	/* 1 = when addr as slave */
#define XIIC_INTR_NAAS_MASK               0x40	/* 1 = not addr as slave  */
#define XIIC_INTR_TX_HALF_MASK            0x80	/* 1 = TX FIFO half empty */

/* The following constants specify the depth of the FIFOs */
#define IIC_RX_FIFO_DEPTH         16	/* Rx fifo capacity               */
#define IIC_TX_FIFO_DEPTH         16	/* Tx fifo capacity               */

/* The following constants specify groups of interrupts that are typically
 * enabled or disables at the same time
 */
#define XIIC_TX_INTERRUPTS                           \
(XIIC_INTR_TX_ERROR_MASK | XIIC_INTR_TX_EMPTY_MASK | XIIC_INTR_TX_HALF_MASK)

#define XIIC_TX_RX_INTERRUPTS (XIIC_INTR_RX_FULL_MASK | XIIC_TX_INTERRUPTS)

/* The following constants are used with the following macros to specify the
 * operation, a read or write operation.
 */
#define XIIC_READ_OPERATION  1
#define XIIC_WRITE_OPERATION 0

/*
 * Tx Fifo upper bit masks.
 */
#define XIIC_TX_DYN_START_MASK            0x0100 /* 1 = Set dynamic start */
#define XIIC_TX_DYN_STOP_MASK             0x0200 /* 1 = Set dynamic stop */

/*
 * The following constants define the register offsets for the Interrupt
 * registers. There are some holes in the memory map for reserved addresses
 * to allow other registers to be added and still match the memory map of the
 * interrupt controller registers
 */
#define XIIC_DGIER_OFFSET    0x1C /* Device Global Interrupt Enable Register */
#define XIIC_IISR_OFFSET     0x20 /* Interrupt Status Register */
#define XIIC_IIER_OFFSET     0x28 /* Interrupt Enable Register */
#define XIIC_RESETR_OFFSET   0x40 /* Reset Register */

#define XIIC_RESET_MASK             0xAUL

/*
 * The following constant is used for the device global interrupt enable
 * register, to enable all interrupts for the device, this is the only bit
 * in the register
 */
#define XIIC_GINTR_ENABLE_MASK      0x80000000UL

#define xiic_tx_space(i2c) ((i2c)->tx_msg->len - (i2c)->tx_pos)
#define xiic_rx_space(i2c) ((i2c)->rx_msg->len - (i2c)->rx_pos)

static void xiic_start_xfer(struct xiic_i2c *i2c);
static void __xiic_start_xfer(struct xiic_i2c *i2c);

/*
 * For the register read and write functions, a little-endian and big-endian
 * version are necessary. Endianness is detected during the probe function.
 * Only the least significant byte [doublet] of the register are ever
 * accessed. This requires an offset of 3 [2] from the base address for
 * big-endian systems.
 */

static inline void xiic_setreg8(struct xiic_i2c *i2c, int reg, u8 value)
{
	if (i2c->endianness == LITTLE)
		iowrite8(value, i2c->base + reg);
	else
		iowrite8(value, i2c->base + reg + 3);
}

static inline u8 xiic_getreg8(struct xiic_i2c *i2c, int reg)
{
	u8 ret;

	if (i2c->endianness == LITTLE)
		ret = ioread8(i2c->base + reg);
	else
		ret = ioread8(i2c->base + reg + 3);
	return ret;
}

static inline void xiic_setreg16(struct xiic_i2c *i2c, int reg, u16 value)
{
	if (i2c->endianness == LITTLE)
		iowrite16(value, i2c->base + reg);
	else
		iowrite16be(value, i2c->base + reg + 2);
}

static inline void xiic_setreg32(struct xiic_i2c *i2c, int reg, int value)
{
	if (i2c->endianness == LITTLE)
		iowrite32(value, i2c->base + reg);
	else
		iowrite32be(value, i2c->base + reg);
}

static inline int xiic_getreg32(struct xiic_i2c *i2c, int reg)
{
	u32 ret;

	if (i2c->endianness == LITTLE)
		ret = ioread32(i2c->base + reg);
	else
		ret = ioread32be(i2c->base + reg);
	return ret;
}

static inline void xiic_irq_dis(struct xiic_i2c *i2c, u32 mask)
{
	u32 ier = xiic_getreg32(i2c, XIIC_IIER_OFFSET);
	xiic_setreg32(i2c, XIIC_IIER_OFFSET, ier & ~mask);
}

static inline void xiic_irq_en(struct xiic_i2c *i2c, u32 mask)
{
	u32 ier = xiic_getreg32(i2c, XIIC_IIER_OFFSET);
	xiic_setreg32(i2c, XIIC_IIER_OFFSET, ier | mask);
}

static inline void xiic_irq_clr(struct xiic_i2c *i2c, u32 mask)
{
	u32 isr = xiic_getreg32(i2c, XIIC_IISR_OFFSET);
	xiic_setreg32(i2c, XIIC_IISR_OFFSET, isr & mask);
}

static inline void xiic_irq_clr_en(struct xiic_i2c *i2c, u32 mask)
{
	xiic_irq_clr(i2c, mask);
	xiic_irq_en(i2c, mask);
}

static void xiic_clear_rx_fifo(struct xiic_i2c *i2c)
{
	u8 sr;
	for (sr = xiic_getreg8(i2c, XIIC_SR_REG_OFFSET);
		!(sr & XIIC_SR_RX_FIFO_EMPTY_MASK);
		sr = xiic_getreg8(i2c, XIIC_SR_REG_OFFSET))
		xiic_getreg8(i2c, XIIC_DRR_REG_OFFSET);
}

static void xiic_reinit(struct xiic_i2c *i2c)
{
	xiic_setreg32(i2c, XIIC_RESETR_OFFSET, XIIC_RESET_MASK);

	/* Set receive Fifo depth to maximum (zero based). */
	xiic_setreg8(i2c, XIIC_RFD_REG_OFFSET, IIC_RX_FIFO_DEPTH - 1);

	/* Reset Tx Fifo. */
	xiic_setreg8(i2c, XIIC_CR_REG_OFFSET, XIIC_CR_TX_FIFO_RESET_MASK);

	/* Enable IIC Device, remove Tx Fifo reset & disable general call. */
	xiic_setreg8(i2c, XIIC_CR_REG_OFFSET, XIIC_CR_ENABLE_DEVICE_MASK);

	/* make sure RX fifo is empty */
	xiic_clear_rx_fifo(i2c);

	/* Enable interrupts */
	xiic_setreg32(i2c, XIIC_DGIER_OFFSET, XIIC_GINTR_ENABLE_MASK);

	xiic_irq_clr_en(i2c, XIIC_INTR_ARB_LOST_MASK);
}

static void xiic_deinit(struct xiic_i2c *i2c)
{
	u8 cr;

	xiic_setreg32(i2c, XIIC_RESETR_OFFSET, XIIC_RESET_MASK);

	/* Disable IIC Device. */
	cr = xiic_getreg8(i2c, XIIC_CR_REG_OFFSET);
	xiic_setreg8(i2c, XIIC_CR_REG_OFFSET, cr & ~XIIC_CR_ENABLE_DEVICE_MASK);
}

static void xiic_read_rx(struct xiic_i2c *i2c)
{
	u8 bytes_in_fifo;
	int i;

	bytes_in_fifo = xiic_getreg8(i2c, XIIC_RFO_REG_OFFSET) + 1;

	dev_dbg(i2c->adap.dev.parent,
		"%s entry, bytes in fifo: %d, msg: %d, SR: 0x%x, CR: 0x%x\n",
		__func__, bytes_in_fifo, xiic_rx_space(i2c),
		xiic_getreg8(i2c, XIIC_SR_REG_OFFSET),
		xiic_getreg8(i2c, XIIC_CR_REG_OFFSET));

	if (bytes_in_fifo > xiic_rx_space(i2c))
		bytes_in_fifo = xiic_rx_space(i2c);

	for (i = 0; i < bytes_in_fifo; i++)
		i2c->rx_msg->buf[i2c->rx_pos++] =
			xiic_getreg8(i2c, XIIC_DRR_REG_OFFSET);

	xiic_setreg8(i2c, XIIC_RFD_REG_OFFSET,
		(xiic_rx_space(i2c) > IIC_RX_FIFO_DEPTH) ?
		IIC_RX_FIFO_DEPTH - 1 :  xiic_rx_space(i2c) - 1);
}

static int xiic_tx_fifo_space(struct xiic_i2c *i2c)
{
	/* return the actual space left in the FIFO */
	return IIC_TX_FIFO_DEPTH - xiic_getreg8(i2c, XIIC_TFO_REG_OFFSET) - 1;
}

static void xiic_fill_tx_fifo(struct xiic_i2c *i2c)
{
	u8 fifo_space = xiic_tx_fifo_space(i2c);
	int len = xiic_tx_space(i2c);

	len = (len > fifo_space) ? fifo_space : len;

	dev_dbg(i2c->adap.dev.parent, "%s entry, len: %d, fifo space: %d\n",
		__func__, len, fifo_space);

	while (len--) {
		u16 data = i2c->tx_msg->buf[i2c->tx_pos++];
		if ((xiic_tx_space(i2c) == 0) && (i2c->nmsgs == 1)) {
			/* last message in transfer -> STOP */
			data |= XIIC_TX_DYN_STOP_MASK;
			dev_dbg(i2c->adap.dev.parent, "%s TX STOP\n", __func__);
		}
		xiic_setreg16(i2c, XIIC_DTR_REG_OFFSET, data);
	}
}

static void xiic_wakeup(struct xiic_i2c *i2c, int code)
{
	i2c->tx_msg = NULL;
	i2c->rx_msg = NULL;
	i2c->nmsgs = 0;
	i2c->state = code;
	wake_up(&i2c->wait);
}

static irqreturn_t xiic_process(int irq, void *dev_id)
{
	struct xiic_i2c *i2c = dev_id;
	u32 pend, isr, ier;
	unsigned long flags;
	u32 clr = 0;

	/* Get the interrupt Status from the IPIF. There is no clearing of
	 * interrupts in the IPIF. Interrupts must be cleared at the source.
	 * To find which interrupts are pending; AND interrupts pending with
	 * interrupts masked.
	 */
	spin_lock(&i2c->lock);
	isr = xiic_getreg32(i2c, XIIC_IISR_OFFSET);
	ier = xiic_getreg32(i2c, XIIC_IIER_OFFSET);
	pend = isr & ier;

	dev_dbg(i2c->adap.dev.parent, "%s: IER: 0x%x, ISR: 0x%x, pend: 0x%x\n",
		__func__, ier, isr, pend);
	dev_dbg(i2c->adap.dev.parent, "%s: SR: 0x%x, msg: %p, nmsgs: %d\n",
		__func__, xiic_getreg8(i2c, XIIC_SR_REG_OFFSET),
		i2c->tx_msg, i2c->nmsgs);


	/* Service requesting interrupt */
	if ((pend & XIIC_INTR_ARB_LOST_MASK) ||
		((pend & XIIC_INTR_TX_ERROR_MASK) &&
		!(pend & XIIC_INTR_RX_FULL_MASK))) {
		/* bus arbritration lost, or...
		 * Transmit error _OR_ RX completed
		 * if this happens when RX_FULL is not set
		 * this is probably a TX error
		 */

		dev_dbg(i2c->adap.dev.parent, "%s error\n", __func__);

		/* dynamic mode seem to suffer from problems if we just flushes
		 * fifos and the next message is a TX with len 0 (only addr)
		 * reset the IP instead of just flush fifos
		 */
		xiic_reinit(i2c);

		if (i2c->rx_msg)
			xiic_wakeup(i2c, STATE_ERROR);
		if (i2c->tx_msg)
			xiic_wakeup(i2c, STATE_ERROR);
<<<<<<< HEAD

=======
>>>>>>> 6a13feb9
	}
	if (pend & XIIC_INTR_RX_FULL_MASK) {
		/* Receive register/FIFO is full */

		clr |= XIIC_INTR_RX_FULL_MASK;
		if (!i2c->rx_msg) {
			dev_dbg(i2c->adap.dev.parent,
				"%s unexpexted RX IRQ\n", __func__);
			xiic_clear_rx_fifo(i2c);
			goto out;
		}

		xiic_read_rx(i2c);
		if (xiic_rx_space(i2c) == 0) {
			/* this is the last part of the message */
			i2c->rx_msg = NULL;

			/* also clear TX error if there (RX complete) */
			clr |= (isr & XIIC_INTR_TX_ERROR_MASK);

			dev_dbg(i2c->adap.dev.parent,
				"%s end of message, nmsgs: %d\n",
				__func__, i2c->nmsgs);

			/* send next message if this wasn't the last,
			 * otherwise the transfer will be finialise when
			 * receiving the bus not busy interrupt
			 */
			if (i2c->nmsgs > 1) {
				i2c->nmsgs--;
				i2c->tx_msg++;
				dev_dbg(i2c->adap.dev.parent,
					"%s will start next...\n", __func__);

				__xiic_start_xfer(i2c);
			}
		}
	}
	if (pend & XIIC_INTR_BNB_MASK) {
		/* IIC bus has transitioned to not busy */
		clr |= XIIC_INTR_BNB_MASK;

		/* The bus is not busy, disable BusNotBusy interrupt */
		xiic_irq_dis(i2c, XIIC_INTR_BNB_MASK);

		if (!i2c->tx_msg)
			goto out;

		if ((i2c->nmsgs == 1) && !i2c->rx_msg &&
			xiic_tx_space(i2c) == 0)
			xiic_wakeup(i2c, STATE_DONE);
		else
			xiic_wakeup(i2c, STATE_ERROR);
<<<<<<< HEAD

=======
>>>>>>> 6a13feb9
	}
	if (pend & (XIIC_INTR_TX_EMPTY_MASK | XIIC_INTR_TX_HALF_MASK)) {
		/* Transmit register/FIFO is empty or ½ empty */

		clr |= (pend &
			(XIIC_INTR_TX_EMPTY_MASK | XIIC_INTR_TX_HALF_MASK));

		if (!i2c->tx_msg) {
			dev_dbg(i2c->adap.dev.parent,
				"%s unexpexted TX IRQ\n", __func__);
			goto out;
		}

		xiic_fill_tx_fifo(i2c);

		/* current message sent and there is space in the fifo */
		if (!xiic_tx_space(i2c) && xiic_tx_fifo_space(i2c) >= 2) {
			dev_dbg(i2c->adap.dev.parent,
				"%s end of message sent, nmsgs: %d\n",
				__func__, i2c->nmsgs);
			if (i2c->nmsgs > 1) {
				i2c->nmsgs--;
				i2c->tx_msg++;
				__xiic_start_xfer(i2c);
			} else {
				xiic_irq_dis(i2c, XIIC_INTR_TX_HALF_MASK);

				dev_dbg(i2c->adap.dev.parent,
					"%s Got TX IRQ but no more to do...\n",
					__func__);
			}
		} else if (!xiic_tx_space(i2c) && (i2c->nmsgs == 1))
			/* current frame is sent and is last,
			 * make sure to disable tx half
			 */
			xiic_irq_dis(i2c, XIIC_INTR_TX_HALF_MASK);
	}
out:
	dev_dbg(i2c->adap.dev.parent, "%s clr: 0x%x\n", __func__, clr);

	xiic_setreg32(i2c, XIIC_IISR_OFFSET, clr);
	spin_unlock(&i2c->lock);
	return IRQ_HANDLED;
}

static int xiic_bus_busy(struct xiic_i2c *i2c)
{
	u8 sr = xiic_getreg8(i2c, XIIC_SR_REG_OFFSET);

	return (sr & XIIC_SR_BUS_BUSY_MASK) ? -EBUSY : 0;
}

static int xiic_busy(struct xiic_i2c *i2c)
{
	int tries = 3;
	int err;

	if (i2c->tx_msg)
		return -EBUSY;

	/* for instance if previous transfer was terminated due to TX error
	 * it might be that the bus is on it's way to become available
	 * give it at most 3 ms to wake
	 */
	err = xiic_bus_busy(i2c);
	while (err && tries--) {
		msleep(1);
		err = xiic_bus_busy(i2c);
	}

	return err;
}

static void xiic_start_recv(struct xiic_i2c *i2c)
{
	u8 rx_watermark;
	struct i2c_msg *msg = i2c->rx_msg = i2c->tx_msg;

	/* Clear and enable Rx full interrupt. */
	xiic_irq_clr_en(i2c, XIIC_INTR_RX_FULL_MASK | XIIC_INTR_TX_ERROR_MASK);

	/* we want to get all but last byte, because the TX_ERROR IRQ is used
	 * to inidicate error ACK on the address, and negative ack on the last
	 * received byte, so to not mix them receive all but last.
	 * In the case where there is only one byte to receive
	 * we can check if ERROR and RX full is set at the same time
	 */
	rx_watermark = msg->len;
	if (rx_watermark > IIC_RX_FIFO_DEPTH)
		rx_watermark = IIC_RX_FIFO_DEPTH;
	xiic_setreg8(i2c, XIIC_RFD_REG_OFFSET, rx_watermark - 1);

	if (!(msg->flags & I2C_M_NOSTART))
		/* write the address */
		xiic_setreg16(i2c, XIIC_DTR_REG_OFFSET,
			(msg->addr << 1) | XIIC_READ_OPERATION |
			XIIC_TX_DYN_START_MASK);

	xiic_irq_clr_en(i2c, XIIC_INTR_BNB_MASK);

	xiic_setreg16(i2c, XIIC_DTR_REG_OFFSET,
		msg->len | ((i2c->nmsgs == 1) ? XIIC_TX_DYN_STOP_MASK : 0));
	if (i2c->nmsgs == 1)
		/* very last, enable bus not busy as well */
		xiic_irq_clr_en(i2c, XIIC_INTR_BNB_MASK);

	/* the message is tx:ed */
	i2c->tx_pos = msg->len;
}

static void xiic_start_send(struct xiic_i2c *i2c)
{
	struct i2c_msg *msg = i2c->tx_msg;

	xiic_irq_clr(i2c, XIIC_INTR_TX_ERROR_MASK);

	dev_dbg(i2c->adap.dev.parent, "%s entry, msg: %p, len: %d",
		__func__, msg, msg->len);
	dev_dbg(i2c->adap.dev.parent, "%s entry, ISR: 0x%x, CR: 0x%x\n",
		__func__, xiic_getreg32(i2c, XIIC_IISR_OFFSET),
		xiic_getreg8(i2c, XIIC_CR_REG_OFFSET));

	if (!(msg->flags & I2C_M_NOSTART)) {
		/* write the address */
		u16 data = ((msg->addr << 1) & 0xfe) | XIIC_WRITE_OPERATION |
			XIIC_TX_DYN_START_MASK;
		if ((i2c->nmsgs == 1) && msg->len == 0)
			/* no data and last message -> add STOP */
			data |= XIIC_TX_DYN_STOP_MASK;

		xiic_setreg16(i2c, XIIC_DTR_REG_OFFSET, data);
	}

	xiic_fill_tx_fifo(i2c);

	/* Clear any pending Tx empty, Tx Error and then enable them. */
	xiic_irq_clr_en(i2c, XIIC_INTR_TX_EMPTY_MASK | XIIC_INTR_TX_ERROR_MASK |
		XIIC_INTR_BNB_MASK);
}

static irqreturn_t xiic_isr(int irq, void *dev_id)
{
	struct xiic_i2c *i2c = dev_id;
	u32 pend, isr, ier;
<<<<<<< HEAD
	irqreturn_t ret = IRQ_HANDLED;
=======
	irqreturn_t ret = IRQ_NONE;
>>>>>>> 6a13feb9
	/* Do not processes a devices interrupts if the device has no
	 * interrupts pending
	 */

	dev_dbg(i2c->adap.dev.parent, "%s entry\n", __func__);

	isr = xiic_getreg32(i2c, XIIC_IISR_OFFSET);
	ier = xiic_getreg32(i2c, XIIC_IIER_OFFSET);
	pend = isr & ier;
	if (pend)
		ret = IRQ_WAKE_THREAD;

	return ret;
}

static void __xiic_start_xfer(struct xiic_i2c *i2c)
{
	int first = 1;
	int fifo_space = xiic_tx_fifo_space(i2c);
	dev_dbg(i2c->adap.dev.parent, "%s entry, msg: %p, fifos space: %d\n",
		__func__, i2c->tx_msg, fifo_space);

	if (!i2c->tx_msg)
		return;

	i2c->rx_pos = 0;
	i2c->tx_pos = 0;
	i2c->state = STATE_START;
	while ((fifo_space >= 2) && (first || (i2c->nmsgs > 1))) {
		if (!first) {
			i2c->nmsgs--;
			i2c->tx_msg++;
			i2c->tx_pos = 0;
		} else
			first = 0;

		if (i2c->tx_msg->flags & I2C_M_RD) {
			/* we dont date putting several reads in the FIFO */
			xiic_start_recv(i2c);
			return;
		} else {
			xiic_start_send(i2c);
			if (xiic_tx_space(i2c) != 0) {
				/* the message could not be completely sent */
				break;
			}
		}

		fifo_space = xiic_tx_fifo_space(i2c);
	}

	/* there are more messages or the current one could not be completely
	 * put into the FIFO, also enable the half empty interrupt
	 */
	if (i2c->nmsgs > 1 || xiic_tx_space(i2c))
		xiic_irq_clr_en(i2c, XIIC_INTR_TX_HALF_MASK);

}

static void xiic_start_xfer(struct xiic_i2c *i2c)
{
<<<<<<< HEAD
	unsigned long flags;

=======
>>>>>>> 6a13feb9

	__xiic_start_xfer(i2c);
}

static int xiic_xfer(struct i2c_adapter *adap, struct i2c_msg *msgs, int num)
{
	struct xiic_i2c *i2c = i2c_get_adapdata(adap);
	int err;

	dev_dbg(adap->dev.parent, "%s entry SR: 0x%x\n", __func__,
		xiic_getreg8(i2c, XIIC_SR_REG_OFFSET));

	err = xiic_busy(i2c);
	if (err)
		return err;

	i2c->tx_msg = msgs;
	i2c->nmsgs = num;

	xiic_start_xfer(i2c);

	if (wait_event_timeout(i2c->wait, (i2c->state == STATE_ERROR) ||
		(i2c->state == STATE_DONE), HZ))
		return (i2c->state == STATE_DONE) ? num : -EIO;
	else {
		i2c->tx_msg = NULL;
		i2c->rx_msg = NULL;
		i2c->nmsgs = 0;
		dev_err(adap->dev.parent, "Controller timed out\n");
		return -ETIMEDOUT;
	}
}

static u32 xiic_func(struct i2c_adapter *adap)
{
	return I2C_FUNC_I2C | I2C_FUNC_SMBUS_EMUL;
}

static const struct i2c_algorithm xiic_algorithm = {
	.master_xfer = xiic_xfer,
	.functionality = xiic_func,
};

static struct i2c_adapter xiic_adapter = {
	.owner = THIS_MODULE,
	.name = DRIVER_NAME,
	.class = I2C_CLASS_DEPRECATED,
	.algo = &xiic_algorithm,
};


static int xiic_i2c_probe(struct platform_device *pdev)
{
	struct xiic_i2c *i2c;
	struct xiic_i2c_platform_data *pdata;
	struct resource *res;
	int ret, irq;
	u8 i;
	u32 sr;

	i2c = devm_kzalloc(&pdev->dev, sizeof(*i2c), GFP_KERNEL);
	if (!i2c)
		return -ENOMEM;

	res = platform_get_resource(pdev, IORESOURCE_MEM, 0);
	i2c->base = devm_ioremap_resource(&pdev->dev, res);
	if (IS_ERR(i2c->base))
		return PTR_ERR(i2c->base);

	irq = platform_get_irq(pdev, 0);
	if (irq < 0)
		return irq;

	pdata = dev_get_platdata(&pdev->dev);

	/* hook up driver to tree */
	platform_set_drvdata(pdev, i2c);
	i2c->adap = xiic_adapter;
	i2c_set_adapdata(&i2c->adap, i2c);
	i2c->adap.dev.parent = &pdev->dev;
	i2c->adap.dev.of_node = pdev->dev.of_node;

	spin_lock_init(&i2c->lock);
	init_waitqueue_head(&i2c->wait);

	ret = devm_request_threaded_irq(&pdev->dev, irq, xiic_isr,
					xiic_process, IRQF_ONESHOT,
					pdev->name, i2c);

	if (ret < 0) {
		dev_err(&pdev->dev, "Cannot claim IRQ\n");
		return ret;
	}

	/*
	 * Detect endianness
	 * Try to reset the TX FIFO. Then check the EMPTY flag. If it is not
	 * set, assume that the endianness was wrong and swap.
	 */
	i2c->endianness = LITTLE;
	xiic_setreg32(i2c, XIIC_CR_REG_OFFSET, XIIC_CR_TX_FIFO_RESET_MASK);
	/* Reset is cleared in xiic_reinit */
	sr = xiic_getreg32(i2c, XIIC_SR_REG_OFFSET);
	if (!(sr & XIIC_SR_TX_FIFO_EMPTY_MASK))
		i2c->endianness = BIG;

	xiic_reinit(i2c);

	/* add i2c adapter to i2c tree */
	ret = i2c_add_adapter(&i2c->adap);
	if (ret) {
		dev_err(&pdev->dev, "Failed to add adapter\n");
		xiic_deinit(i2c);
		return ret;
	}

	if (pdata) {
		/* add in known devices to the bus */
		for (i = 0; i < pdata->num_devices; i++)
			i2c_new_device(&i2c->adap, pdata->devices + i);
	}

	return 0;
}

static int xiic_i2c_remove(struct platform_device *pdev)
{
	struct xiic_i2c *i2c = platform_get_drvdata(pdev);

	/* remove adapter & data */
	i2c_del_adapter(&i2c->adap);

	xiic_deinit(i2c);

	return 0;
}

#if defined(CONFIG_OF)
static const struct of_device_id xiic_of_match[] = {
	{ .compatible = "xlnx,xps-iic-2.00.a", },
	{},
};
MODULE_DEVICE_TABLE(of, xiic_of_match);
#endif

static struct platform_driver xiic_i2c_driver = {
	.probe   = xiic_i2c_probe,
	.remove  = xiic_i2c_remove,
	.driver  = {
		.name = DRIVER_NAME,
		.of_match_table = of_match_ptr(xiic_of_match),
	},
};

module_platform_driver(xiic_i2c_driver);

MODULE_AUTHOR("info@mocean-labs.com");
MODULE_DESCRIPTION("Xilinx I2C bus driver");
MODULE_LICENSE("GPL v2");
MODULE_ALIAS("platform:"DRIVER_NAME);<|MERGE_RESOLUTION|>--- conflicted
+++ resolved
@@ -362,7 +362,6 @@
 {
 	struct xiic_i2c *i2c = dev_id;
 	u32 pend, isr, ier;
-	unsigned long flags;
 	u32 clr = 0;
 
 	/* Get the interrupt Status from the IPIF. There is no clearing of
@@ -404,10 +403,6 @@
 			xiic_wakeup(i2c, STATE_ERROR);
 		if (i2c->tx_msg)
 			xiic_wakeup(i2c, STATE_ERROR);
-<<<<<<< HEAD
-
-=======
->>>>>>> 6a13feb9
 	}
 	if (pend & XIIC_INTR_RX_FULL_MASK) {
 		/* Receive register/FIFO is full */
@@ -461,10 +456,6 @@
 			xiic_wakeup(i2c, STATE_DONE);
 		else
 			xiic_wakeup(i2c, STATE_ERROR);
-<<<<<<< HEAD
-
-=======
->>>>>>> 6a13feb9
 	}
 	if (pend & (XIIC_INTR_TX_EMPTY_MASK | XIIC_INTR_TX_HALF_MASK)) {
 		/* Transmit register/FIFO is empty or ½ empty */
@@ -609,11 +600,7 @@
 {
 	struct xiic_i2c *i2c = dev_id;
 	u32 pend, isr, ier;
-<<<<<<< HEAD
-	irqreturn_t ret = IRQ_HANDLED;
-=======
 	irqreturn_t ret = IRQ_NONE;
->>>>>>> 6a13feb9
 	/* Do not processes a devices interrupts if the device has no
 	 * interrupts pending
 	 */
@@ -675,11 +662,6 @@
 
 static void xiic_start_xfer(struct xiic_i2c *i2c)
 {
-<<<<<<< HEAD
-	unsigned long flags;
-
-=======
->>>>>>> 6a13feb9
 
 	__xiic_start_xfer(i2c);
 }
@@ -708,7 +690,6 @@
 		i2c->tx_msg = NULL;
 		i2c->rx_msg = NULL;
 		i2c->nmsgs = 0;
-		dev_err(adap->dev.parent, "Controller timed out\n");
 		return -ETIMEDOUT;
 	}
 }
