--- conflicted
+++ resolved
@@ -31,8 +31,6 @@
 	clock-frequency = <32768>;
 };
 
-<<<<<<< HEAD
-=======
 &i2c4 {
 	pinctrl-0 = <&i2c4_pins>;
 	pinctrl-names = "default";
@@ -48,19 +46,15 @@
 	};
 };
 
->>>>>>> 88084a3d
 &pfc {
 	pinctrl-0 = <&scif_clk_pins>;
 	pinctrl-names = "default";
 
-<<<<<<< HEAD
-=======
 	i2c4_pins: i2c4 {
 		groups = "i2c4";
 		function = "i2c4";
 	};
 
->>>>>>> 88084a3d
 	scif3_pins: scif3 {
 		groups = "scif3_data", "scif3_ctrl";
 		function = "scif3";
