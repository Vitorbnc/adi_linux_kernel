--- conflicted
+++ resolved
@@ -39,14 +39,6 @@
 	u32 trampoline_code_size = &zynq_secondary_trampoline_end -
 						&zynq_secondary_trampoline;
 
-<<<<<<< HEAD
-	if (cpu >= ncores) {
-		pr_warn("CPU No. is not available in the system\n");
-		return -1;
-	}
-
-=======
->>>>>>> 455c6fdb
 	/* MS: Expectation that SLCR are directly map and accessible */
 	/* Not possible to jump to non aligned address */
 	if (!(address & 3) && (!address || (address >= trampoline_code_size))) {
