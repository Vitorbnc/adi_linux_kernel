--- conflicted
+++ resolved
@@ -115,9 +115,5 @@
 	.handle_irq	= vic_handle_irq,
 	.timer		= &versatile_timer,
 	.init_machine	= versatile_pb_init,
-<<<<<<< HEAD
-	.dt_compat	= versatile_pb_match,
-=======
 	.restart	= versatile_restart,
->>>>>>> 192cfd58
 MACHINE_END