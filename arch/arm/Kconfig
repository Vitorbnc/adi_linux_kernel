--- conflicted
+++ resolved
@@ -3,12 +3,8 @@
 	default y
 	select ARCH_BINFMT_ELF_RANDOMIZE_PIE
 	select ARCH_HAS_ATOMIC64_DEC_IF_POSITIVE
-<<<<<<< HEAD
+	select ARCH_HAS_TICK_BROADCAST if GENERIC_CLOCKEVENTS_BROADCAST
 	select ARCH_HAVE_CUSTOM_GPIO_H if (!ARCH_ZYNQ)
-=======
->>>>>>> 5e01dc7b
-	select ARCH_HAS_TICK_BROADCAST if GENERIC_CLOCKEVENTS_BROADCAST
-	select ARCH_HAVE_CUSTOM_GPIO_H
 	select ARCH_WANT_IPC_PARSE_VERSION
 	select BUILDTIME_EXTABLE_SORT if MMU
 	select CLONE_BACKWARDS
@@ -1604,13 +1600,8 @@
 # selected platforms.
 config ARCH_NR_GPIO
 	int
-<<<<<<< HEAD
 	default 1024 if ARCH_SHMOBILE || ARCH_TEGRA || ARCH_ZYNQ
-	default 512 if ARCH_EXYNOS || ARCH_KEYSTONE || SOC_OMAP5
-=======
-	default 1024 if ARCH_SHMOBILE || ARCH_TEGRA
 	default 512 if ARCH_EXYNOS || ARCH_KEYSTONE || SOC_OMAP5 || SOC_DRA7XX
->>>>>>> 5e01dc7b
 	default 392 if ARCH_U8500
 	default 352 if ARCH_VT8500
 	default 288 if ARCH_SUNXI
