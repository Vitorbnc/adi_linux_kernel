--- conflicted
+++ resolved
@@ -12,11 +12,7 @@
 		reg = <0x00000000 0x40000000>; 
 	};
 	chosen {
-<<<<<<< HEAD
-		bootargs = "console=ttyPS0,115200 root=/dev/ram rw initrd=0x800000,8M ip=:::::eth0:dhcp earlyprintk"; 
-=======
 		bootargs = "console=ttyPS0,115200 root=/dev/ram rw ip=:::::eth0:dhcp earlyprintk"; 
->>>>>>> f5848e16
 		linux,stdout-path = "/amba@0/uart@E0001000";
 	};
 
