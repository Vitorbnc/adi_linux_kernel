--- conflicted
+++ resolved
@@ -2148,13 +2148,8 @@
 	  here.
 
 config CPU_MICROMIPS
-<<<<<<< HEAD
-	depends on SYS_SUPPORTS_MICROMIPS
+	depends on 32BIT && SYS_SUPPORTS_MICROMIPS
 	bool "microMIPS"
-=======
-	depends on 32BIT && SYS_SUPPORTS_MICROMIPS
-	bool "Build kernel using microMIPS ISA"
->>>>>>> e2965cd0
 	help
 	  When this option is enabled the kernel will be built using the
 	  microMIPS ISA
