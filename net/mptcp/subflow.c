--- conflicted
+++ resolved
@@ -270,7 +270,6 @@
 
 	tcp_rsk(req)->is_mptcp = 1;
 	subflow_init_req(req, sk);
-<<<<<<< HEAD
 
 	dst = tcp_request_sock_ipv4_ops.route_req(sk, skb, fl, req);
 	if (!dst)
@@ -280,17 +279,6 @@
 	if (err == 0)
 		return dst;
 
-=======
-
-	dst = tcp_request_sock_ipv4_ops.route_req(sk, skb, fl, req);
-	if (!dst)
-		return NULL;
-
-	err = subflow_check_req(req, sk, skb);
-	if (err == 0)
-		return dst;
-
->>>>>>> 7aef27f0
 	dst_release(dst);
 	if (!req->syncookie)
 		tcp_request_sock_ops.send_reset(sk, skb);
@@ -308,19 +296,11 @@
 
 	tcp_rsk(req)->is_mptcp = 1;
 	subflow_init_req(req, sk);
-<<<<<<< HEAD
 
 	dst = tcp_request_sock_ipv6_ops.route_req(sk, skb, fl, req);
 	if (!dst)
 		return NULL;
 
-=======
-
-	dst = tcp_request_sock_ipv6_ops.route_req(sk, skb, fl, req);
-	if (!dst)
-		return NULL;
-
->>>>>>> 7aef27f0
 	err = subflow_check_req(req, sk, skb);
 	if (err == 0)
 		return dst;
@@ -1152,19 +1132,11 @@
 {
 	struct mptcp_subflow_context *subflow;
 	struct mptcp_sock *msk = mptcp_sk(sk);
-<<<<<<< HEAD
 
 	mptcp_for_each_subflow(msk, subflow) {
 		struct sock *ssk = mptcp_subflow_tcp_sock(subflow);
 		int err = sock_error(ssk);
 
-=======
-
-	mptcp_for_each_subflow(msk, subflow) {
-		struct sock *ssk = mptcp_subflow_tcp_sock(subflow);
-		int err = sock_error(ssk);
-
->>>>>>> 7aef27f0
 		if (!err)
 			continue;
 
