--- conflicted
+++ resolved
@@ -102,11 +102,8 @@
 	KUNIT_EXPECT_NOT_ERR_OR_NULL(test, test);
 	KUNIT_EXPECT_PTR_EQ(test, NULL, NULL);
 	KUNIT_EXPECT_PTR_NE(test, test, NULL);
-<<<<<<< HEAD
-=======
 	KUNIT_EXPECT_NULL(test, NULL);
 	KUNIT_EXPECT_NOT_NULL(test, test);
->>>>>>> 88084a3d
 
 	/* String assertions */
 	KUNIT_EXPECT_STREQ(test, "hi", "hi");
